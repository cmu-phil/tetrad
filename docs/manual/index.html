<!DOCTYPE html>
<html>
<head>
<meta charset="utf-8">
<meta http-equiv="X-UA-Compatible" content="ie=edge">
<title>Tetrad Single HTML Manual</title>
<meta name="description" content="">
<meta name="viewport" content="width=device-width, initial-scale=1, shrink-to-fit=no">
<link rel="stylesheet" href="css/normalize.css">
<link rel="stylesheet" href="css/tetrad.css">
</head>
<body>
<!--[if lte IE 9]>
<p class="browserupgrade">You are using an <strong>outdated</strong> browser. Please <a href="https://browsehappy.com/">upgrade your browser</a> to improve your experience and security.</p>
<![endif]-->

<div class="inner">

<div class="header">
<h1>Tetrad Manual</h1>
<p>Last updated: March 7th, 2018</p>
</div>

<!-- Table of Contents, give each section a unique id -->
<div class="toc_container">

<b>Table of Contents</b>
<ul class="ul">
<li><a href="#graph_box">Graph Box</a></li>
<li><a href="#compare_box">Compare Box</a></li>
<li><a href="#parametric_model_box">Parametric Model Box</a></li>
<li><a href="#instantiated_model_box">Instantiated Model Box</a></li>
<li><a href="#data_box">Data Box</a></li>
<li><a href="#estimator_box">Estimator Box</a></li>
<li><a href="#updater_box">Updater Box</a></li>
<li><a href="#classify_box">Classify Box</a></li>
<li><a href="#knowledge_box">Knowledge Box</a></li>
<li><a href="#simulation_box">Simulation Box</a></li>
<li><a href="#search_box">Search Box</a></li>
<li><a href="#regression_box">Regression Box</a></li>
</ul>

</div>

<!-- Assign id with the section name, this will be linked in the table of contents -->
<h2 id="graph_box"><span  class="section_heading">Graph Box</span></h2>

<p>The graph box can be used to create a new graph, or to copy or edit a graph from another box.</p>

<!-- Follow this example to create a list of items -->
<h3>Possible Parent Boxes of the Graph Box</h3>

<!-- Assign a class="ul" for pretty look -->
<ul class="ul">
<li>Another graph box</li>
<li>A parametric model box</li>
<li>An instantiated model box</li>
<li>An estimator box</li>
<li>A data box</li>
<li>A simulation box</li>
<li>A search box</li>
<li>An updater box</li>
<li>A regression box</li>
</ul>

<!-- Follow this example to create a list of items -->
<h3>Possible Child Boxes of the Graph Box</h3>

<!-- Assign a class="ul" for pretty look -->
<ul class="ul">
<li>Another graph box</li>
<li>A compare box</li>
<li>A parametric model box</li>
<li>A data box</li>
<li>A simulation box</li>
<li>A search box</li>
<li>A knowledge box</li>
</ul>

<h3>Creating a New Graph</h3>

<p>When you first open a graph box with no parent, you will be presented with several options for which kind of graph you would like to create: a directed acyclic graph (DAG), a structural equation model (SEM)graph, a general graph, or a time lag graph. Once you have selected the type of graph you want to create, an empty graph box will open.</p>

<p>You can add variables to your graph by clicking on the variable button on the left, then clicking inside the graph area. Add edges by clicking on an edge type, then clicking and dragging from one variable to another.  Variables may be measured (represented by rectangular icons) or latents (represented by elliptical icons). Edges may be directed, undirected, bidirected, or uncertain (represented by circles at the ends of an edge). Depending on the type of graph you choose to create, your choice of edges may be limited.</p>

<p><i>DAGs</i> allow only directed, bidirected, and uncertain edges. If an edge would create a cycle (or potential cycle, in the case of uncertain edges) it will not be accepted. A graph box containing a DAG can be used as input for any parametric model box, and is the only kind of graph box that can be used as input for a Bayes parametric model.</p>

<p><i>SEM graphs</i> allow only directed and bidirected edges. A graph box containing a SEM graph can be used as input to a SEM parametric model or generalized SEM parametric model, where a bidirected edge between two variables X and Y will be interpreted as X and Y having correlated error terms.</p>


<p><i>Time lag graphs</i> allow only directed edges. New variables that you add will be initialized with a single lag. (The number of lags in the graph may be changed under “Edit—Configuration…”) Edges from later lags to earlier lags will not be accepted. Edges added within one lag will automatically be replicated in later lags.</p>

<p>The general <i>graph</i> option allows all edge types and configurations.</p>


<h3>Creating a Random Graph </h3>

<p>Instead of manually creating a new graph, you can randomly create one. To do so, open up a new empty graph box and click on “Graph—Random Graph.” This will open up a dialog box from which you can choose the type of random graph you would like to create by clicking through the tabs at the top of the window. Tetrad will randomly generate a DAG, a multiple indicator model (MIM) graph, or a scale-free graph. Each type of graph is associated with a number of parameters (including but not limited to the number of nodes and the maximum degree) which you can set.</p>

<p>Once a graph has been randomly generated, you can directly edit it within the same graph box by adding or removing any variables or edges that that type of graph box allows. So, for instance, although you cannot randomly generate a graph with bidirected edges, you can manually add bidirected edges to a randomly generated DAG in a SEM graph box.</p>

<p>Random graph generation is not available for time lag graphs. </p>


<h3>Loading a Saved Graph</h3>

<p>If you have previously saved a graph from Tetrad, you can load it into a new graph box by clicking “File—Load…,” and then clicking on the file type of the saved graph. Tetrad can load graphs from XML, from text, and from JSON files.</p>

<p>To save a graph to file, click “File—Save…,” then click on the file type you would like to save your graph as. Tetrad can save graphs to XML, text, JSON, and R files. (If you save your graph to R, you will not be able to load that file back into Tetrad.)</p>

<p>You can also save an image of your graph by clicking “File—Save Graph Image…” Tetrad cannot load graphs from saved image files.</p>


<h3>Copying a Graph</h3>

<p>There are two ways to copy a graph. </p>

<p>The first method allows you to copy a graph from any box which contains one. First, create a new graph box in the workspace, and draw an arrow from the box whose graph you want to copy to the new graph box. When opened, the new graph box will automatically contain a direct copy of the graph its parent box contains. </p>

<p>The second method allows you to copy a graph directly from most types of graph box. First, highlight the graph in the old graph box and click “Edit—Copy Selected Graph.” Then open up your new graph box and click “Edit—Paste Selected Graph.” (Some types of graph box do not have this functionality; see “Manipulating a Graph.”)</p>


<h3>Manipulating a Graph</h3>

<p>If you create a graph box as a child of another box, you can also choose to perform a graph manipulation on the parent graph. Your graph box will then contain the manipulated version of the parent graph.</p>

<p>The available graph manipulations are:</p>

<h4>Display Subgraphs</h4>

<p>This option allows you to isolate a subgraph from the parent graph. Add variables to the subgraph by highlighting the variable name in the “Unselected” pane and clicking on the right arrow. The hiighlighted variable will then show up in the “Selected” pane. (You may also define which variables go in the “Selected” pane by clicking on the “Text Input…” button and typing the variable names directly into the window.) Choose the type of subgraph you want to display from the drop-down panel below. Then click “Graph It!” and the resulting subgraph of the selected variables will appear in the pane on the right. (Some types of subgraph, such as “Markov Blanket,” will include unselected variables if they are part of the subgraph as defined on the selected variables. So, for instance, an unselected variable that is in the Markov blanket of a selected variable will appear in the Markov Blanket subgraph. Edges between unselected variables will not be shown.) For large or very dense graphs, it may take a long time to isolate and display subgraphs.</p>

<p>The types of subgraphs that can be displayed are:</p>

<ul class="ul">
<li>Subgraph (displays the selected nodes and all edges between them)</li>
<li>Adjacents (displays the selected nodes and all edges between them, as well as nodes 	adjacent to the selected nodes)</li>
<li>Adjacents of adjacents (displays the selected nodes and all edges between them, as 	well as nodes adjacent to the selected nodes and nodes adjacent to adjacencies of the 	selected nodes)</li>
<li>Adjacents of adjacents of adjacents (displays the selected nodes and all edges 	between them, as well as nodes adjacent to the selected nodes, nodes adjacent to 	adjacencies of the selected nodes, and nodes adjacent to adjacencies  of adjacencies 	of the selected nodes)</li>
<li>Markov Blankets (displays the selected nodes and all edges between them, as well 	as the Markov blankets of each selected node)</li>
<li>Treks (displays the selected nodes, with an edge between each pair if and only if a 	trek exists between them in the full graph)</li>
<li>Trek Edges (displays the selected nodes, and any treks between them, including 	nodes not in the selected set if they are part of a trek)</li>
<li>Paths (displays the selected nodes, with an edge between each pair if and only if a 	path exists between them in the full graph)</li>
<li>Path Edges (displays the selected nodes, and any paths between them, including 	nodes not in the selected set if they are part of a path)</li>
<li>Directed Paths (displays the selected nodes, with a directed edge between each pair 	if and only if a directed path exists between them in the full graph)</li>
<li>Directed Path Edges (displays the selected nodes, and any directed paths between 	them, including nodes not in the selected set if they are part of a path)</li>
<li>Y Structures (displays any Y structures involving  at least two of the selected nodes)</li>
<li>Indegree (displays the selected nodes and their parents)</li>
<li>Outdegree (displays the selected nodes and their children)</li>
<li>Degree (displays the selected nodes and their parents and children)</li>
</ul>

<p>The “Graph Properties” and “Paths” functions are available in this type of graph box, but they will display information about the full graph, not the currently displayed subgraph. To see graph properties for the subgraph, first copy it into a new graph box.</p>

<h4>Choose DAG in Pattern</h4>

<p>If given a pattern as input, this chooses a random DAG from the Markov equivalence class of the pattern to display. The resulting DAG functions as a normal graph box.</p>

<h4>Choose MAG in PAG</h4>

<p>If given a partial ancestral graph (PAG) as input, this chooses a random mixed ancestral graph (MAG) from the equivalence class of the PAG to display. The resulting MAG functions as a normal graph box.</p>

<h4>Show DAGs in Pattern</h4>

<p>If given a pattern as input, this displays all DAGs in the pattern’s Markov equivalence class. Each DAG is displayed in its own tab. Most graph box functionality is not available in this type of graph box, but the DAG currently on display can be copied by clicking “Copy Selected Graph.”</p>

<h4>Generate Pattern from DAG</h4>

<p>If given a DAG as input, this displays the pattern of the Markov equivalence class to which the parent graph belongs. The resulting pattern functions as a normal graph box.</p>

<h4>Generate PAG from DAG</h4>

<p>Converts an input graph from partial ancestral to directed acyclic format. The resulting DAG functions as a normal graph box.</p>

<h4>Generate PAG from tsDAG</h4>

<p>Converts an input graph from partial ancestral to time series DAG format. The resulting DAG functions as a normal graph box.</p>

<h4>Make Bidirected Edges Undirected</h4>

<p>Replaces all bidirected edges in the input graph with undirected edges.</p>

<h4>Make Undirected Edges Bidirected</h4>

<p>Replaces all undirected edges in the input graph with bidirected edges.</p>

<h4>Make All Edges Undirected</h4>

<p>Replaces all edges in the input graph with undirected edges.</p>

<h4>Generate Complete Graph</h4>

<h4>Extract Structure Model</h4>


<h3>Other Graph Box Functions</h3>

<h4>Layout</h4>

<p>You can change the layout of your graph by clicking on the “Layout” tab and choosing between several common layouts. You can also rearrange the layout of one graph box to match the layout of another graph box (so long as the two graphs have identical variables) by clicking “Layout—Copy Layout” and “Layout—Paste Layout.” You do not need to a highlight the graph in order to copy the layout.</p>

<h4>Graph Properties</h4>

<p>Clicking on “Graph—Graph Properties” will give you a text box containing the following properties of your graph:</p>

<ul class="ul">
<li>Number of nodes</li>
<li>Number of latent nodes</li>
<li>Number of edges</li>
<li>Number of directed edges</li>
<li>Number of bidirected edges</li>
<li>Number of undirected edges</li>
<li>Max degree</li>
<li>Max indegree</li>
<li>Max outdegree</li>
<li>Cyclicity</li>
</ul>

<h4>Paths</h4>

<p>Clicking on “Graph—Paths” opens a dialog box that allows you to see all the paths between any two variables. You can specify whether you want to see only adjacencies, only directed paths, only semidirected paths, or all treks between the two variables of interest, and the maximum length of the paths you are interested in using drop boxes at the top of the pane. To apply those settings, click “update.”</p>

<h4>Meek Orientation</h4>

<p>Clicking “Meek Orientation” will orient a pattern according to the Meek orientation rules.</p>

<h4>Correlation</h4>

<p>You can automatically correlate or uncorrelated exogenous variables under the Graph tab.</p>

<h4>Highlighting</h4>

<p>You can highlight bidirected edges, undirected edges, and latent nodes under the Graph tab.</p>




<h2 id="compare_box"><span  class="section_heading">Compare Box</span></h2>

<p>The compare box compares two or more graphs.</p>

<h3>Possible Parent Boxes of the Compare box:</h3>

<ul class="ul">
<li>A graph box</li>
<li>An instantiated model box</li>
<li>An estimator box</li>
<li>A simulation box</li>
<li>A search box</li>
<li>A regression box</li>
</ul>

<h3>Possible Child Boxes of the Compare box:</h3>

<ul class="ul">
<li>None</li>
</ul>

<h3>Edgewise Comparisons</h3>

<p>An edgewise comparison compares two graphs, and gives a textual list of the edges which must be added to or taken away from one to make it identical to the other.</p>

<p>Take, for example, the following two graphs. The first is the reference graph, the second is the graph to be compared to it. </p>

<!-- Follow this image example to add an image -->
<img src="images/compare_box_1.png" alt="" width="360">

<img src="images/compare_box_2.png" alt="" width="360">

<p>When these two graphs are input into the graph compare box, a window appears which allows you to specify which of the two graphs is the reference graph. When the comparison is complete, the following window results</p>

<img src="images/compare_box_3.png" alt="" width="450">


<p>When the listed changes have been made to the second graph, it will be identical to the first graph.</p>

<p>If one of the parent boxes contains multiple graphs, each graph will be compared separately to the reference graph (or the estimated graph will be compared separately to each reference graph, depending on which parent box is selected as the reference), and each comparison will be housed in its own tab, located on the left side of the window.</p>

<h3>Tabular Graph Comparisons</h3>

<p>A tabular graph comparison tallies up and presents counts of the differences and similarities between a true graph and a reference graph. Consider the example used in the above section; once again, we’ll let graph one be the true graph. Just as above, when the graphs are input to the tabular graph compare box, we must specify which of the graphs is the reference graph, and whether it contains latent variables. When the comparison is complete, the following window results:</p>

<img src="images/compare_box_4.png" alt="" width="650">


<p>The first column lists the number of adjacencies in the reference graph that are also in the true graph. The second column lists the number of adjacencies in the reference graph which are not in the compared graph. The third column lists the number of adjacencies in the comparison graph which are not in the reference graph.  The next three columns list analogous information for arrowpoints (orientations of edges).</p>

<p>If one of the parent boxes contains multiple graphs, each graph will be compared separately to the reference graph (or the estimated graph will be compared separately to each reference graph, depending on which parent box is selected as the reference), and the results listed in a separate row of the table.</p>

<h3>Misclassifications</h3>

<p>A misclassification procedure organizes a graph comparison by edge type. The edge types (undirected, directed, uncertain, partially uncertain, bidirected, and null) are listed as the rows and columns of a matrix, with the reference graph edges as the row headers and the estimate graph edges as the column headers. If, for example, there are three pairs of variables that are connected by undirected edges in the reference graph, but are connected by directed edges in the estimated graph, then there will be a 3 in the (undirected, directed) cell of the matrix. An analogous method is used to represent endpoint errors. For example:</p>

<img src="images/compare_box_5.png" alt="" width="650">

<p>If one of the parent boxes contains multiple graphs, then each estimated graph will be individually compared to the reference graph (or vice versa), and the results housed in their own tab, found on the left.</p>

<h3>Graph Intersections</h3>

<p>A graph intersection compares two or more graphs in the same comparison. It does so by ranking adjacencies (edges without regard to direction) and orientations based on how many of the graphs they appear in. In an n-graph comparison, it first lists any adjacencies found in all n graphs. Then it lists all adjacencies found in n – 1 graphs, then adjacencies found in n – 2 graphs, and so on. </p>

<p>After it has listed all adjacencies, it lists any orientations that are not contradicted among the graphs, again in descending order of how many graphs the orientation appears in. An uncontradicted orientation is one on which all graphs either agree or have no opinion. So if the edge X  Y appears in all n graphs, it will be listed first. If the edge X  Z appears in n – 1 graphs, it will be listed next, but only if the nth graph doesn’t contradict it—that is, only if the edge Z  X does not appear in the final graph. If the undirected edge Z – X appears in the final graph, the orientation X  Z is still considered to be uncontradicted.</p>

<p>Finally, any contradicted orientations (orientations that the graphs disagree on) are listed.</p>

<h3>Independence Facts Comparison</h3>

<p>Rather than comparing edges or orientation, this option directly compares the implied dependencies in two graphs. When you initially open the box, you will see the following window:</p>

<img src="images/compare_box_6.png" alt="" width="650">

<p>The drop-down menu allows you to choose which variables you want to check the dependence of. If you select more than two variables, an subsequent variables will be considered members of the conditioning set. So, if you select variables X1, X2, and X3, in that order, the box will determine whether X1 is independent of X2, conditional on X3, in each of the graphs being compared.  When you click “List,” in the bottom right of the window, the results will be displayed in the center of the window: </p>

<img src="images/compare_box_7.png" alt="" width="650">

<h3>Edge Weight Similarity Comparisons</h3>

<p>Edge weight (linear coefficient) similarity comparisons compare two linear SEM instantiated models. The output is a score equal to the sum of the squares of the differences between each corresponding edge weight in each model. Therefore, the lower the score, the more similar the two graphs are. The score has peculiarities: it does not take account of the variances of the variables, and may therefore best be used with standardized models; the complete absence of an edge is scored as 0—so a negative coefficient compares less well with a positive coefficient than does no edge at all.</p>

<p>Consider, for example, an edge weight similarity comparison between the following two SEM IMs:</p>

<img src="images/compare_box_8.png" alt="" width="360">

<img src="images/compare_box_9.png" alt="" width="360">

<p>When they are input into an edge weight similarity comparison, the following window results: </p>


<img src="images/compare_box_10.png" alt="" width="450">

<p>This is, unsurprisingly, a high score; the input models have few adjacencies in common, let alone similar parameters.</p>

<h3>Model Fit</h3>

<p>A model fit comparison takes a simulation box and a search box (ideally, a search that has been run on the simulated data in the simulation box), and provides goodness-of-fit statistics for the output graph and the data, as well as estimating the values of any parameters. It looks and functions identically to the estimator box, but unlike the estimator box, it takes the search box directly as a parent, without needing to isolate and parameterize the graph output by the search.</p>




<h2 id="parametric_model_box"><span  class="section_heading">Parametric Model Box</span></h2>

<p>The parametric model box takes a nonparameterized input graph and creates a causal model.</p>

<h3>Possible Parent Boxes of the Parametric Model Box:</h3>

<ul class="ul">
<li>A graph box</li>
<li>Another  parametric model box</li>
<li>An instantiated model box</li>
<li>An estimator box</li>
<li>A data box</li>
<li>A simulation box</li>
<li>A search box</li>
<li>A regression box</li>
</ul>


<h3>Possible Child Boxes of the Parametric Model Box:</h3>

<ul class="ul">
<li>A graph box</li>
<li>Another  parametric model box</li>
<li>An instantiated model box</li>
<li>An estimator box</li>
<li>A data box</li>
<li>A simulation box</li>
<li>A search box</li>
<li>A knowledge box</li>
</ul>

<h3>Bayes Parametric Models</h3>

<p>A Bayes parametric model takes as input a DAG. Bayes PMs represent causal structures in which all of the variables are categorical.</p>

<p>Bayes PMs consist of three components: the graphical representation of the causal structure of the model; for each named variable, the number of categories which that variable can assume; and the names of the categories associated with each variable.</p>

<p>You may either manually assign categories to the variables or have Tetrad assign them at random. If you choose to manually create a Bayes PM, each variable will initially be assigned two categories, named numerically. If you choose to have Tetrad assign the categories, you can specify a minimum and maximum number of categories possible for any given variable. You can then manually edit the number of categories and category names.</p>

<p>Take, for example, the following DAG:</p>

<img src="images/parametric_model_box_1.png" alt="" width="360">

<p>One possible random Bayes PM that Tetrad might generate from the above DAG, using the default settings, looks like this:</p>

<img src="images/parametric_model_box_2.png" alt="" width="650">

<p>To view the number and names of the categories associated with each variable, you can click on that variable in the graph, or choose it from the drop-down menu on the right. In this graph, X1 and X2 each have three categories, and the rest of the variables have four categories. The categories are named numerically by default.</p>

<p>The number of categories associated with a particular variable can be changed by clicking up or down in the drop-down menu on the right. Names of categories can be changed by overwriting the text already present.</p>

<p>Additionally, several commonly-used preset variable names are provided under the “Presets” tab on the right. If you choose one of these configurations, the number of categories associated with the current variable will automatically be changed to agree with the configuration you have chosen. If you want all of the categories associated with a variable to have the same name with a number appended (e.g., x1, x2, x3), choose the “x1, x2, x3…” option under Presets.</p>

<p>You can also copy category names between variables in the same Bayes PM by clicking on “Transfer—Copy categories” and “Transfer—Paste categories.”</p>

<h3>SEM Parametric Models</h3>

<p>The parametric model of a structural equation model (SEM) will take any type of graph as input, as long as the graph contains only directed and bidirected edges. SEM PMs represent causal structures in which all variables are continuous. </p>

<p>A SEM PM has two components: the graphical causal structure of the model, and a list of parameters used in a set of linear equations that define the causal relationships int the model. Each variable in a SEM PM is a linear function of a subset of the other variables and of an error term drawn from a Normal distribution.</p>

<p>Here is an example of a SEM graph and the SEM PM that Tetrad creates from it:</p>

<img src="images/parametric_model_box_3.png" alt="" width="360">

<img src="images/parametric_model_box_4.png" alt="" width="450">

<p>You can see the error terms in the model by clicking “Parameters—Show Error Terms.” In a SEM model, a bidirected edge indicates that error terms are correlated, so when error terms are visible, the edge between X1 and X2 will instead run between their error terms.</p>

<p>To change a parameter’s name or starting value for estimation, double click on the parameter in the window.</p>

<h3>Generalized SEM Parametric Models</h3>

<p>A generalized SEM parametric model takes as input any type of graph, as long as the graph contains only directed edges. (The generalized SEM PM cannot currently interpret bidirected edges.) Like a SEM PM, it represents causal structures in which all variables are continuous. Also like a SEM PM, a generalized SEM PM contains two components: the graphical causal structure of the model, and a set of equations representing the causal structure of the model. Each variable in a generalized SEM PM is a function of a subset of the other variables and an error term. By default, the functions are linear and the error terms are drawn from a Normal distribution (as in a SEM PM), but the purpose of a generalized SEM PM is to allow editing of these features.</p>

<p>Here is an example of a general graph and the default generalized SEM PM Tetrad creates using it:</p>

<img src="images/parametric_model_box_5.png" alt="" width="360">

<img src="images/parametric_model_box_6.png" alt="" width="650">


<p>You can view the error terms by clicking “Tools: Show Error Terms.”

<p>The Variables tab contains a list of the variables and the expressions that define them, and a list of the error terms and the distributions from which their values will be drawn. Values will be drawn independently for each case if the model is instantiated (see IM box) and used to simulate data (see data box).</p>

<p>The Parameters tab contains a list of the parameters and the distributions from which they are drawn. When the model in instantiated in the IM box, a fixed value of each parameter will be selected according to the specified distribution. </p>

<p>To edit an expression or parameter, double click on it (in any tab). This will open up a window allowing you to change the function that defines the variable or distribution of the parameter.</p> 

<p>For instance, if you double click on the expression next to X1 (b1*X5+E_X1), the following window opens:</p>

<img src="images/parametric_model_box_7.png" alt="" width="500">

<p>The drop-down menu at the top of the window lists valid operators and functions. You could, for example, change the expression from linear to quadratic by replacing b1*X5+E_X1 with b1*X5^2+E_X1. You can also form more complicated expressions, using, for instance, exponential or sine functions. If the expression you type is well-formed, it will appear in black text; if it is invalid, it will appear in red text. Tetrad will not accept any invalid changes. </p> 

<p>Parameters are edited in the same way as expressions.</p> 

<p>If you want several expressions or parameters to follow the same non-linear model, you may wish to use the Apply Templates tool. This allows you to edit the expressions or parameters associated with several variables at the same time. To use the Apply Templates tool, click “Tools: Apply Templates….”  This will open the following window:</p> 

<img src="images/parametric_model_box_8.png" alt="" width="500">

<p>You can choose to edit variables, error terms, or parameters by clicking through the “apply to” radio buttons.  If you type a letter or expression into the “starts with” box, the template you create will apply only to variables, error terms, or parameters which begin with that letter for expression. For example, in the given generalized PM, there are two types of parameters: the standard deviations s1-s6 and the edge weights b1-b7. If you click on the “Parameters” radio button and type “b” into the “Starts with” box, only parameters b1-b7 will be affected by the changes you make.</p> 

<p>The “Type Template” box itself works in the same way that the “Type Expression” box works in the “Edit Expression” window, with a few additions. If you scroll through the drop-down menu at the top of the window, you will see the options NEW, TSUM, and TPROD. Adding NEW to a template creates a new parameter for every variable the template is applied to. TSUM means “sum of the values of this variable’s parents,” and TPROD means “product of the values of this variable’s parents.” The contents of the parentheses following TSUM and TPROD indicate any operations which should be performed upon each variable in the sum or product, with the dollar sign ($) functioning as a wild card. For example, in the image above, TSUM(NEW(b)*$) means that, for each parent variable of the variable in question, a new “b” will be created and multiplied by the parent variable’s value, and then all of the products will be added together.</p> 


<h2 id="instantiated_model_box"><span  class="section_heading">Instantiated Model Box</span></h2>

<p>The instantiated model (IM) box takes a parametric model and assigns values to the parameters.</p>

<h3>Possible Parent Boxes of the Instantiated Model Box:</h3>

<ul class="ul">
<li>A parametric model box</li>
<li>Another instantiated model box</li>
<li>An estimator box</li>
<li>A simulation box</li>
<li>An updater box</li>
</ul>

<h3>Possible Child Boxes of the Instantiated Model Box:</h3>

<ul class="ul">
<li>A graph box</li>
<li>A compare box</li>
<li>A parametric model box</li>
<li>Another instantiated model box</li>
<li>An estimator box</li>
<li>A simulation box</li>
<li>A search box</li>
<li>An updater box</li>
<li>A classify box</li>
<li>A knowledge box</li>
</ul>


<h3>Bayes Instantiated Models</h3>

<p>A Bayes IM consists of a Bayes parametric model with defined probability values for all variables. This means that, conditional on the values of each of its parent variables, there is a defined probability that a variable will take on each of its possible values. For each assignment of a value to each of the parents of a variable X, the probabilities of the several values of X must sum to 1.</p>

<p>You can manually set the probability values for each variable, or have Tetrad assign them randomly. If you choose to have Tetrad assign probability values, you can manually edit them later. If you wish for Tetrad to randomly reassign probability values each time the box is opened, check “Pick new random values every time this Bayes IM is re-initialized.” then if you destroy the model in the box and create a new one, the box will remember the random values it created.</p>

<p>Here is an example of a Bayes PM and its randomly created instantiated model:</p>

<img src="images/instantiated_model_box_1.png" alt="" width="650">

<img src="images/instantiated_model_box_2.png" alt="" width="650">

<p>In the model above, when X4 and X5 are both 0, the probability that X5 is 0 is 0.0346, that X5 is 1 is 0.4425, and that X5 is 2 is 0.5229. Since X5 must be 0, 1, or 2, those three values must add up to one, as must the values in every row.</p>

<p>To view the probability values of a variable, either double click on the variable in the graph or choose it from the drop-down menu on the right. You can manually set a given probability value by overwriting the text box. Be warned that changing the value in one cell will delete the values in all of the other cells in the row.  Since the values in any row must sum to one, if all of the cells in a row but one are set, Tetrad will automatically change the value in the last cell to make the sum correct. For instance, in the above model, if you change the first row such that the probability that X5 = 0 is 0.5000 and the probability that X5 = 1 is 0.4000, the probability that X5 = 2 will automatically be set to 0.1000.</p>

<p>If you right click on a cell in the table (or two-finger click on Macs), you can choose to randomize the probabilities in the row containing that cell, randomize the values in all incomplete rows in the table, randomize the entire table, or randomize the table of every variable in the model. You can also choose to clear the row or table.</p>


<h3>Bayes Instantiated Models: Observed Variables Only</h3>

<p>This box functions in the same way as a Bayes IM box, but represents only measured variables in the model.</p>

<h3>Dirichlet Instantiated Models</h3>

<p>A Dirichlet instantiated model is a specialized form of a Bayes instantiated model. Like a Bayes IM, a Dirichlet IM consists of a Bayes parametric model with defined probability values. Unlike a Bayes IM, these probability values are not manually set or assigned randomly. Instead, the pseudocount is manually set or assigned uniformly, and the probability values are derived from it.  The pseudocount of a given value of a variable is the number of data points for which the variable takes on that value, conditional on the values of the variable’s parents, where these numbers are permitted to take on non-negative real values. Since we are creating models without data, we can set the pseudocount to be any number we want. If you choose to create a Dirichlet IM, a window will open allowing you to either manually set the pseudocounts, or have Tetrad set all the pseudocounts in the model to one number, which you specify.</p>

<p>Here is an example of a Bayes PM and the Dirichlet IM which Tetrad creates from it when all pseudocounts are set to one:</p>

<img src="images/instantiated_model_box_3.png" alt="" width="650">

<img src="images/instantiated_model_box_4.png" alt="" width="650">

<p>In the above model, when X2=0 and X6=0, there is one (pseudo) data point at which X4=0, one at which X4=1, and one at which X4=2. There are three total (pseudo) data points in which X2=0 and X6=0. You can view the pseudocounts of any variable by clicking on it in the graph or choosing it from the drop-down menu at the top of the window. To edit the value of a pseudocount, double click on it and overwrite it. The total count of a row cannot be directly edited.</p>

<p>From the pseudocounts, Tetrad determines the conditional probability of a category. This estimation is done by taking the pseudocount of a category and dividing it by the total count for its row. For instance, the total count of X4 when X2=0 and X6=0 is 3. So the conditional probability of X4=0 given that X2=0 and X6=0 is 1/3. The reasoning behind this is clear: in a third of the data points in which X2 and X6 are both 0, X4 is also 0, so the probability that X4=0 given that X2 and X6 also equal 0 is probably one third.  This also guarantees that the conditional probabilities for any configuration of parent variables add up to one, which is necessary.</p>

<p>To view the table of conditional probabilities for a variable, click the Probabilities tab. In the above model, the Probabilities tab looks like this: </p>

<img src="images/instantiated_model_box_5.png" alt="" width="650">

<h3>SEM Instantiated Models</h3>

<p>A SEM instantiated model is a SEM parametric model in which the parameters and error terms have defined values.  If you choose to create a SEM IM, the following window will open:</p>

<img src="images/instantiated_model_box_6.png" alt="" width="450">


<p>Using this box, you can specify the ranges of values from which you want coefficients, covariances, and variances to be drawn for the parameters in the model. In the above box, for example, all linear coefficients will be between -1.5 and -0.5 or 0.5 and 1.5. If you uncheck “symmetric about zero,” they will only be between 0.5 and 1.5.</p>

<p>Here is an example of a SEM PM and a SEM IM generated from it using the default settings: </p>

<img src="images/instantiated_model_box_7.png" alt="" width="360">

<img src="images/instantiated_model_box_8.png" alt="" width="450">

<p>You can now manually edit the values of parameters in one of two ways.  Double clicking on the parameter in the graph will open up a small text box for you to overwrite. Or you can click on the Tabular Editor tab, which will show all of the parameters in a table which you can edit.  The Tabular Editor tab of our SEM IM looks like this:</p>

<img src="images/instantiated_model_box_9.png" alt="" width="450">

<p>In the Tabular Editor tab of a SEM estimator box (which functions similarly to the SEM IM box), the SE, T, and P columns provide statistics showing how robust the estimation of each parameter is. Our SEM IM, however, is in an instantiated model box, so these columns are empty.</p>

<p>The Implied Matrices tab shows matrices of relationships between variables in the model. In the Implied Matrices tab, you can view the covariance or correlation matrix for all variables (including latents) or just measured variables. In our SEM IM, the Implied Matrices tab looks like this:</p>

<img src="images/instantiated_model_box_10.png" alt="" width="450">

<p>You can choose the matrix you wish to view from the drop-down menu at the top of the window. Only half of any matrix is shown, because in a well-formed acyclic model, the matrices should be symmetric.  The cells in the Implied Matrices tab cannot be edited.</p>

<p>In an estimator box, the Model Statistics tab provides goodness of fit statistics for the SEM IM which has been estimated. Our SEM IM, however, is in an instantiated model box, so no estimation has occurred, and the Model Statistics tab is empty.</p>


<h3>Standardized SEM Instantiated Models </h3>

<p>A standardized SEM instantiated model consists of a SEM parametric model with defined values for its parameters.  In a standardized SEM IM, each variable (not error terms) has a Normal distribution with 0 mean and unit variance. The input PM to a standardized SEM IM must be acyclic.</p>

<p>Here is an example of an acyclic SEM PM and the standardized SEM IM which Tetrad creates from it</p>

<img src="images/instantiated_model_box_11.png" alt="" width="360">

<img src="images/instantiated_model_box_12.png" alt="" width="450">


<p>To edit a parameter, double click on it. A slider will open at the bottom of the window (shown above for the edge parameter between X1 and X2). Click and drag the slider to change the value of the parameter, or enter the specific value you wish into the box. The value must stay within a certain range in order for the Normal distribution to stay standardized, so if you attempt to overwrite the text box on the bottom right with a value outside the listed range, Tetrad will not allow it. In a standardized SEM IM, error terms are not considered parameters and cannot be edited, but you can view them by clicking Parameters: Show Error Terms. </p>

<p>The Implied Matrices tab works in the same way that it does in a normal SEM IM.</p>


<h3>Generalized SEM Instantiated Models</h3>

<p>A generalized SEM instantiated model consists of a a generalized SEM parametric model with defined values for its parameters. Since the distributions of the parameters were specified in the SEM PM, Tetrad does not give you the option of specifying these before it creates the instantiated model.</p>

<p>Here is an example of a generalized SEM PM and its generalized SEM IM:</p>

<img src="images/instantiated_model_box_13.png" alt="" width="450">

<img src="images/instantiated_model_box_14.png" alt="" width="450">

<p>Note that the expressions for X6 and X2 are not shown, having been replaced with the words “long formula.” Formulae over a certain length—the default setting is 25 characters—are hidden to improve visibility. Long formulae can be viewed in the Variables tab, which lists all variables and their formulae. You can change the cutoff point for long formulae by clicking Tools: Formula Cutoff.</p>

<p>If you double click on a formula in either the graph or the Variables tab, you can change the value of the parameters in that formula. </p>


<h2 id="data_box"><span  class="section_heading">Data Box</span></h2>

<p>The data box stores or manipulates data sets.</p>

<h3>Possible Parent Boxes of the Data Box</h3>

<ul class="ul">
<li>A graph box</li>
<li>An estimator box</li>
<li>Another data box</li>
<li>A simulation box</li>
<li>A regression box</li>
</ul>


<h3>Possible Child Boxes of the Data Box</h3>

<ul class="ul">
<li>A graph box</li>
<li>A parametric model box</li>
<li>Another data box</li>
<li>An estimator box</li>
<li>A simulation box</li>
<li>A search box</li>
<li>A classify box</li>
<li>A regression box</li>
<li>A knowledge box</li>
</ul>

<h3>Using the Data Box:</h3>

<p>The data box stores the actual data sets from which causal structures are determined. Data can be loaded into the data box from a preexisting source, manually filled in Tetrad, or simulated from an instantiated model.</p>

<h3>Loading Data</h3>

<p>Data sets loaded into Tetrad may be categorical, continuous, mixed, or covariance data.</p>

<p>Covariance matrices loaded into Tetrad should be ascii text files. The first row contains the sample size, the second row contains the names of the variables. The first two rows are followed by a lower triangular matrix. For example:</p>

<pre>
1000
X1	X2	X3	X4	X5	X6 
1.0000
0.0312	1.0000
-0.5746	0.4168	1.0000
-0.5996	0.4261	0.9544	1.0000
0.8691	0.0414	-0.4372	-0.4487	1.0000	
0.6188	0.0427	-0.1023	-0.0913	0.7172	1.0000
</pre>


<p>Categorical, continuous, or mixed data should also be an ascii text file, with columns representing variables and rows representing cases. Beyond that, there is a great deal of flexibility in the layout: delimiters may be commas, colons, tabs, spaces, semicolons, pipe symbols, or whitespace; comments and missing data may be marked by any symbol you like; there may be a row of variable names or not; and case IDs may be present or not.  There should be no sample size row.  For example:</p>

<pre>
X1	X2	X3	X4	X5
-3.0133	1.0361	0.2329	2.7829	-0.2878
0.5542	0.3661	0.2480	1.6881	0.0775
3.5579	-0.7431	-0.5960	-2.5502	1.5641
-0.0858	1.0400	-0.8255	0.3021	0.2654
-0.9666	-0.5873	-0.6350	-0.1248	1.1684
-1.7821	1.8063	-0.9814	1.8505	-0.7537
-0.8162	-0.6715	0.3339	2.6631	0.9014
-0.3150	-0.5103	-2.2830	-1.2462	-1.2765
-4.1204	2.9980	-0.3609	4.8079	0.6005
1.4658	-1.4069	1.7234	-1.7129	-3.8298
</pre>

<p>To load data, create a data box with no parent. When you open it, an empty data window will appear: </p>

<img src="images/data_box_1.png" alt="" width="650">

<p>Click File: Load Data… and select the text file or files that contain your data. The following window will appear:</p>

<p>The text of the source file appears in the Data Preview window. Above, there are options to describe your file, so that Tetrad can load it correctly. If you are loading categorical, continuous, or mixed data values, select the “Tabular Data” button. If you are loading a covariance matrix, select “Covariance Data.” Note that if you are loading a covariance matrix, your text file should contain only the lower half of the matrix, as Tetrad will not accept an entire matrix.</p>

<p>Below the file type, you can specify a number of other details about your file, including information about the type of data (categorical/continuous/mixed), delimiter between data values, variable names, and more. If your data is mixed (some variables categorical, and some continuous), you must specify the maximum number of categories discrete variables in your data can take on. All columns with more than that number of values will be treated as continuous; the others will be treated as categorical. If you do not list the variable names in the file, you should uncheck “First row variable names.” If you provide case IDs, check the box for the appropriate column in the “Case ID column to ignore” area. If the case ID column is labeled, provide the name of the label; otherwise, the case ID column should be the first column, and you should check “First column.”</p>

<p>Below this, you can specify your comment markers, quote characters, and the character which marks missing data values. Tetrad will use that information to distinguish continuous from discrete variables. You may also choose more files to load (or remove files that you do not wish to load) in the “Files” panel on the lower left.</p>

<img src="images/data_box_2.png" alt="" width="650">

<p>When you are satisfied with your description of your data, click “Validate” at the bottom of the window. Tetrad will check that your file is correctly formatted. If it is, you will receive a screen telling you that validation has passed with no error. At this point, you can revisit the settings page, or click “Load” to load the data. </p>

<img src="images/data_box_3.png" alt="" width="650">

<img src="images/data_box_4.png" alt="" width="650">

<p>You can now save this data set to a text file by clicking File: Save Data.</p>

<p>In addition to loading data from a file, you can manually enter data values and variable names by overwriting cells in the data table.</p>

<h3>Manipulating Data</h3>

<p>The data box can also be used to manipulate data sets that have already been loaded or simulated. If you create a data box as the child of another box containing a data set, you will be presented with a list of operations that can be performed on the data. The available data manipulations are:</p>

<h4>Discretize Dataset:</h4>

<p>This operation allows you to make some or all variables in a data set discrete. If you choose it, a window will open. </p>

<img src="images/data_box_5.png" alt="" width="650">

<p>When the window first opens, no variables are selected, and the right side of the window appears blank; in this case, we have already selected X1 ourselves. In order to discretize a variable, Tetrad assigns all data points within a certain range to a category.  You can tell Tetrad to break the range of the dataset into approximately even sections (Evenly Distributed Intervals) or to break the data points themselves into approximately even chunks (Evenly Distributed Values). Use the scrolling menu to increase or decrease the number of categories to create. You can also rename categories by overwriting the text boxes on the left, or change the ranges of the categories by overwriting the text boxes on the right. To discretize another variable, simply select it from the left. If you want your new data set to include the variables you did not discretize, check the box at the bottom of the window.</p>

<p>You may discretize multiple variables at once by selecting multiple variables. In this case, the ranges are not shown, as they will be different from variable to variable.</p>

<h4>Discretize Dataset</h4>

<p><i>Convert Numerical Discrete to Continuous:</i> If you choose this option, any discrete variables with numerical category values will be treated as continuous variables with real values. For example, “1” will be converted to “1.0.”</p>

<h4>Discretize Dataset:</h4>

<p><i>Calculate:</i> The Calculate option allows you to add and edit relationships between variables in your data set, and to add new variables to the data set. </p>


<img src="images/data_box_6.png" alt="" width="650">

<p>In many ways, this tool works like the Edit Expression window in a generalized SEM parametric model. To edit the formula that defines a variable (which will change that variable’s values in the table) type that variable name into the text box to the left of the equals sign. To create a new variable, type a name for that variable into the text box to the left of the equals sign. Then, in the box on the right, write the formula by which you wish to define a new variable in place of, or in addition to, the old variable. You can select functions from the scrolling menu below. (For an explanation of the meaning of some the functions, see the section on generalized SEM models in the Parametric Model Box chapter.) To edit or create several formulae at once, click the “Add Expression” button, and another blank formula will appear. To delete a formula, check the box next to it and click the “Remove Selected Expressions” button.</p>

<p>When you click “Save” a table will appear listing the data. Values of variables whose formulae you changed will be changed, and any new variables you created will appear with defined values.</p>

<h4>Merge Datasets</h4>

<p>This operation takes two or more data boxes as parents and creates a data box containing all data sets in the parent boxes. Individual data sets will be contained in their own tabs in the resulting box.</p>

<h4>Convert to Correlation Matrix</h4>

<p>This operation takes a tabular data set and outputs the lower half of the correlation matrix of that data set.</p>

<h4>Convert to Covariance Matrix</h4>

<p>This operation takes a tabular data set and outputs the lower half of the covariance matrix of that data set.</p>

<h4>Inverse Matrix</h4>

<p>This operation takes a covariance or correlation matrix and outputs its inverse. (Note: The output will not be acceptable in Tetrad as a covariance or correlation matrix, as it is not lower triangular.)</p>

<h4>Simulate Tabular from Covariance</h4>

<p>This operation takes a covariance matrix and outputs a tabular data set whose covariances comply with the matrix.</p>

<h4>Difference of Covariance Matrices</h4>

<p>This operation takes two covariance matrices and outputs their difference. The resulting matrix will be a well-formatted Tetrad covariance matrix data set.</p>

<h4>Sum of Covariance Matrices</h4>

<p>This operation takes two covariance matrices and outputs their sum. The resulting matrix will be a well-formatted Tetrad covariance matrix data set.</p>

<h4>Average of Covariance Matrices</h4>

<p>This operation takes two or more covariance matrices and outputs their average. The resulting matrix will be a well-formatted Tetrad covariance matrix data set.</p>

<h4>Convert to Time Lag Data</h4>

<p>This operation takes a tabular data set and outputs a time lag data set, in which each variable is recorded several times over the course of an experiment. You can specify the number of lags in the data. Each contains the same data, shifted by one “time unit.” For instance, if the original data set had 1000 cases, and you specify that the time lag data set should contain two lags, then the third stage variable values will be those of cases 1 to 998, the second stage variable values will be those of cases 2 to 999, and the first stage variable values will be those of cases 3 to 1000.</p>

<h4>Convert to Time Lag Data with Index</h4>

<p>This operation takes a tabular data set and outputs a time lag data set in the same manner as “Convert to Time Lag Data,” then adds an index variable.</p>

<h4>Convert to AR Residuals</h4>

<p>This operation is performed on a time lag data set. Tetrad performs a linear regression on each variable in each lag with respect to each of the variables in the previous lag, and derives the error terms.  The output data set contains only the error terms.</p>

<h4>Whiten</h4>

<p>Takes a continuous tabular data set and converts it to a data set whose covariance matrix is the identity matrix.</p>

<h4>Nonparanormal Transform</h4>

<p>Takes a continuous tabular data set and increases its Gaussianity, using a nonparanormal transformation to smooth the variables. (Note: This operation increases only marginal Gaussanity, not the joint, and in linear systems may eliminate information about higher moments that can aid in non-Gaussian orientation procedures.) </p>

<h4>Convert to Residuals</h4>

<p>The input for this operation is a directed acyclic graph (DAG) and a data set. Tetrad performs a linear regression on each variable in the data set with respect to all of the variables that the graph shows to be its parents, and derives the error terms. The output data set contains only the error terms.</p>

<h4>Standardize Data</h4>

<p>This operation manipulates the data in your data set such that each variable has 0 mean and unit variance.</p>

<h4>Remove Cases with Missing Values</h4>

<p>If you choose this operation, Tetrad will remove any row in which one or more of the values is missing.</p>

<h4>Replace Missing Values with Column Mode</h4>

<p>If you choose this operation, Tetrad will replace any missing value markers with the most commonly used value in the column.</p>

<h4>Replace Missing Values with Column Mean</h4>

<p>If you choose this operation, Tetrad will replace any missing value markers with the average of all of the values in the column.
Replace Missing Values with Regression Predictions: If you choose this operation, Tetrad will perform a linear regression on the data in order to estimate the most likely value of any missing value.</p>

<h4>Replace Missing Values by Extra Category</h4>

<p>This operation takes as input a discrete data set. For every variable which has missing values, Tetrad will create an extra category for that variable (named by default “Missing”) and replace any missing data markers with that category.</p>

<h4>Replace Missing with Random</h4>

<p>For discrete data, replaces missing values at random from the list of categories the variable takes in other cases. For continuous data, finds the minimum and maximum values of the column (ignoring the missing values) and picks a random number from U(min, max)</p>

<h4>Inject Missing Data Randomly</h4>

<p>If you choose this operation, Tetrad will replace randomly selected data values with a missing data marker.  You can set the probability with which any particular value will be replaced (that is, approximately the percentage of values for each variable which will be replaced with missing data markers).</p>

<h4>Bootstrap Sample</h4>

<p>This operation draws a random subset of the input data set (you specify the size of the subset) with replacement (that is, cases which appear once in the original data set can appear multiple times in the subset). The resulting data set can be used along with similar subsets to achieve more accurate estimates of parameters.</p>

<h4>Split by Cases</h4>

<p>This operation allows you to split a data set into several smaller data sets. When you choose it, a window opens. </p>

<img src="images/data_box_7.png" alt="" width="360">


<p>If you would like the subsets to retain the ordering they had in the original set, click “Original Order.” Otherwise, the ordering of the subsets will be assigned at random. You can also increase and decrease the number of subsets created, and specify the range of each subset.</p>

<h4>Permute Rows</h4>

<p>This operation randomly reassigns the ordering of a data set’s cases.</p>

<h4>First Differences</h4>

<p>This operation takes a tabular data set and outputs the first differences of the data (i.e., if X is a variable in the original data set and X’ is its equivalent in the first differences data set, X’1 = X2 – X1). The resulting data set will have one fewer row than the original.</p>

<h4>Concatenate Datasets</h4>

<p>This operation takes two or more datasets and concatenates. The parent datasets must have the same number of variables.</p>

<h4>Copy Continuous Variables</h4>

<p>This operation takes as input a data set and creates a new data set containing only the continuous variables present in the original.</p>

<h4>Copy Discrete Variables</h4>

<p>This operation takes as input a data set and creates a new data set containing only the discrete variables present in the original.</p>

<h4>Remove Selected Variables</h4>

<h4>Copy Selected Variables</h4>

<p>As explained above, you can select an entire column in a data set by clicking on the C1, C2, C3, etc… cell above the column. To select multiple columns, press and hold the “control” key while clicking on the cells. Once you have done so, you can use the Copy Selected Variables tool to create a data set in which only those columns appear.</p>

<h4>Remove Constant Columns</h4>

<p>This operation takes a data set as input, and creates a data set which contains all columns in the original data set except for those with constant values (such as, for example, a column containing nothing but 2’s).</p>

<h4>Randomly Reorder Columns</h4>

<p>This operation randomly reassigns the ordering of a data set’s variables.</p>

<h3>Manually Editing Data</h3>

<p>Under the Edit tab, there are several options to manipulate data. If you select a number of cells and click “Clear Cells,” Tetrad will replace the data values in the selected cells with a missing data marker.  If you select an entire row or column and click “Delete selected rows or columns,” Tetrad will delete all data values in the row or column, and the name of the row or column. (To select an entire column, click on the category number above it, labeled C1, C2, C3, and so on.  To select an entire row, click on the row number to the left of it, labeled 1, 2, 3, and so on.) You can also copy, cut, and paste data values to and from selected cells. You can choose to show or hide category names, and if you click on “Set Constants Col to Missing,” then in any column in which the variable takes on only one value (for example, a column in which every cell contains the number 2) Tetrad will set every cell to the missing data marker.</p>

<p>Under the Tools tab, the Calculator tool allows you add and edit relationships between variables in the graph. For more information on how the Calculator tool works, see “Manipulating Data” section above.</p>

<h3>Data Information</h3>

<p>Under the Tools tab, there are options to view information about your data in several different formats.</p>

<p>The Histograms tool shows histograms of the variables in the data set.</p>


<img src="images/data_box_8.png" alt="" width="650">


<p>These show the distribution of data for each variable, with the width of each bar representing a range of values, and height of each bar representing how many data points fall into that range. Using histograms, you can determine whether each variable has a distribution that is approximately Normal. To select a variable to view, choose it from the drop-down menu on the right.  You can increase or decrease the number of bars in the histogram (and therefore decrease or increase the range of each bar, and increase or decrease the accuracy of the histogram) using the menu on the right. You can also view only ranges with a certain amount of the data using the “cull bins” menu.</p>

<p>The Scatter Plots tool allows you to view scatter plots of two variables plotted against each other.</p>

<img src="images/data_box_9.png" alt="" width="650">

<p>To view a variable as the x- or y-axis of the graph, select it from one the drop-down menus to the right.  To view the regression line of the graph, check the box on the right.</p>

<p>You can see the correlation of two variables conditional on a third variable by using the Add New Conditional Variable button at the bottom of the window. This will open up a slider and a box in which you can set the granularity of the slider. By moving the slider to the left or right, you can change the range of values of the conditional variable for which the scatter plot shows the correlation of the variables on the x- and y- axes. You can increase and decrease the width of the ranges by changing the granularity of the slider. A slider with granularity 1 will break the values of the conditional variable into sections one unit long, etc. The granularity cannot be set lower than one.</p>

<p>In a well-formed model, the scatter plot of a variable plotted against itself should appear as a straight line along the line y = x.</p>

<p>The Q-Q Plot tool is a test for normality of distribution. </p>

<img src="images/data_box_10.png" alt="" width="650">

<p>If a variable has a distribution which is approximately Normal, its Q-Q plot should appear as a straight line with a positive slope. You can select the variable whose Q-Q plot you wish to view from the drop-down menu on the right.</p>

<p>The Normality Tests tool gives a text box with the results of the Kolmogorov and Anderson Darling Tests for normality for each variable. The Descriptive Statistics tool gives a text box with statistical information such as the mean, median, and variance of each variable.</p>


<h2 id="estimator_box"><span  class="section_heading">Estimator Box</span></h2>

<p>The estimator box takes as input a data box (or simulation box) and a parametric model box and estimates, tests, and outputs an instantiated model for the data. With the exception of the EM Bayes estimator, Tetrad estimators do not accept missing values. If your data set contains missing values, the missing values can interpolated or removed using the data box. (Note that missing values are allowed in various Tetrad search procedures; see the section on the search box.)</p>

<h3>Possible Parent Boxes of the Estimator Box:</h3>

<ul class="ul">
<li>A parametric model box</li>
<li>An instantiated model box</li>
<li>A data box</li>
<li>A simulation box</li>
</ul>


<h3>Possible Child Boxes of the Estimator Box:</h3>

<ul class="ul">
<li>A graph box</li>
<li>A compare box</li>
<li>A parametric model box</li>
<li>An instantiated model box</li>
<li>A data box</li>
<li>A simulation box</li>
<li>A search box</li>
<li>An updater box</li>
</ul>

<h3>ML Bayes Estimations</h3>

<p>Bayes nets are acyclic graphical models parameterized by the conditional probability distribution of each variable on its parents’ values, as in the instantiated model box. When the model contains no latent variables, the maximum likelihood (ML) estimate of each model parameter is just the corresponding conditional frequency from the data. </p>

<p>The ML Bayes estimator, because it estimates Bayes IMs, works only on models with discrete variables. The model estimated must not include latent variables, and the input data set must not include missing data values.  A sample estimate looks like this:</p>

<img src="images/estimator_box_1.png" alt="" width="650">

<p>The Model tab works exactly as it does in a Bayes instantiated model. The Model Statistics tab provides the p-value for a chi square test of the model, degrees of freedom, the chi square value, and the Bayes Information Criterion (BIC) score of the model.</p>

<h3>Dirichlet Estimations</h3>

<p>A Dirichlet estimate estimates a Bayes instantiated model using a Dirichlet distribution for each category. In a Dirichlet estimate, the probability of each value of a variable (conditional on the values of the variable’s parents) is estimated by adding together a prior pseudo count (which is 1, by default) of cases and the number of cases in which the variable takes that value in the data, and then dividing by the total number of cases in the prior and in the data with that configuration of parent variables. The default prior pseudo-count can be changed inside the box. (For a full explanation of pseudocounts and Dirichlet estimate, see the section on Dirichlet instantiated models.) </p>

<p>Dirichlet estimates do not work if the input data set contains missing data values.</p>

<h3>EM Bayes Estimations</h3>

<p>The EM Bayes estimator takes the same input and gives the same output as the ML Bayes estimator, but is designed to handle data sets with missing data values, and input models with latent variables.</p>

<h3>SEM Estimates</h3>

<p>A SEM estimator estimates the values of parameters for a SEM parametric model. SEM estimates do not work if the input data set contains missing data values. A sample output looks like this: </p>

<img src="images/estimator_box_2.png" alt="" width="650">

<p>Tetrad provides five parameter optimizers: RICF, expectation-maximization (EM), regression, Powell and random search. Accurate regression estimates assume that the input parametric model is a DAG, and that its associated statistics are based on a linear, Gaussian model. The EM optimizer has the same input constraints as regression, but can handle latent variables. </p>

<p>Tetrad also provides two scores that can be used in estimation: feasible generalized least squares (FGLS) and Full Information Maximum Likelihood (FML). </p>

<p>If the graph for the SEM is a DAG, and we may assume that the SEM is linear with Gaussian error terms, we use multilinear regression to estimate coefficients and residual variances. Otherwise, we use a standard maximum likelihoood fitting function (see Bollen, Structural Equations with Latent Variables, Wiley, 1989, pg. 107) to minimize the distance between (a) the covariance over the variables as implied by the coefficient and error covariance parameter values of the model and (b) the sample covariance matrix. Following Bollen, we denote this function Fml; it maps points in parameter values space to real numbers, and, when minimized, yields the maximum likelihood estimation point in parameter space.</p>

<p>In either case, an Fml value may be obtained for the maximum likelihood point in parameter space, either by regression or by direct minimization of the Fml function itself. The value of Fml at this minimum (maximum likelihood) point, multiplied by N - 1 (where N is the sample size), yields a chi square statistics (ch^2) for the model, which when referred to the chi square table with appropriate degrees of freedom, yields a model p value. The degrees of freedom (dof) in this case is equal to the m(m-1)/2 - f, where m is the number of measured variables, and f is the number of free parameters, equal to the number of coefficient parameters plus the number of covariance parameters. (Note that the degrees of freedom many be negative, in which case estimation should not be done.) The BIC score is calculated as ch^2 - dof * log(N).</p>

<p>You can change which score optimizer Tetrad uses by choosing them from the drop-down menus at the bottom of the window and clicking “Estimate Again.”</p>

<p>The Tabular Editor and Implied Matrices tabs function exactly as they do in the instantiated model box, but in the estimator box, the last three columns of the table in the Tabular Editor tab are filled in. The SE, T, and P columns provide the standard errors, t statistics, and p values of the estimation.</p>

<p>The Model Statistics tab provides the degrees of freedom, chi square, p value, comparative fit index (CFI), root mean square error of approximation (RMSEA) and BIC score of a test of the model. It should be noted that while these test statistics are standard, they are not in general correct.  See Mathias Drton, 2009, Likelihood ratio tests and singularities. Annals of Statistics 37(2):979-1012. arXiv:math.ST/0703360. </p>



<h2 id="updater_box"><span  class="section_heading">Updater Box</span></h2>

<p>The updater box takes an instantiated model as input, and, given information about the values of parameters in that model, updates the information about the values and relationships of other parameters.</p>

<p>There are four available updater algorithms in Tetrad: the approximate updater, the row summing exact updater, the CPT invariant updater, and the SEM updater. All except for the SEM updater function only when given Bayes instantiated models as input; the SEM updater functions when given a SEM instantiated model as input. None of the updaters work on cyclic models.</p>

<h3>Possible Parent Boxes of the Updater Box:</h3>

<ul class="ul">
<li>An instantiated model box</li>
<li>An estimator box</li>
</ul>


<h3>Possible Child Boxes of the Updater Box:</h3>

<ul class="ul">
<li>A graph box</li>
<li>An instantiated model box</li>
<li>An estimator box</li>
</ul>

<h3>Approximate Updater</h3>

<p>The approximated updater is a fast but inexact algorithm. It randomly draws a sample data set from the instantiated model and calculates the conditional frequency of the variable to be estimated.</p>

<p>Take, for example, the following instantiated model: </p>

<img src="images/updater_box_1.png" alt="" width="650">

<p>When it is input into the approximate updater, the following window results:</p>

<img src="images/updater_box_2.png" alt="" width="650">

<p>If we click “Do Update Now” now, without giving the updater any evidence, the right side of the screen changes to show us the marginal probabilities of the variables.</p>

<img src="images/updater_box_3.png" alt="" width="360">

<p>The blue lines, and the values listed across from them, indicate the probability that the variable takes on the given value in the input instantiated model. The red lines indicate the probability that the variable takes on the given value, given the evidence we’ve added to the updater. </p>

<p>Since we have added no evidence to the updater, the red and blue lines are very similar in length. To view the marginal probabilities for a variable, either click on the variable in the graph to the left, or choose it from the scrolling menu at the top of the window. At the moment, they should all be very close to the marginal probabilities taken from the instantiated model.</p>

<p>Now, we’ll return to the original window. We can do so by clicking “Edit Evidence” under the Evidence tab. Suppose we know that X1 takes on the value 1 in our model, or suppose we merely want to see how X1 taking that value affects the values of the other variables. We can click on the box that says “1” next to X1.  When we click “Do Update Now,” we again get a list of the marginal probabilities for X1.</p>

<img src="images/updater_box_4.png" alt="" width="360">

<p>Now that we have added evidence, the “red line” marginal probabilities have changed; for X1, the probability that X1=1 is 1, because we’ve told Tetrad that that is the case. Likewise, the probabilities that X1=0 and X1=2 are both 0.</p>

<p>Now, let’s look at the updated marginal probabilities for X2, a parent of X1.</p>

<img src="images/updater_box_5.png" alt="" width="360">

<img src="images/updater_box_6.png" alt="" width="360">

<p>The image on the left is the marginal probabilities before we added the evidence that X1=1. The image on the right is the updated marginal probabilities. They have changed; in particular, it has become much more likely that X2=0.</p>

<p>Under the Mode tab, we can change the type of information that the updater box gives us. The mode we have been using so far is “Marginals Only (Multiple Variables).” We can switch the mode to “In-Depth Information (Single Variable).” Under this mode, when we perform the update, we receive more information (such as log odds and joints, when supported; joint probabilities are not supported by the approximate updater), but only about the variable which was selected in the graph when we performed the update. To view information about a different variable, we must re-edit the evidence with that variable selected.</p>

<p>If the variable can take one of several values, or if we know the values of more than one variable, we can select multiple values by pressing and holding the Shift key and then making our selections. For instance, in the model above, suppose that we know that X1 can be 1 or 2, but not 0. We can hold the Shift key and select the boxes for 1 and 2, and when we click “Do Update Now,” the marginal probabilities for X2 look like this: </p>

<img src="images/updater_box_7.png" alt="" width="650">

<p>Since X1 must be 1 or 2, the updated probability that it is 0 is now 0. The marginal probabilities of X2 also change: </p>

<img src="images/updater_box_8.png" alt="" width="650">

<p>The updated marginal probabilities are much closer to their original values than they were when we knew that X1 was 1.</p>

<p>Finally, if we are arbitrarily setting the value of a variable—that is, the values of its parents have no effect on its value—we can check the “Manipulated” box next to it while we are we editing evidence, and the update will reflect this information.</p>

<h3>Row Summing Exact Updater</h3>

<p>The row summing exact updater is a slower but more accurate updater than the approximate updater. The complexity of the algorithm depends on the number of variables and the number of categories each variable has. It creates a full exact conditional probability table and updates from that. Its window functions exactly as the approximate updater does, with two exceptions: in “Multiple Variables” mode, you can see conditional as well as marginal probabilities, and in “Single Variable” mode, you can see joint values. </p>

<h3>CPT Invariant Exact Updater</h3>

<p>The CPT invariant exact updater is more accurate than the approximate updater, but slightly faster than the row summing exact updater. Ifs window functions exactly as the approximate updater down, with one exception: in “Multiple Variables” mode, you can see conditional as well as marginal probabilities.</p>

<h3>SEM Updater</h3>

<p>The SEM updater does not deal with marginal probabilities; instead, it deals with means.</p>


<img src="images/updater_box_9.png" alt="" width="360">

<p>When it is input to the SEM updater, the following window results: </p>

<img src="images/updater_box_10.png" alt="" width="650">

<p>Suppose we know that the mean of X1 is .5. When we enter that value into the text box on the left and click “Do Update Now,” the model on the right updates to reflect that mean, changing the means of both X1 and several other variables. In the new model, the means of X2, X4, and X5 will all have changed. If we click the “Manipulated” check box as well, it means that we have arbitrarily set the mean of X1 to .5, and that the value of its parent variable, X4, has no effect on it. The graph, as well as the updated means, changes to reflect this.</p>

<p>The rest of the window has the same functionality as a SEM instantiated model window.</p>



<h2 id="classify_box"><span  class="section_heading">Classify Box</span></h2>

<p>The classify box takes as input a categorical data set and a Bayes instantiated model and, for a given variable, tries to predict that variable’s value in each case based on the other variables’ values in that case.</p>

<h3>Possible Parents Boxes of the Classify Box: </h3>

<ul class="ul">
<li>An instantiated model box</li>
<li>A data box</li>
<li>A simulation box</li>
</ul>

<h3>Possible Child Boxes of the Classify Box: </h3>

<ul class="ul">
<li>None</li>
</ul>


<h3>Using the Classify Box:</h3>

<p>Consider the following instantiated model, and a data set derived from it:</p>

<img src="images/classify_box_1.png" alt="" width="650">

<p>When they are input to the classify box, the following window results: </p>

<img src="images/classify_box_2.png" alt="" width="650">

<p>By clicking on the “Test Data” tab, we can see the data set which we input. Now, suppose we want to predict the values of X1 in each case. We select X1 from the scrolling menu at the top and click “Classify.” Three new tabs now appear: “Classification,” “ROC Plot,” and “Confusion Matrix.”  The classification tab, in this case, looks like this: </p>

<img src="images/classify_box_3.png" alt="" width="650">


<p>There is a column for each of the possible values which X1 can take, and for each case, Tetrad has computed the probability that X1 will take each value, based on the configuration of other variables in that case. It then chooses the category with the highest conditional probability, and assigns X1 that value for that case. Comparison to the test data will show that the values are reasonably (though not completely) similar.</p>

<p>The ROC plot tab displays the receiver operating characteristic (ROC) curve for whichever value you specified before classification.</p>

<p>The confusion matrix tab provides information on how similar the estimated values of the target variable are to the true values (if the true values are available). </p> 

<p>Because classification is a form of estimation, the variable which is classified does not have to be in the input data set; it merely has to be in the input instantiated model. In this case, the ROC plot and confusion matrix tabs will not appear.</p>



<h2 id="knowledge_box"><span  class="section_heading">Knowledge Box</span></h2>

<p>The knowledge box takes as input a graph or a data set and imposes additional constraints onto it, to aid with search.</p>

<h3>Possible Parent Boxes of the Knowledge Box:</h3>

<ul class="ul">
<li>A graph box</li>
<li>A parametric model box</li>
<li>An instantiated model box</li>
<li>A data box</li>
<li>A simulation box</li>
<li>A search box</li>
<li>Another knowledge box</li>
</ul>

<h3>Possible Child Boxes of the Knowledge Box:</h3>

<ul class="ul">
<li>A search box</li>
<li>Another knowledge box</li>
</ul>

<h3>Tiers and Edges</h3>

<p>The tiers and edges option allows you to sort variables into groupings that can or cannot affect each other. It also allows you to manually add forbidden and required edges one at a time.</p>

<h4>Tiers</h4>

<p>The tiers tab for a graph with four variables looks like this: </p>

<img src="images/knowledge_box_1.png" alt="" width="650">

<p>Tiers separate your variables into a time line. Variables in higher-numbered tiers occur later than variables in lower-numbered tiers, which gives Tetrad information about causation. For example, a variable in Tier 3 could not possibly be a cause of a variable in Tier 1.</p>

<p>To place a variable in a tier, click on the variable in the “Not in tier” box, and then click on the box of the tier. If you check the “Forbid Within Tier” box for a tier, variables in that tier will not be allowed to be causes of each other. To increase or decrease the number of tiers, use the scrolling box in the upper right corner of the window.</p>

<h4>Groups</h4>

<p>The groups tab for a graph with four variables looks like this: </p>

<img src="images/knowledge_box_2.png" alt="" width="650">

<p>In the groups tab, you can specify certain groups of variables which are forbidden or required to cause other groups of variables. To add a variable to the “cause” section of a group, click on the variable in the box at the top, and then click on the box to the left of the group’s arrow. To add a variable to the “effect” section of a group, click on the variable in the box at the top, and then click on the box to the right of the group’s arrow. You can add a group by clicking on one of the buttons at the top of the window, and remove one by clicking the “remove” button above the group’s boxes.</p>

<h4>Edges</h4>

<p>The edges tab for a graph with four variables looks like this: </p>

<img src="images/knowledge_box_3.png" alt="" width="650">

<p>In the edges tab, you can require or forbid individual causal edges between variables. To add an edge, click the type of edge you’d like to create, and then click and drag from the “cause” variable to the “effect” variable.</p>

<p>You can also use this tab to see the effects of the knowledge you created in the other tabs by checking and unchecking the boxes at the bottom of the window.  You can adjust the layout to mimic the layout of the source (by clicking “source layout”) or to see the variables in their timeline tiers (by clicking “knowledge layout”).</p>

<h3>Forbidden Graph</h3>

<p>If you use a graph as input to a knowledge box with the “Forbidden Graph” operation, the box will immediately add all edges in the parent graph as forbidden edges. It will otherwise work like a Tiers and Edges box.</p>

<h3>Required Graph</h3>

<p>If you use a graph as input to a knowledge box with the “Required Graph” operation, the box will immediately add all edges in the parent graph as required edges. It will otherwise work like a Tiers and Edges box.</p>

<h3>Measurement Model</h3>

<p>This option allows you to build clusters for a measurement model. When first opened, the window looks like this:</p>

<img src="images/knowledge_box_4.png" alt="" width="650">

<p>You can change the number of clusters using the text box in the upper right hand corner. To place a variable in a cluster, click and drag the box with its name into the cluster pane. To move multiple variables at once, shift- or command-click on the variables, and (without releasing the shift/command button or the mouse after the final click) drag. In the search boxes, these variables will be assumed to be children of a common latent cause.</p>


<h2 id="simulation_box"><span  class="section_heading">Simulation Box</span></h2>

<p>The simulation box takes a graph, parametric model, or instantiated model and uses it to simulate a data set.</p>

<h3>Possible Parent Boxes of the Simulation Box</h3>

<ul class="ul">
<li>A graph box</li>
<li>A parametric model box</li>
<li>An instantiated model box</li>
<li>An estimator box</li>
<li>A data box</li>
<li>Another simulation box</li>
<li>A search box</li>
<li>An updater box</li>
<li>A regression box</li>
</ul>


<h3>Possible Child Boxes of the Simulation Box</h3>

<ul class="ul">
<li>A graph box</li>
<li>A compare box</li>
<li>A parametric model box</li>
<li>An instantiated model box</li>
<li>An estimator box</li>
<li>A data box</li>
<li>Another simulation box</li>
<li>A search box</li>
<li>A classify box</li>
<li>A regression box</li>
<li>A knowledge box</li>
</ul>


<h3>Using the Simulator Box</h3>

<p>When you first open the simulation box, you will see some variation on this window:</p>

<img src="images/simulation_box_1.png" alt="" width="650">

<p>The “True Graph” tab contains a copy of the “Generate Subgraphs” function from the graph box. This allows you to isolate subgraphs of the parent graph to use to model data. The “Data” tab will contain the data once it has been simulated.</p>

<p>Exactly what you see and can do in the simulation box is determined by what kind of box you input into it. </p>


<h4>The Simulation Box with no Input</h4>

<p>Because it has no input box to create constraints, a parentless simulation box offers the greatest freedom for setting the graph type, model type, and parameters of your simulated data. In particular, it is the only way that the simulation box will allow you to create a random graph or graphs within the box. (If you are simulating multiple data sets, and want to use a different random graph for each one, you can select “Yes” under “Yes if a different graph should be used for each run.”) You can choose the type of graph you want Tetrad to create from the “Type of Graph” drop-down list.</p>

<h5>Random Forward DAG</h5>

<p> This option creates a DAG by randomly adding forward edges (edges that do not point to a variable’s ancestors) one at a time. You can specify graph parameters such as number of variables, maximum and minimum degrees, and connectedness.</p>

<h5>Scale Free DAG</h5>

<p> This option creates a DAG whose variable’s degrees obey a power law. You can specify graph parameters such as number of variables, alpha, beta, and delta values.</p>

<h5>Cyclic, constructed from small loops</h5>

<p> This option creates a cyclic graph. You can specify graph parameters such as number of variables, maximum and average degrees, and the probability of the graph containing at least one cycle.</p>

<h5>Random One Factor MIM</h5>

<p> This option creates a one-factor multiple indicator model. You can specify graph parameters such as number of latent nodes, number of measurements per latent, and number of impure edges.</p>

<h5>Random Two Factor MIM</h5>

<p> This option creates a two-factor multiple indicator model. You can specify graph parameters such as number of latent nodes, number of measurements per latent, and number of impure edges.</p>

<p>In addition to the graph type, you can also specify the type of model you would like Tetrad to simulate.</p>

<h5>Bayes net</h5>

<p> Simulates a Bayes instantiated model. You can specify model parameters including maximum and minimum number of categories for each variable.</p>

<h5>Structural Equation Model</h5>

<p> Simulates a SEM instantiated model. You can specify model parameters including coefficient, variance, and covariance ranges.</p>

<h5>Linear Fisher Model</h5>

<p>Simulates data using a linear Markov 1 DBN without concurrent edges. The Fisher model suggests that shocks should be applied at intervals and the time series be allowed to move to convergence between shocks. This simulation has many parameters that can be adjusted, as indicated in the interface. The ones that require some explanation are as follows.</p>

<ul class="ul">
<li>Low end of coefficient range, high end of coefficient range, low end of variance range, high end of variance range. Each variable is a linear function of the parents of the variable (in the previous time lag) plus Gaussian noise. The coefficients are drawn randomly from U(a, b) where a is the low end of the coefficient range and b is the high end of the coefficient range. Here, a < b. The Gaussian noise is drawn uniformly from U(c, d), where c is the low end of the variance range and d is the high end of the variance range. Here, c < d.</li>
<li>Yes, if negative values should be considered. If no, only positive values will be recorded. This should not be used for large numbers of variables, since it is more difficult to find cases with all positive values when the number of variables is large.</li>
<li>Percentage of discrete variables. The model generates continuous data, but some or all of the variables may be discretized at random. The user needs to indicate the percentage of variables (randomly chosen that one wishes to have discretized. The default is zero—i.e., all continuous variables.</li>
<li>Number of categories of discrete variables. For the variables that are discretized, the number of categories to use to discretize each of these variables.</li>
<li>Sample size. The number of records to be simulated.</li>
<li>Interval between shocks. The number of time steps between shocks in the model.</li>
<li>Interval between data recordings. The data are recorded every so many steps. If one wishes to allow to completely converge between steps (i.e., produce equilibrium data), set this interval to some large number like 20 and set the interval between shocks likewise to 20 Other values can be used, however.</li>
<li>Epsilon for convergence. Even if you set the interval between data recordings to a large number, you can specify an epsilon such that if all values of variables differ from their values one time step back by less than epsilon, the series will be taken to have converged, and the remaining steps between data recordings will be skipped, the data point being recorded at convergence.</li>
</ul>

<h5>Lee &amp; Hastie</h5>

<p> This is a model for simulating mixed data (data with both continuous and discrete variables. The model is given in Lee J, Hastie T. 2013, Structure Learning of Mixed Graphical Models, Journal of Machine Learning Research 31: 388-396. Here, mixtures of continuous and discrete variables are treated as log-linear.</p>

<ul class="ul">
<li>Percentage of discrete variables. The model generates continuous data, but some or all of the variables may be discretized at random. The user needs to indicate the percentage of variables (randomly chosen that one wishes to have discretized. The default is zero—i.e., all continuous variables.</li>
<li>Number of categories of discrete variables. For the variables that are discretized, the number of categories to use to discretize each of these variables.</li>
<li>Sample size. The number of records to be simulated.</li>
</ul>

<h5>Time Series</h5>

<p> This is a special simulation for representing time series. Concurrent edges are allowed. This can take a Time Series Graph as input, in which variables in the current lag are written as functions of the parents in the current and previous lags.</p>

<ul class="ul">
<li>Sample size. The number of records to be simulated.</li>
</ul>

<h5>Boolean Glass</h5>

<p> The instantiated model used to simulate the data will be re-parameterized for each run of the simulation.</p>


<h4>The Simulation Box with a Graph Input</h4>

<p>If you input a graph, you will be able to simulate any kind of model, with any parameters. But the model will be constrained by the graph you have input (or the subgraph you choose in the “True Graph” tab.) Because of this, if you create a simulation box with a graph as a parent, you will not see the “Type of Graph” option.</p>

<h4>The Simulation Box with a Parametric Model Input</h4>

<p>At the time of writing, a simulation box with a parametric model input acts as though the PM’s underlying graph had been input into the box.</p>


<h4>The Simulation Box with an Instantiated Model Input</h4>

<p>If you input an instantiated model, your only options will be the sample size of your simulation and the number of data sets you want to simulate; Tetrad will simulate every one of them based on the parameters of the IM. The model will not be re-parameterized for each run of the simulation.</p>





<h2 id="search_box"><span  class="section_heading">Search Box</span></h2>

<p>The search box takes as input a data set (in either a data or simulation box) and optionally a knowledge box, and searches for causal explanations represented by directed graphs. The result of a search is not necessarily—and not usually—a unique graph, but an object such as a pattern that represents a set of graphs, usually a Markov Equivalence class. More alternatives can be found by varying the parameters of search algorithms.</p>

<h3>Possible Parent Boxes of the Search Box</h3>

<ul class="ul">
<li>A graph box</li>
<li>A parametric model box</li>
<li>An instantiated model box</li>
<li>An estimator box</li>
<li>A data box</li>
<li>A simulation box</li>
<li>Another search box</li>
<li>A regression box</li>
<li>A knowledge box</li>
</ul>


<h3>Possible Child Boxes of the Simulation Box</h3>

<ul class="ul">
<li>A graph box</li>
<li>A compare box</li>
<li>A parametric model box</li>
<li>A simulation box</li>
<li>Another search box</li>
<li>A knowledge box</li>
</ul>

<h3>Using the Search Box</h3>

<p>When you first open the search box, you will be presented with a number of options for the kind of search you would like to perform:</p>

<img src="images/search_box_1.png" alt="" width="650">


<p>The “Output Graphs” tab is where the results of your search will be stored after it has been performed. The “Knowledge” tab contains a copy of the “Tiers and Edges” knowledge box, which you can use to add knowledge directly in the search box. (See the Knowledge Box section for more information.)</p>

<p>In the “Algorithm” tab, you can choose which search algorithm you want to perform, and set any relevant parameters. (As most of the algorithms require different parameters, the contents of the “Parameters” pane will change depending on which algorithm you select.) To choose an algorithm, select it from the drop-down list next to the “Search” button.</p>

<p>Choosing the correct algorithm for your needs is an important consideration. Tetrad provides over 30 search algorithms (and more are added all of the time) each of which makes different assumptions about the input data, uses different parameters, and produces different kinds of output. For instance, some algorithms produce Markov blankets or patterns, and some produce full graphs; some algorithms work best with Gaussian or non-Gaussian data; some algorithms require an alpha value, some require a penalty discount, and some require both or neither. You can narrow down the list using the “List algorithms that” dropdown box, which allows you to limit the provided algorithms according to whichever factor is important to you.</p>

<p>Once you have selected an algorithm, click “Search” to have Tetrad perform the search or searches.</p>

<h3>The PC Algorithm</h3>

<h4>Description</h4>

<div id="pc-all">

<p>PC algorithm (Spirtes and Glymour, Social Science Computer Review, 1991) is a pattern search which assumes that the underlying causal structure of the input data is acyclic, and that no two variables are caused by the same latent (unmeasured) variable. In addition, it is 	assumed that the input data set is either entirely continuous or entirely discrete; if the data set is  continuous, it is assumed that the causal relation between any two variables is linear, and that the distribution of each variable is Normal. Finally, the sample should ideally be i.i.d.. Simulations show that PC and several of the other algorithms described here often succeed when these assumptions, needed to prove their correctness, do not strictly hold. The PC algorithm will sometimes output double headed edges. In the large sample limit, double headed edges in the output indicate that the adjacent variables have an unrecorded common cause, but PC tends to produce false positive double headed edges on small samples.</p>

<p>The PC algorithm is correct whenever decision procedures for independence and conditional independence are available. The procedure conducts a sequence of independence and conditional independence tests, and efficiently builds a pattern from the results of those tests. As implemented in TETRAD, PC is intended for multinomial and approximately Normal distributions with i.i.d. data. The tests have an alpha value for rejecting the null hypothesis, which is always a hypothesis of independence or conditional independence. For continuous variables, PC uses tests of zero correlation or zero partial correlation for independence or conditional independence respectively. For discrete or categorical variables, PC uses either a chi square or a g square test of independence or conditional independence (see Causation, Prediction, and Search for details on tests). In either case, the tests require an alpha value for rejecting the null hypothesis, which can be adjusted by the user. The procedures make no adjustment for multiple testing. (For PC, CPC, JPC, JCPC, FCI, all testing searches.) </p>

</div>

<h4>Input Assumptions</h4>

<p>The algorithm effectively takes conditional independence facts as input. Thus it will work for any type of data for which a conditional independence facts are known. In the interface, it will work for linear, Gaussian data (the Fisher Z test), discrete multinomial data the Chi Square test) and mixed multinomial/Gaussian data (the Conditional Gaussian test).</p>

<h4>Output Format</h4>

<p>The graph outputs a pattern (or CP-DAG). This is an equivalence class of directed acyclic graphs (DAGs). Each DAG in the equivalence class has all of the adjacencies (and no more) of the pattern. Each oriented edge in the pattern is so oriented in each of the DAG in the equivalence class. Unoriented edges in the equivalence class cannot be oriented by conditional independence facts. For example, if the model is X->Y->Z, the output will be X—Y—Z. There are not collider in this model, so the algorithm will not detect one. Since there are not colliders, the Meek cannot orient additional edges. If the model were X<-Y<-Z, the output would also be X—Y—Z; this model is in the same equivalence class as X->Y->Z. The model X->Y<-Z would be its own equivalence class, since the collider in this model can be oriented. See Spirtes et al. (2000) for more details.</p>

<h4>Parameters</h4>

<table class="table">

<thead>
<tr><th>Parameter</th><th>Description</th></tr>
</thead>

<tbody>
<tr>
<td>Cutoff for p-values (alpha)</td>
<td>Conditional independence tests with p-values greater than this will be judged to be independent (H0). Default 0.01.</td>
</tr>

<tr>
<td>Maximum size of conditioning set (depth)</td>
<td>PC in the adjacency phase will consider conditioning sets for conditional independences of increasing size, up to this value.  For instance, for depth 3, the maximum size of a conditioning set considered will be 3. Default -1 = unlimited.
</td>
</tr>

</tbody>

</table>



<h3>The CPC Algorithm</h3>

<h4>Description</h4>

<div id="cpc">

<p>The CPC (Conservative PC) algorithm (Ramsey et al., ??) modifies the collider orientation step of PC to make it more conservative—that is, to increase the precision of collider orientations at the expense of recall. It does this as follows. Say you want to orient X—Y—Z as a collider or a noncollider; the PC algorithm looks at variables adjacent to X or variables adjacent to Z to find a subset S such that X is independent of Z conditional on S. The CPC algorithm considers all possible such sets and records the set on which X is conditionally independent of Z. If all of these sets contain Y, it orients X—Y—Z as a noncollider. If none of them contains Z, if orient X—Y—Z as a collider. If some contain Z but other don’t, it marks it as ambiguous, with an underline. Thus, the output is ambiguous between patterns; in order to get a specific pattern out of the output, one needs first to decide whether the underlined triples are colliders or noncolliders and then to apply the orientation rules in Meek (1997).</p>

<p>The PC algorithm is correct whenever decision procedures for independence and conditional independence are available. The procedure conducts a sequence of independence and conditional independence tests, and efficiently builds a pattern from the results of those tests. As implemented in TETRAD, PC is intended for multinomial and approximately Normal distributions with i.i.d. data. The tests have an alpha value for rejecting the null hypothesis, which is always a hypothesis of independence or conditional independence. For continuous variables, PC uses tests of zero correlation or zero partial correlation for independence or conditional independence respectively. For discrete or categorical variables, PC uses either a chi square or a g square test of independence or conditional independence (see Causation, Prediction, and Search for details on tests). In either case, the tests require an alpha value for rejecting the null hypothesis, which can be adjusted by the user. The procedures make no adjustment for multiple testing. (For PC, CPC, JPC, JCPC, FCI, all testing searches.) </p>

</div>

<h4>Input Assumptions</h4>

<p>Same as for PC.</p>

<h4>Output Format</h4>

<p>An e-pattern (extended pattern), consistent of directed and undirected edges where some of the triple may have been marked with underlines to indicate ambiguity, as above. It may be that bidirected edges are oriented as X->Y<->X<-W if two adjacent colliders are oriented; this is not ruled out.</p>

<h4>Parameters</h4>

<table class="table">

<thead>
<tr><th>Parameter</th><th>Description</th></tr>
</thead>

<tbody>
<tr>
<td>Cutoff for p-values (alpha)</td>
<td>Conditional independence tests with p-values greater than this will be judged to be independent (H0). Default 0.01.</td>
</tr>

<tr>
<td>Maximum size of conditioning set (depth)</td>
<td>PC in the adjacency phase will consider conditioning sets for conditional independences of increasing size, up to this value. For instance, for depth 3, the maximum size of a conditioning set considered will be 3. Default -1 = unlimited.
</td>
</tr>

</tbody>

</table>



<h3>The PCStable Algorithm</h3>

<h4>Description</h4>

<div id="pc-stable">

<p>See Drton and Maathuis (??). The idea is to modify the adjacency search of PC so that if the order of the variables is randomized, the adjacency output is not affected. This is done as follows. The order of operations for the step where unconditional independencies are calculated is not affected; these may be done in any order. However, for the step in which one conditions on one variable, the output of that step could be affected by the order in which the operations are done. So instead of removing edges in this step, one simply records which edges one would remove, and then at the end of the step removes them all. Similarly for subsequence steps. In this way, the adjacencies of variables in the output of the adjacency step are fixed no matter the order in which the operations are visited. One them does collider orientation and applies the orientation rules in Meek (1997); there may be orientation differences from one run to the next still, if the order of the variables in the dataset is modified.</p>
</div>

<h4>Input Assumptions</h4>

<p>Same as for PC.</p>

<h4>Output Format</h4>

<p>Same as for PC.</p>

<h4>Parameters</h4>

<table class="table">

<thead>
<tr><th>Parameter</th><th>Description</th></tr>
</thead>

<tbody>
<tr>
<td>Cutoff for p-values (alpha)</td>
<td>Conditional independence tests with p-values greater than this will be judged to be independent (H0). Default 0.01.</td>
</tr>

<tr>
<td>Maximum size of conditioning set (depth)</td>
<td>PC in the adjacency phase will consider conditioning sets for conditional independences of increasing size, up to this value. For instance, for depth 3, the maximum size of a conditioning set considered will be 3. Default -1 = unlimited.
</td>
</tr>

</tbody>

</table>




<h3>The CPCStable Algorithm</h3>

<h4>Description</h4>

<div id="cpc-stable">

<p>CPC, with the PC-Stable adjacency step substituted for the PC adjacency search.</p>

</div>

<h4>Input Assumptions</h4>

<p>Same as for PC.</p>

<h4>Output Format</h4>

<p>Same as for CPC (an e-pattern).</p>

<h4>Parameters</h4>

<table class="table">

<thead>
<tr><th>Parameter</th><th>Description</th></tr>
</thead>

<tbody>
<tr>
<td>Cutoff for p-values (alpha)</td>
<td>Conditional independence tests with p-values greater than this will be judged to be independent (H0). Default 0.01.</td>
</tr>

<tr>
<td>Maximum size of conditioning set (depth)</td>
<td>PC in the adjacency phase will consider conditioning sets for conditional independences of increasing size, up to this value. For instance, for depth 3, the maximum size of a conditioning set considered will be 3. Default -1 = unlimited.
</td>
</tr>

</tbody>

</table>



<h3>The PcMax Algorithm</h3>

<h4>Description</h4>

<div id="cpc-stable">

<p>Similar in spirit to CPC but orients all unshielded triples using maximum likelihood conditioning sets. The idea is as follows. The adjacency search is the same as for PC, but colliders are oriented differently. Let X—Y—Z be an unshielded triple (X not adjacent to Z) and find all subsets S from among the adjacents of X or the adjacents of Z such that X is independent of Z conditional on S. However, instead of using the CPC rule to orient the triple, instead just list the p-values for each of these conditional independence judgments and pick the set S’ that yields the highest such p-value. Then orient X->Y<-Z if S does not contain Y and X—Y—Z otherwise. This orients all unshielded triples. It’s possible (though rare) that adjacent triples both both be oriented as 2-cycles, X->Y<->Z<-W. If this happens, pick one of the other of these triples or orient as a collider, arbitrarily. This guarantees that the resulting graph will be a pattern.</p>

</div>

<h4>Input Assumptions</h4>

<p>Same as for PC.</p>

<h4>Output Format</h4>

<p>Same as PC, a pattern.</p>

<h4>Parameters</h4>

<table class="table">

<thead>
<tr><th>Parameter</th><th>Description</th></tr>
</thead>

<tbody>
<tr>
<td>Cutoff for p-values (alpha)</td>
<td>Conditional independence tests with p-values greater than this will be judged to be independent (H0). Default 0.01.</td>
</tr>

<tr>
<td>Maximum size of conditioning set (depth)</td>
<td>PC in the adjacency phase will consider conditioning sets for conditional independences of increasing size, up to this value. For instance, for depth 3, the maximum size of a conditioning set considered will be 3. Default -1 = unlimited.
</td>
</tr>

<tr>
<td>Yes if heuristic for orienting ushielded colliders for max P should be used</td>
<td>For orienting X->Y<-Z, if the adjacents of X and of Z are not too close to each other in the graph, one can tell that this is a collider by looking at the difference in p-value between X _||_ Z | Y and X _||_ Z. This is faster and under the “closeness” condition is more accurate. Should not be used for dense graphs. Default true.</td>
</tr>

<tr>
<td>Maximum path length for the unshielded collider heuristic for max P</td>
<td>This is the furthest distance among adjacents of X and Z that will be tolerated if the heuristic above is to be used. Default 3.</td>
</tr>

</tbody>

</table>




<h3>The FGES Algorithm</h3>

<h4>Description</h4>

<div id="fges">

<p>
FGES is an optimized and parallelized version of an algorithm developed by Meek
[Meek, 1997] called the Greedy Equivalence Search (GES). The algorithm was further developed
and studied by Chickering [Chickering, 2002]. GES is a Bayesian algorithm that heuristically
searches the space of CBNs and returns the model with highest Bayesian score it finds. In
particular, GES starts its search with the empty graph. It then performs a forward stepping search in
which edges are added between nodes in order to increase the Bayesian score. This process
continues until no single edge addition increases the score. Finally, it performs a backward
stepping search that removes edges until no single edge removal can increase the score. For more
information see http://www.ccd.pitt.edu/pdfs/fgesc.pdf. The reference is Ramsey et al., 2017.
</p>

<p>
The algorithms requires a decomposable score—that is, a score that for the entire DAG model is a
sum of logged scores of each variables given its parents in the model. The algorithms can take all
continuous data (using the SEM BIC score), all discrete data (using the BDeu score) or a mixture
of continuous and discrete data (using the Conditional Gaussian score); these are all decomposable
scores.
</p>

</div>

<h4>Input Assumptions</h4>

<p>Data that’s all continuous, all discrete, or a mixture of continuous and discrete
variables. Continuous variables will be assumed to be linearly associated; discrete variable will be
assumed to be associated by multinomial conditional probability tables. Continuous variables for
the mixed case will be assumed to be jointly Gaussian.</p>

<h4>Output Format</h4>

<p>A pattern, same as PC.</p>


<h4>Parameters</h4>

<table class="table">

<thead>
<tr><th>Parameter</th><th>Description</th></tr>
</thead>

<tbody>
<tr>
<td>Sample prior</td>
<td> For the BDeu score (discrete variables), this is the effective sample
size added to each conditional probability table. Must be at least 1 (blame the 
90
Dirichlet distribution). Default 1.</td>
</tr>

<tr>
<td>Structure prior</td>
<td> For the BDeu score (discrete variables), this is the number of
variables one expects to see on average in any particular conditional probability
table. If one expects to see for the most part conditional models of variables with
two parents, then this should be set to 2. Default 1.
</td>
</tr>

<tr>
<td>Penalty discount</td>
<td>  For the SEM BIC score (continuous variables), BIC is calculated
as BIC = 2 L – c k ln n, where L is the likelihood, k is the number of degrees of
freedom, n is the sample size, and c (the “penalty discount” is some positive
constant, usual greater than or equal to 1. Setting this to a larger number makes the
output of FGES sparser. Default 2.</td>
</tr>

<tr>
<td>Yes if the first step of FGES should do scoring for both X->Y and Y->X</td>
<td> For the
linear, Gaussian case, and for the multinomial case, the scores for these two
directions are guaranteed to be equal, but in some domains, like mixed variables
search, they are not, and the best score of the two should be used. Default false.</td>
</tr>

<tr>
<td>Yes if (one edge) faithfulness should be assumed</td>
<td>The algorithm will remove edges
X—Y in the initial step if X and Y are uncorrelated; this speeds up the algorithm
(See Maathuis, ??, Ramsey et al., ??). However, this may remove edges that the
original GES algorithm would not remove, so an additional pass through the
algorithm may need to be done to pick up these additional edges and guarantee
correctness. This should be set to Yes if the additional pass should not be done, No
if the additional pass should be done. Default false.</td>
</tr>

<tr>
<td>The maximum degree of the graph</td>
<td> For some graphs, FGES may be inclined to find
many adjacents for particular nodes, and in the forward step it will add adjacents
that will later be removed in the backward step. To keep such edges from being
added, one may specify a maximum degree for the graph. In the forward step, fGES
will not add edges that results in the degree of any node exceeding this maximum.
Default 100.</td>
</tr>
</tbody>

</table>


<h3>The IMaGES Algorithm (BDeu Score)</h3>

<h4>Description</h4>

<div id="img">

<p>Adjusts the discrete BDeu variable score of FGES so allow for multiple datasets as input. The BDeu scores for each data set are averaged at each step of the algorithm, producing a model for al data sets that assumes they have the same graphical structure across dataset. Note that in order to use this algorithm in a nontrivial way, one needs to have loaded or simulated multiple dataset.</p>

</div>

<h4>Input Assumptions</h4>

<p>A set of discrete datasets with the same variables and sample sizes.</p>

<h4>Output Format</h4>

<p>A pattern, interpreted as a common model for all datasets.</p>

<h4>Parameters</h4>

<p>All of the parameters from FGES are available for IMaGES. Additionally:</p>

<table class="table">

<thead>
<tr><th>Parameter</th><th>Description</th></tr>
</thead>

<tbody>
<tr>
<td>The number of runs</td>
<td>The number of times the algorithm should select data sets and run the algorithm. Default 1.</td>
</tr>

<tr>
<td>The number of datasets that should be taken in each random sample</td>
<td>IMaGES will randomly select a set of datasets to run, so that on different runs one can be an estimate of the consistency of results. To use all variables, set this to the total number of datasets. Default 1.
</td>
</tr>

</tbody>

</table>



<h3>The IMaGES Algorithm (SEM BIC Score)</h3>

<h4>Description</h4>

<div id="img">

<p>Adjusts the continuous variable score (SEM BIC) of FGES so allow for multiple datasets as input. The linear, Gaussian BIC scores for each data set are averaged at each step of the algorithm, producing a model for al data sets that assumes they have the same graphical structure across dataset.</p>

</div>

<h4>Input Assumptions</h4>

<p>A set of continuous datasets with the same variables and sample sizes.</p>

<h4>Output Format</h4>

<p>A pattern, interpreted as a common model for all datasets.</p>

<h4>Parameters</h4>

<p>All of the parameters from FGES are available for IMaGES. Additionally:</p>

<table class="table">

<thead>
<tr><th>Parameter</th><th>Description</th></tr>
</thead>

<tbody>
<tr>
<td>The number of runs</td>
<td>The number of times the algorithm should select data sets and run the algorithm. Default 1.</td>
</tr>

<tr>
<td>The number of datasets that should be taken in each random sample</td>
<td>IMaGES will randomly select a set of datasets to run, so that on different runs one can be an estimate of the consistency of results. To use all variables, set this to the total number of datasets. Default 1.
</td>
</tr>

</tbody>

</table>


<h3>The FCI Algorithm</h3>

<h4>Description</h4>

<div id="fci">

<p>The FCI algorithm is a constraint-based algorithm that takes as input sample data and optional background knowledge and in the large sample limit outputs an equivalence class of CBNs that (including those with hidden confounders) that entail the set of conditional independence relations judged to hold in the population. It is limited to several thousand variables, and on realistic sample sizes it is inaccurate in both adjacencies and orientations. FCI has two phases: an adjacency phase and an orientation phase. The adjacency phase of the algorithm starts with a complete undirected graph and then performs a sequence of conditional independence tests that lead to the removal of an edge between any two adjacent variables that are judged to be independent, conditional on some subset of the observed variables; any conditioning set that leads to the removal of an adjacency is stored. After the adjacency phase, the resulting undirected graph has the correct set of adjacencies, but all of the edges are unoriented. FCI then enters an orientation phase that uses the stored conditioning sets that led to the removal of adjacencies to orient as many of the edges as possible. </p>

</div>

<h4>Input Assumptions</h4>

<p>The data are continuous, discrete, or mixed.</p>

<h4>Output Format</h4>

<p>A partial ancestral graph (see Spirtes et al., 2000).</p>

<h4>Parameters</h4>

<p>All of the parameters from FGES are available for IMaGES. Additionally:</p>

<table class="table">

<thead>
<tr><th>Parameter</th><th>Description</th></tr>
</thead>

<tbody>
<tr>
<td>Cutoff for p-values (alpha)</td>
<td>Conditional independence tests with p-values greater than this will be judged to be independent (H0). Defualt 0.01.</td>
</tr>

<tr>
<td>Maximum size of conditioning set (depth)</td>
<td>PC in the adjacency phase will consider conditioning sets for conditional independences of increasing size, up to this value. For instance, for depth 3, the maximum size of a conditioning set considered will be 3. Default -1 = unlimited.
</td>
</tr>

<tr>
<td>The maximum length for any discriminating path</td>
<td>For a description of discriminating paths, please see Spirtes et al, 2000. The idea is that one needs to search out from each variable in the orientation phase of the algorithm down all connected paths tree-like to see if there is a path of a certain sort. This can take time and for complex models can slow the algorithm down. A fix for this is to limit just how long these paths can be expected to be in maximum. The default is -1, or unlimited. Defualt -1 = unlimited.</td>
</tr>

<tr>
<td>Yes if the complete FCI rule set should be used</td>
<td>The standard rule set used in Spirtes et al., 2000, is guaranteed to include all arrowheads that can be found in the model but not all tails. Zhang (??) provides an extended rule set that is tail complete. This can be of benefit, for instance, when investigating selection bias. Default no (i.e. the algorithm in Spirtes et al., 2000).</td>
</tr>

</tbody>

</table>




<h3>The RFCI Algorithm</h3>

<h4>Description</h4>

<div id="rfci">

<p>A modification of the FCI algorithm in which some expensive steps are finessed and the output is somewhat differently interpreted. In most cases this runs faster than FCI (which can be slow in some steps) and is almost as informative. See ??.</p>

</div>

<h4>Input Assumptions</h4>

<p>Data for which a conditional independence test is available.</p>

<h4>Output Format</h4>

<p>A partial ancestral graph (PAG). See Spirtes et al., 2000.</p>

<h4>Parameters</h4>

<p>All of the parameters from FGES are available for IMaGES. Additionally:</p>

<table class="table">

<thead>
<tr><th>Parameter</th><th>Description</th></tr>
</thead>

<tbody>
<tr>
<td>Cutoff for p-values (alpha)</td>
<td>Conditional independence tests with p-values greater than this will be judged to be independent (H0). Defualt 0.01.</td>
</tr>

<tr>
<td>Maximum size of conditioning set (depth)</td>
<td>PC in the adjacency phase will consider conditioning sets for conditional independences of increasing size, up to this value. For instance, for depth 3, the maximum size of a conditioning set considered will be 3. Default -1 = unlimited.
</td>
</tr>

<tr>
<td>Yes if the complete FCI rule set should be used</td>
<td>The standard rule set used in Spirtes et al., 2000, is guaranteed to include all arrowheads that can be found in the model but not all tails. Zhang (??) provides an extended rule set that is tail complete. This can be of benefit, for instance, when investigating selection bias. Default no (i.e. the algorithm in Spirtes et al., 2000).</td>
</tr>

</tbody>

</table>


<h3>The GFCI Algorithm</h3>

<h4>Description</h4>

<div id="gfci">

<p>GFCI is a combination of the FGES [CCD-FGES, 2016] algorithm and the FCI algorithm [Spirtes, 1993] that improves upon the accuracy and efficiency of FCI. In order to understand the basic methodology of GFCI, it is necessary to understand some basic facts about the FGES and FCI algorithms.  The FGES algorithm is used to improve the accuracy of both the adjacency phase and the orientation phase of FCI by providing a more accurate initial graph that contains a subset of both the non-adjacencies and orientations of the final output of FCI. The initial set of nonadjacencies given by FGES is augmented by FCI performing a set of conditional independence tests that lead to the removal of some further adjacencies whenever a conditioning set is found that makes two adjacent variables independent. After the adjacency phase of FCI, some of the orientations of FGES are then used to provide an initial orientation of the undirected graph that is then augmented by the orientation phase of FCI to provide additional orientations.</p>

</div>

<h4>Input Assumptions</h4>

<p>Same as for FCI.</p>

<h4>Output Format</h4>

<p>Same as for FCI.</p>

<h4>Parameters</h4>

<p>Uses all of the parameters of FCI (see) and FGES (see).</p>


<h3>The TsFCI Algorithm</h3>

<h4>Description</h4>

<div id="tsfci">

<p>The tsGFCI algorithm is a version of GFCI for time series data. See the GFCI documentation for a description of the GFCI algorithm, which allows for unmeasured (hidden, latent) variables in the data-generating process and produces a PAG (partial ancestral graph). tsGFCI takes as input a “time lag data set,” i.e., a data set which includes time series observations of variables X1, X2, X3, ..., and their lags X1:1, X2:1, X3:1, ..., X1:2, X2:2,X3:2, ... and so on. X1:n is the nth-lag of the variable X1. To create a time lag data set from a standard tabular data set (i.e., a matrix of observations of X1, X2, X3, ...), use the “create time lag data” function in the data manipulation toolbox. The user will be prompted to specify the number of lags (n), and a new data set will be created with the above naming convention. The new sample size will be the old sample size minus n.</p>

</div>

<h4>Input Assumptions</h4>

<p>The (continuous) data has been generated by a time series.</p>

<h4>Output Format</h4>

<p>(Need to get this from Dan.)</p>

<h4>Parameters</h4>

<table class="table">

<thead>
<tr><th>Parameter</th><th>Description</th></tr>
</thead>

<tbody>
<tr>
<td>Cutoff for p-values (alpha)</td>
<td>Conditional independence tests with p-values greater than this will be judged to be independent (H0). Defualt 0.01.</td>
</tr>

</tbody>

</table>




<h3>The TsGFCI Algorithm</h3>

<h4>Description</h4>

<div id="ts-gfci">

<p>tsGFCI uses a BIC score to search for a skeleton. Thus, the only user-specified parameter is an optional “penalty score” to bias the search in favor of more sparse models. See the description of the GES algorithm for discussion of the penalty score. For the traditional definition of the BIC score, set the penalty to 1.0. The orientation rules are the same as for FCI.
As is the case with tsFCI, tsGFCI will automatically respect the time order of the variables and impose a repeating structure. Firstly, it puts lagged variables in appropriate tiers so, e.g., X3:2 can cause X3:1 and X3 but X3:1 cannot cause X3:2 and X3 cannot cause either X3:1 or X3:2. Also, it will assume that the causal structure is the same across time, so that if the edge between X1 and X2 is removed because this increases the BIC score, then also the edge between X1:1 and X2:1 is removed, and so on for additional lags if they exist. When some edge is removed as the result of a score increase, all similar (or “homologous”) edges are also removed.
</p>

</div>

<h4>Input Assumptions</h4>

<p>The (continuous) data has been generated by a time series.</p>

<h4>Output Format</h4>

<p>(Need to get this from Dan.)</p>

<h4>Parameters</h4>

<p>Uses the parameters of FCI (see) and FGES (see).</p>



<h3>The TsIMaGES Algorithm</h3>

<h4>Description</h4>

<div id="ts-imgs">

<p>tsIMAGES is a version of tsGFCI which averages BIC scores across multiple data sets. Thus, it is used to search for a PAG (partial ancestral graph) from time series data from multiple units (subjects, countries, etc). tsIMAGES allows both for unmeasured (hidden, latent) variables and the possibility that different subjects have different causal parameters, though they share the
same qualitative causal structure. As with IMAGES, the user can specify a “penalty score” to produce more sparse models. For the traditional definition of the BIC score, set the penalty to 1.0. See the documentation for IMAGES and tsGFCI.

</p>

</div>

<h4>Input Assumptions</h4>

<p>The (continuous) data has been generated by a time series.</p>

<h4>Output Format</h4>

<p>(Need to get this from Dan.)</p>

<h4>Parameters</h4>

<p>Uses the parameters of IMaGES (see).</p>


<h3>The FGES-MB Algorithm</h3>

<h4>Description</h4>

<div id="fges-mb">

<p>This is a restriction of the FGES algorithm to union of edges over the combined Markov blankets of a set of targets, including the targets. In the interface, just one target may be specified. See Ramsey et al., 2017 for details. In the general case, finding the graph over the Markov blanket variables of a target (including the target) is far faster than finding the pattern for all of the variables.</p>

</div>

<h4>Input Assumptions</h4>

<p>The same as FGES</p>

<h4>Output Format</h4>

<p>A graph over a selected group of nodes that includes the target and each node in the Markov blanket of the target. This will be the same as if FGES were run and the result restricted to just these variables, so some edges may be oriented in the returned graph that may not have been oriented in a pattern over the selected nodes.</p>

<h4>Parameters</h4>

<p>Uses the parameters of FGES (see). </p>

<table class="table">

<thead>
<tr><th>Parameter</th><th>Description</th></tr>
</thead>

<tbody>
<tr>
<td>Target Name</td>
<td>The name of the target variables for the Markov blanket one wishes to construct. Default blank (that is, unspecified.) A variable must be specified here to run the algorithm.</td>
</tr>

</tbody>

</table>


<h3>The MBFS Algorithm</h3>

<h4>Description</h4>

<div id="mbfs">

<p>Markov blanket fan search. Similar to FGES-MB (see) but using PC as the basic search instead of FGES. The rules of the PC search are restricted to just the variables in the Markov blanket of a target T, including T; the result is a graph that is a pattern over these variables.</p>

</div>

<h4>Input Assumptions</h4>

<p>Same as for PC</p>

<h4>Output Format</h4>

<p>A pattern over a selected group of nodes that includes the target and each node in the Markov blanket of the target.</p>

<h4>Parameters</h4>

<p>Uses the parameters of PC (see).</p>

<table class="table">

<thead>
<tr><th>Parameter</th><th>Description</th></tr>
</thead>

<tbody>
<tr>
<td>Target Name</td>
<td>The name of the target variables for the Markov blanket one wishes to construct. Default blank (that is, unspecified.) A variable must be specified here to run the algorithm.</td>
</tr>

</tbody>

</table>



<h3>The FAS Algorithm</h3>

<h4>Description</h4>

<div id="fas">

<p>This is just the adjacency search of the PC algorithm, included here for times when just the adjacency search is needed, as when one is subsequently just going to orient variables pairwise.</p>

</div>

<h4>Input Assumptions</h4>

<p>Same as for PC</p>

<h4>Output Format</h4>

<p>An undirected graph over the variables of the input dataset. In particular, parents of a variables are not married by FAS, so the resulting graph is not a Markov random field. For example, if X->Y<-Z, the output will be X—Y—Z with X—Z. The parents of Y will be joined by an undirected edge, morally, only if they are joined by a trek in the true graph.</p>

<h4>Parameters</h4>

<table class="table">

<thead>
<tr><th>Parameter</th><th>Description</th></tr>
</thead>

<tbody>
<tr>
<td>Cutoff for p-values (alpha)</td>
<td>Conditional independence tests with p-values greater than this will be judged to be independent (H0). Default 0.01.</td>
</tr>

<tr>
<td>Maximum size of conditioning set (depth)</td>
<td>PC in the adjacency phase will consider conditioning sets for conditional independences of increasing size, up to this value. For instance, for depth 3, the maximum size of a conditioning set considered will be 3. Default -1 = unlimited.</td>
</tr>
</tbody>

</table>


<h3>The MGM Algorithm</h3>

<h4>Description</h4>

<div id="mgm">

<p>Need reference. Finds a Markov random field (with parents married) for a dataset in which continuous and discrete variables are mixed together. For example, if X->Y<-Z, the output will be X—Y—Z with X—Z. The parents of Y will be joined by an undirected edge, morally, even though this edge does not occur in the true model.</p>

</div>

<h4>Input Assumptions</h4>

<p>Data are mixed.</p>

<h4>Output Format</h4>

<p>A Markov random field for the data.</p>

<h4>Parameters</h4>

<table class="table">

<thead>
<tr><th>Parameter</th><th>Description</th></tr>
</thead>

<tbody>
<tr>
<td>MGM Tuning Parameters #1, #2, #3</td>
<td>Defaults for these are 0.1, though they can be adjusted. See ??.</td>
</tr>

</tbody>

</table>


<<<<<<< HEAD
<p>
Input Assumptions: Data that’s all continuous, all discrete, or a mixture of continuous and discrete
variables. Continuous variables will be assumed to be linearly associated; discrete predictor will be
assumed to be associated by multinomial conditional probability tables. Continuous variables for
the mixed case will be assumed to be jointly Gaussian.
</p>
=======
>>>>>>> 6ade2061

<h3>The GLASSO Algorithm</h3>

<h4>Description</h4>

<div id="glasso">

<p>A translation of the Fortran code for GLASSO (Graphical LASSO—see Tibshirani anad Hastie, ??) Like MGM, this produces an undirected graph in which parents are always married.</p>

</div>

<h4>Input Assumptions</h4>

<p>The data are continuous.</p>

<h4>Output Format</h4>

<p>A Markov random field.</p>

<h4>Parameters</h4>

<table class="table">

<thead>
<tr><th>Parameter</th><th>Description</th></tr>
</thead>

<tbody>
<tr>
<td>MAXIT, IA, IS,  ITR, IPEN, THR</td>
<td>These are parameters in the translated Fortan code (see). Defaults are given in the interface and are the same as for the Fortran code.</td>
</tr>

</tbody>

</table>



<h3>The BPC Algorithm</h3>

<h4>Description</h4>

<div id="bpc">

<p>Searches for causal structure over latent variables, where the true models are Multiple Indicator Models (MIM’s) as described in the Graphs section. The idea is this. There is a set of latent (unmeasured) variables over which a directed acyclic model has been defined. Then for each of these latent L there are 3 (preferably 4) or more measures of that variable—that is, measured variables that are all children of L. Under these conditions, one may define tetrad constraints (see Spirtes et al., 2000). There is a theorem to the effect that if certain patterns of these tetrad constraints hold, there must be a latent common cause of all of them (the Tetrad Representation Theorem, see Silva and Scheines, ??, where the BPC (“Build Pure Clusters”) algorithm is defined and discussed.) Moreover, once one has such a “measurement model,” once can estimate a covariance matrix over the latent variables that are parents of the measures and use some algorithm such as PC or GES to estimate a pattern over the latents. The algorithm to run PC or GES on this covariance matrix is called MimBuild (“MIM” is the the graph, Multiple Indicator Model; “Build” means build). In this way, one may recover causal structure over the latents. The more measures one has for each latent, the better the result is, generally. The larger the sample size the better. One important issue is that the algorithm is sensitive to so-called “impurities”—that is, causal edges among the measured variables, or between measured variables and unintended latent. The algorithm will in effect remove one measure in each impure pair from consideration.</p>

</div>

<h4>Input Assumptions</h4>

<p>Continuous data, a collection of measurements in the above sense, excluding the latent variables (which are to be learned).</p>

<h4>Output Format</h4>

<p>For BPC, a measurement model, in the above sense. This is represented as a clustering of variables; it may be inferred that there is a single latent for each output cluster. For MimBuild, a pattern over the latent variables, one for each cluster.</p>

<h4>Parameters</h4>

<table class="table">

<thead>
<tr><th>Parameter</th><th>Description</th></tr>
</thead>

<tbody>
<tr>
<td>Cutoff for p-values (alpha)</td>
<td>Conditional independence tests with p-values greater than this will be judged to be independent (H0). Default 0.01.</td>
</tr>

<tr>
<td>Yes if the Wishart test should be used. No if the Delta test should be used.</td>
<td>These are two tests of whether a set of four variables constitutes a pure tetrad—that is, if all tetrads for this set of four variables vanish. For the notion of a vanishing tetrad, see Spirtes et al., 2000. For the Delta test, see ??. Default No (Delta test).</td>
</tr>
</tbody>

</table>


<h3>The FOFC Algorithm</h3>

<h4>Description</h4>

<div id="fofc">

<p>The FOFC (Find One Factor Clusters) is an alternative method that achieves the same goal as BPC; in testing, it seems to scale better with somewhat better accuracy (Kummerfeld and Ramsey, ??). The basic idea is to build up clusters one at a time by adding variables that keep them pure, in the sense that all relevant tetrad constraints still hold. There are different ways of going about this. One could try to build one cluster up as far as possible, then remove all of those variables from the set, and try to make a another cluster using the remaining variables (SAG, Seed and Grow). Or one can try in parallel to grow all possible clusters and then choose among the grown clusters using some criterion such as cluster size (GAP, Grow and Pick). In general, GAP is more accurate. The result is a clustering of variables. Similarly to BPC, MimBuild may be run on a covariance matrix estimated over the latents for the resulting clusters to find a pattern over the latents that represents the causal structure over the latents.</p>

</div>

<h4>Input Assumptions</h4>

<p>Continuous data containing as many measures as are available.</p>

<h4>Output Format</h4>

<p>For FOFC, a clustering of variables. For MimBuild, a pattern over latents.</p>

<h4>Parameters</h4>

<table class="table">

<thead>
<tr><th>Parameter</th><th>Description</th></tr>
</thead>

<tbody>
<tr>
<td>Cutoff for p-values (alpha)</td>
<td>Conditional independence tests with p-values greater than this will be judged to be independent (H0). Default 0.01.</td>
</tr>

<tr>
<td>Yes if the Wishart test should be used. No if the Delta test should be used.</td>
<td>These are two tests of whether a set of four variables constitutes a pure tetrad—that is, if all tetrads for this set of four variables vanish. For the notion of a vanishing tetrad, see Spirtes et al., 2000. For the Delta test, see ??. Default No (Delta test).</td>
</tr>

<tr>
<td>Yes if the GAP algorithm should be used. No if the SAG algorithm should be used. </td>
<td>See algorithm description, above. Default No (SAG algorithm, faster, less accurate).</td>
</tr>
</tbody>

</table>



<h3>The FTFC Algorithm</h3>

<h4>Description</h4>

<div id="ftfc">

<p>FTFC (Find Two Factor Clusters) is similar to FOFC, but instead of each cluster having one latent that is the parent of all of the measure in the cluster, it instead has two such latents. So each measure has two latent parents; these are two “factors.” Similarly to FOFC, constraints are checked for, but in this case, the constraints must be sextad constraints, and more of them must be satisfied for each pure cluster (see Kummerfelt et al., ??) Thus, the number of measures in each cluster, once impure edges have been taken into account, must be at least six, preferably more.</p>

</div>

<h4>Input Assumptions</h4>

<p>Continuous data over the measures with at least six variable variables in each cluster once variables involve in impure edges have been removed.</p>

<h4>Output Format</h4>

<p>A clustering of measures. It may be assumed that each cluster has at least two factors and that the clusters are pure.</p>

<h4>Parameters</h4>

<table class="table">

<thead>
<tr><th>Parameter</th><th>Description</th></tr>
</thead>

<tbody>
<tr>
<td>Cutoff for p-values (alpha)</td>
<td>Conditional independence tests with p-values greater than this will be judged to be independent (H0). Default 0.01.</td>
</tr>

<tr>
<td>Yes if the Wishart test should be used. No if the Delta test should be used.</td>
<td>These are two tests of whether a set of four variables constitutes a pure tetrad—that is, if all tetrads for this set of four variables vanish. For the notion of a vanishing tetrad, see Spirtes et al., 2000. For the Delta test, see ??. Default No (Delta test).</td>
</tr>

<tr>
<td>Yes if the GAP algorithm should be used. No if the SAG algorithm should be used. </td>
<td>See algorithm description, above. Default No (SAG algorithm, faster, less accurate).</td>
</tr>
</tbody>

</table>




<h3>Orientation Algorithms (EB, R1, R2, R3, R4, RSkew, RSkewE, Skew, SkewE)</h3>

<h4>Description</h4>

<div id="">

<p>These are algorithms that orient edges X—Y for continuous variables pairwise based on non-Gaussian information. (If the variables are all Gaussian, one cannot orient these edges. That is, these rules will orient left or right randomly.) For EB, RSkew, RSkewE, Skew and SkewE, see Hyvarinen and Smith, ??. For R1, R2, R3 and R4, see Ramsey et al., ??.</p>

<p>The principles governing these rules vary. R1 and R2 appeal directly to the Central Limit Theorem to judge which of various conditioning sets yields the greatest non-Gaussianity measure. (The measure for non-Gaussianity measure used is Anderson-Darling.) R4 does as well, but allows coefficients for relevant parameters to be adjusted to achieve maximum non-Gaussianity. EB works by appealing to entropy for the orientation. R3 uses the same rule as EB except using the Anderson-Darling score for a measure of non-Gaussianity. RSkew and Skew appeal to measures of skew for the variables and assume positive skewness for all variables. The rules for the two are different; please see Hyvarinen and Smith for details. SkewE and RSkewE adjust the signs of variables by the signs of their skewnesses to ensure that the assumption of positive skewness holds. A comparison of all of these methods is given in Ramsey et al., ??. In general, for fMRI data, we find that the RSkew method works the best, followed by the R3 method. Cycles can be oriented using these methods, since each edge is oriented independently of the others.</p>

</div>

<h4>Input Assumptions</h4>

<p>Continuous data in which the variables are non-Gaussian. Non-Gaussianity can be assessed using the Anderson-Darling score, which is available in the Data box.</p>

<h4>Output Format</h4>

<p>Orients all of the edges in the input graph using the selected score.</p>

<h4>Parameters</h4>

<table class="table">

<thead>
<tr><th>Parameter</th><th>Description</th></tr>
</thead>

<tbody>
<tr>
<td>Cutoff for p-values (alpha)</td>
<td>Conditional independence tests with p-values greater than this will be judged to be independent (H0). Default 0.01.</td>
</tr>

<tr>
<td>Maximum size of conditioning set (depth)</td>
<td>PC in the adjacency phase will consider conditioning sets for conditional independences of increasing size, up to this value. For instance, for depth 3, the maximum size of a conditioning set considered will be 3.</td>
</tr>
</tbody>

</table>



<h2 id="regression_box"><span  class="section_heading">Regression Box</span></h2>

<p>The regression box performs regression on variables in a data set, in an attempt to discover causal correlations between them. Both linear and logistic regression are available.</p>

<h3>Possible Parent Boxes of the Regression Box</h3>

<ul class="ul">
<li>A data box</li>
<li>A simulation box</li>
</ul>

<h3>Possible Child Boxes of the Instantiated Model Box:</h3>

<ul class="ul">
<li>A graph box</li>
<li>A compare box</li>
<li>A parametric model box</li>
<li>A data box</li>
<li>A simulation box</li>
<li>A search box</li>
</ul>

<h3>Multiple Linear Regression</h3>

<p>Linear regression is performed upon continuous data sets. If you have a categorical data set upon which you would like to perform linear regression, you can make it continuous using the data manipulation box.</p>

<p>Take, for example, a data set with the following underlying causal structure:</p>

<img src="images/regression_box_1.png" alt="" width="360">

<p>When used as input to the linear regression box, the following window results: </p>

<img src="images/regression_box_2.png" alt="" width="650">

<p>To select a variable as the response variable, click on it in the leftmost box, and then click on the top right-pointing arrow. If you change your mind about which variable should be the response variable, simply click on another variable and click on the arrow again. </p>

<p>To select a variable as a predictor variable, click on it in the leftmost box, and then click on the second right- pointing arrow. To remove a predictor variable, click on it in the predictor box and then click on the left-pointing arrow.</p>

<p>Clicking “Sort Variables” rearranges the variables in the predictor box so that they follow the same order they did in the leftmost box.  The alpha value in the lower left corner is a threshold for independence; the higher it is set, the less discerning Tetrad is when determining the independence of two variables.</p>

<p>When we click “Execute,” the results of the regression appear in the box to the right. For each predictor variable, Tetrad lists the standard error, t value, and p value, and whether its correlation with the response variable is significant. </p>

<p>The Output Graph tab contains a graphical model of the information contained in the Model tab. For the case in which X4 is the response variable and X1, X2, and X3 are the predictors, Tetrad finds that only X1 is significant, and the output graph looks like this:</p>

<img src="images/regression_box_3.png" alt="" width="70">

<p>Comparison to the true causal model shows that this correlation does exist, but that it runs in the opposite direction.</p>

<h3>Logistic Regression</h3>

<p>Logistic regression may be run on discrete, continuous, or mixed data sets; however, the response variable must be binary. In all other ways, the logistic regression box functions like the linear regression box.</p>


</div>



<!-- Google Analytics: change UA-XXXXX-Y to be your site's ID. -->
<script>
window.ga=function(){ga.q.push(arguments)};ga.q=[];ga.l=+new Date;
ga('create','UA-XXXXX-Y','auto');ga('send','pageview')
</script>
<script src="https://www.google-analytics.com/analytics.js" async defer></script>

</body>

</html>
<|MERGE_RESOLUTION|>--- conflicted
+++ resolved
@@ -2138,15 +2138,6 @@
 </table>
 
 
-<<<<<<< HEAD
-<p>
-Input Assumptions: Data that’s all continuous, all discrete, or a mixture of continuous and discrete
-variables. Continuous variables will be assumed to be linearly associated; discrete predictor will be
-assumed to be associated by multinomial conditional probability tables. Continuous variables for
-the mixed case will be assumed to be jointly Gaussian.
-</p>
-=======
->>>>>>> 6ade2061
 
 <h3>The GLASSO Algorithm</h3>
 
