language: java

jdk:
- oraclejdk8

branches:
  only:
  - development
<<<<<<< HEAD
=======
  - fang
>>>>>>> df5acb95


env:
  global:
  - SONATYPE_USERNAME=travis
  - secure: CvgCaARwQXuVuiZxOXLtfVmgCS5yXkKJCbXSFB/3aJzCrGTSP8X+ihmXHoZ5/S3Z+KZNAWUwUI9N2dvYH03VqZV9obj/Qox5lNc0oO/xgNe9tXVrbartLslL1DMOkzCXoWf9rq8fys32rXcbuRjq8TKTebBAHnxC8CxJE3ptQa17DSQffLqo4nhRyJGLGwsGOrMCY5hviIVxgjbvjDwA0rbId8eyl9/3+wWAx2V8UPKUnlQgneiV/tsDjPpuY7Y6+OJEUEDObjSJCYhGdqDA3+CqDjFTF2aTTVpzf86YW7ke9j43vbGff/yrG53uzUIngqY5B641PI6H9D1echmPSKP0MHA/tVR+CfydzarBQE3xlwS8amnQ0edeOD/byf7TdztLjSr2VH4dlGQRQ0YbuSXf2VrP2kCLE5Yukx3IeLcJ5lMh9yjl0NdOUG/z+kCKPGnLm9PxDBJ0uhXbdFF7i1w0Jvt5VjVu/+Xqml8PDOPqVZ09Bwpz+6bTDkUDKmttkiX2LntH/2459PlLVMm7/6D+7hWdCpBXzi1bLi9g3VjIO80DMFMYUB9ibHJfEY0jZNMyyGZ9ihz8IiHH6lxOSMF1JH/e0D3l3m08dq29X9C4xtWu5DCGAe2rq2xUwgJxSVfWczJeXAGEaOVL/fk/NI7ptz8R6XEjmKopupp0+g4=

after_success:
  - mvn deploy --settings settings.xml -DskipTests=true -B

before_script:
  - echo "MAVEN_OPTS='-Xmx3g'" > ~/.mavenrc<|MERGE_RESOLUTION|>--- conflicted
+++ resolved
@@ -6,10 +6,7 @@
 branches:
   only:
   - development
-<<<<<<< HEAD
-=======
   - fang
->>>>>>> df5acb95
 
 
 env:
