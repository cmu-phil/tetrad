--- conflicted
+++ resolved
@@ -254,78 +254,69 @@
 //        System.out.println(MisclassificationUtils.edgeMisclassifications(graph, dagToPag.convert()));
 
     }
-
+    
     @Test
-    public void testRandomDiscreteData() {
-        int sampleSize = 1000;
-
-        Graph g = GraphConverter.convert("X1-->X2,X1-->X3,X1-->X4,X2-->X3,X2-->X4,X3-->X4");
-        Dag dag = new Dag(g);
-        BayesPm bayesPm = new BayesPm(dag);
-        BayesIm bayesIm = new MlBayesIm(bayesPm, MlBayesIm.RANDOM);
-
-        DataSet data = bayesIm.simulateData(sampleSize, false);
-
-        IndependenceTest test = new IndTestChiSquare(data, 0.05);
-        BDeuScore bDeuScore = new BDeuScore(data);
-        bDeuScore.setSamplePrior(1.0);
-        bDeuScore.setStructurePrior(1.0);
-
-        GFci gFci = new GFci(test, bDeuScore);
-        gFci.setFaithfulnessAssumed(true);
-
-        long start = System.currentTimeMillis();
-
-        Graph graph = gFci.search();
-
-        long stop = System.currentTimeMillis();
-
-        System.out.println("Elapsed " + (stop - start) + " ms");
-
-        DagToPag dagToPag = new DagToPag(g);
-        dagToPag.setVerbose(false);
-    }
-
-    @Test
-    public void testDiscreteData() throws IOException {
-        double alpha = 0.05;
-        char delimiter = '\t';
-        Path dataFile = Paths.get("../causal-cmd/test/data/diff_delim/sim_discrete_data_20vars_100cases.txt");
-        // System.out.println(dataFile.toAbsolutePath().toString());
-        VerticalTabularDiscreteDataReader dataReader = new VerticalTabularDiscreteDataReader(dataFile, delimiter);
-        DataSet dataSet = dataReader.readInData();
-
-        IndependenceTest indTest = new IndTestChiSquare(dataSet, alpha);
-
-        BDeuScore score = new BDeuScore(dataSet);
-        score.setStructurePrior(1.0);
-        score.setSamplePrior(1.0);
-
-<<<<<<< HEAD
-        GFci gFci = new GFci(indTest, score);
-        gFci.setFaithfulnessAssumed(true);
-        gFci.setMaxDegree(-1);
-        gFci.setMaxPathLength(-1);
-        gFci.setCompleteRuleSetUsed(false);
-        gFci.setVerbose(true);
-=======
+	public void testRandomDiscreteData() {
+		int sampleSize = 1000;
+
+		Graph g = GraphConverter.convert("X1-->X2,X1-->X3,X1-->X4,X2-->X3,X2-->X4,X3-->X4");
+		Dag dag = new Dag(g);
+		BayesPm bayesPm = new BayesPm(dag);
+		BayesIm bayesIm = new MlBayesIm(bayesPm, MlBayesIm.RANDOM);
+
+		DataSet data = bayesIm.simulateData(sampleSize, false);
+
+		IndependenceTest test = new IndTestChiSquare(data, 0.05);
+		BDeuScore bDeuScore = new BDeuScore(data);
+		bDeuScore.setSamplePrior(1.0);
+		bDeuScore.setStructurePrior(1.0);
+
+		GFci gFci = new GFci(test, bDeuScore);
+		gFci.setFaithfulnessAssumed(true);
+
+		long start = System.currentTimeMillis();
+
+		Graph graph = gFci.search();
+
+		long stop = System.currentTimeMillis();
+
+		System.out.println("Elapsed " + (stop - start) + " ms");
+
+		DagToPag dagToPag = new DagToPag(g);
+		dagToPag.setVerbose(false);
+	}
+
+	@Test
+	public void testDiscreteData() throws IOException {
+		double alpha = 0.05;
+		char delimiter = '\t';
+		Path dataFile = Paths.get("../causal-cmd/test/data/diff_delim/sim_discrete_data_20vars_100cases.txt");
+		// System.out.println(dataFile.toAbsolutePath().toString());
+		VerticalTabularDiscreteDataReader dataReader = new VerticalTabularDiscreteDataReader(dataFile, delimiter);
+		DataSet dataSet = dataReader.readInData();
+
+		IndependenceTest indTest = new IndTestChiSquare(dataSet, alpha);
+
+		BDeuScore score = new BDeuScore(dataSet);
+		score.setStructurePrior(1.0);
+		score.setSamplePrior(1.0);
+
 		GFci gFci = new GFci(indTest, score);
 		gFci.setFaithfulnessAssumed(true);
 		gFci.setMaxDegree(-1);
 		gFci.setMaxPathLength(-1);
 		gFci.setCompleteRuleSetUsed(false);
 		gFci.setVerbose(true);
->>>>>>> ff353fc7
-
-        long start = System.currentTimeMillis();
-
-        Graph graph = gFci.search();
-
-        long stop = System.currentTimeMillis();
-
-        System.out.println("Elapsed " + (stop - start) + " ms");
-
-    }
+
+		long start = System.currentTimeMillis();
+
+		Graph graph = gFci.search();
+
+		long stop = System.currentTimeMillis();
+
+		System.out.println("Elapsed " + (stop - start) + " ms");
+
+	}
 }
 
 
