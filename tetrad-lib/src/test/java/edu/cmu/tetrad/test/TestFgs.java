--- conflicted
+++ resolved
@@ -21,21 +21,12 @@
 
 package edu.cmu.tetrad.test;
 
-<<<<<<< HEAD
-import edu.cmu.tetrad.algcomparison.graph.RandomForward;
-import edu.cmu.tetrad.algcomparison.graph.RandomGraph;
-import edu.cmu.tetrad.algcomparison.graph.SingleGraph;
-import edu.cmu.tetrad.algcomparison.independence.DSeparationTest;
-import edu.cmu.tetrad.algcomparison.independence.FisherZ;
-import edu.cmu.tetrad.algcomparison.independence.IndependenceWrapper;
-=======
 import edu.cmu.tetrad.algcomparison.algorithm.Algorithm;
 import edu.cmu.tetrad.algcomparison.graph.RandomForward;
 import edu.cmu.tetrad.algcomparison.graph.RandomGraph;
 import edu.cmu.tetrad.algcomparison.independence.FisherZ;
 import edu.cmu.tetrad.algcomparison.independence.IndependenceWrapper;
 import edu.cmu.tetrad.algcomparison.score.ScoreWrapper;
->>>>>>> 4ac93995
 import edu.cmu.tetrad.algcomparison.simulation.LargeSemSimulation;
 import edu.cmu.tetrad.algcomparison.simulation.Simulation;
 import edu.cmu.tetrad.bayes.BayesIm;
@@ -367,11 +358,7 @@
     }
 
     @Test
-<<<<<<< HEAD
-    public void test17() {
-=======
     public void clarkTest() {
->>>>>>> 4ac93995
         RandomGraph randomGraph = new RandomForward();
 
         Simulation simulation = new LargeSemSimulation(randomGraph);
@@ -401,31 +388,6 @@
         DataSet dataSet = simulation.getDataSet(0);
         Graph trueGraph = simulation.getTrueGraph(0);
 
-<<<<<<< HEAD
-        edu.cmu.tetrad.algcomparison.score.ScoreWrapper score = new edu.cmu.tetrad.algcomparison.score.SemBicScore();
-
-        edu.cmu.tetrad.algcomparison.algorithm.oracle.pattern.Fgs fgs
-                = new edu.cmu.tetrad.algcomparison.algorithm.oracle.pattern.Fgs(score);
-
-        Graph graph = fgs.search(dataSet, parameters);
-
-        IndependenceWrapper test = new FisherZ();
-        IndependenceWrapper dsep = new DSeparationTest(new SingleGraph(trueGraph));
-
-        List<Node> nodes = graph.getNodes();
-
-        test17ForAlpha(0.05, parameters, dataSet, trueGraph, test, dsep, nodes);
-        test17ForAlpha(0.01, parameters, dataSet, trueGraph, test, dsep, nodes);
-
-    }
-
-    private void test17ForAlpha(double alpha, Parameters parameters, DataSet dataSet, Graph trueGraph,
-                                IndependenceWrapper test, IndependenceWrapper dsep, List<Node> nodes) {
-        parameters.set("alpha", alpha);
-
-        IndependenceTest _test = test.getTest(dataSet, parameters);
-        IndependenceTest _dsep = dsep.getTest(null, parameters);
-=======
 //        trueGraph = SearchGraphUtils.patternForDag(trueGraph);
 
         ScoreWrapper score = new edu.cmu.tetrad.algcomparison.score.SemBicScore();
@@ -447,7 +409,6 @@
         parameters.set("alpha", alpha);
 
         IndependenceTest _test = test.getTest(dataSet, parameters);
->>>>>>> 4ac93995
 
         System.out.println(parameters);
 
@@ -455,12 +416,6 @@
 
         System.out.println("\nNumber of random pairs of variables selected = " + numSamples);
 
-<<<<<<< HEAD
-        int count11 = 0;
-        int count12 = 0;
-        int count21 = 0;
-        int count22 = 0;
-=======
         int tp1 = 0;
         int fp1 = 0;
         int fn1 = 0;
@@ -468,44 +423,12 @@
         int tp2 = 0;
         int fp2 = 0;
         int fn2 = 0;
->>>>>>> 4ac93995
 
         for (int i = 0; i < numSamples; i++) {
             Collections.shuffle(nodes);
             Node x = nodes.get(0);
             Node y = nodes.get(1);
 
-<<<<<<< HEAD
-            boolean isInd = _test.isIndependent(x, y);
-            boolean isDsep = _dsep.isIndependent(x, y);
-
-            if (isDsep && !isInd) {
-                count11++;
-            } else if (!isDsep && isInd) {
-                count12++;
-            }
-
-            if (!trueGraph.isAdjacentTo(x, y) && !isInd) {
-                count21++;
-            } else if (trueGraph.isAdjacentTo(x, y) && isInd) {
-                count22++;
-            }
-        }
-
-        double fp1 = count11 / (double) 100;
-        double fn1 = count12 / (double) 100;
-
-        double fp2 = count21 / (double) 100;
-        double fn2 = count22 / (double) 100;
-
-//        System.out.println("\nAt alpha = " + alpha);
-
-        System.out.println("\nProportion d-separated in the true graph but not judged independent");
-        System.out.println("fn 1 = " + fn1 + " fp 1 = " + fp1);
-
-        System.out.println("\nProportion not adjacent in the true graph but not judged independent");
-        System.out.println("fn 2 = " + fn2 + " fp 2 = " + fp2);
-=======
             boolean trueAncestral = ancestral(x, y, trueGraph);
             boolean estAncestral = ancestral(x, y, pattern);
 
@@ -553,7 +476,6 @@
 
     private boolean ancestral(Node x, Node y, Graph graph) {
         return graph.isAncestorOf(x, y) || graph.isAncestorOf(y, x);
->>>>>>> 4ac93995
     }
 
     /**
