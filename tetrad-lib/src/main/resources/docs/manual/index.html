--- conflicted
+++ resolved
@@ -634,11 +634,7 @@
         IDA Checker are included in the box itself, in the "Help" tab.
     </p>
 
-<<<<<<< HEAD
-    <h2>Algomparison</h2>
-=======
     <h2>Algcomparison</h2>
->>>>>>> 5c8f53c5
 
     <p>
         The Algcomparison (Algorithm comparison) tool allows the user to compare the
