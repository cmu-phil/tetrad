/*
 * Copyright (C) 2015 University of Pittsburgh.
 *
 * This library is free software; you can redistribute it and/or
 * modify it under the terms of the GNU Lesser General Public
 * License as published by the Free Software Foundation; either
 * version 2.1 of the License, or (at your option) any later version.
 *
 * This library is distributed in the hope that it will be useful,
 * but WITHOUT ANY WARRANTY; without even the implied warranty of
 * MERCHANTABILITY or FITNESS FOR A PARTICULAR PURPOSE.  See the GNU
 * Lesser General Public License for more details.
 *
 * You should have received a copy of the GNU Lesser General Public
 * License along with this library; if not, write to the Free Software
 * Foundation, Inc., 51 Franklin Street, Fifth Floor, Boston,
 * MA 02110-1301  USA
 */
package edu.pitt.dbmi.algo.rcit;

import edu.cmu.tetrad.data.DataModel;
import edu.cmu.tetrad.data.DataSet;
import edu.cmu.tetrad.data.ICovarianceMatrix;
import edu.cmu.tetrad.graph.Node;
import edu.cmu.tetrad.search.IndependenceTest;
import edu.cmu.tetrad.search.SearchLogUtils;
import edu.cmu.tetrad.util.*;
<<<<<<< HEAD
import edu.pitt.csb.mgm.EigenDecomposition;
import org.apache.commons.math3.analysis.UnivariateFunction;
import org.apache.commons.math3.analysis.solvers.BrentSolver;
import org.apache.commons.math3.distribution.GammaDistribution;
=======
import org.apache.commons.math3.analysis.UnivariateFunction;
import org.apache.commons.math3.analysis.solvers.BrentSolver;
import org.apache.commons.math3.distribution.GammaDistribution;
import org.apache.commons.math3.linear.EigenDecomposition;
>>>>>>> 38524ad8
import org.apache.commons.math3.linear.SingularMatrixException;

import java.util.ArrayList;
import java.util.Arrays;
import java.util.Collections;
import java.util.List;

import static com.google.common.primitives.Doubles.asList;
import static java.lang.Math.sqrt;

/**
 * Apr 10, 2018 5:10:44 PM
 *
 * @author Chirayu Kong Wongchokprasitti, PhD (chw20@pitt.edu)
 */
public final class RandomizedConditionalIndependenceTest implements IndependenceTest {

<<<<<<< HEAD
    // The type of approximation to use.
    private RandomIndApproximateMethod approx = RandomIndApproximateMethod.chi2;

    // The data passed into the test.
    private DataSet dataSet;

    // Data converted to column arrays. _data[1] is the data for the first columns, e.g.
    private double[][] _data;

    // The variable in the dataset.
    private final List<Node> variables;

    // The number of random features to use per test.
    private int num_feature = 10;

    // The alpha level to use.
    private double alpha = 0.01;

    // The p-value of the latest test.
    private double pValue = Double.NaN;

    // The statistic for the latest test.
    private double statistic = Double.NaN;

    // True if verbose output should be printed to console.
    private boolean verbose = true;

    public RandomizedConditionalIndependenceTest(DataSet dataSet) {
        if (!(dataSet.isContinuous())) {
            throw new IllegalArgumentException("Data set must be continuous.");
        }

        this.dataSet = dataSet;
        this.variables = new ArrayList<>(dataSet.getVariables());
        this._data = this.dataSet.getDoubleData().transpose().toArray();
    }

    @Override
    public IndependenceTest indTestSubset(List<Node> vars) {
        return null;
    }

    public boolean isVerbose() {
        return verbose;
    }

    public void setVerbose(boolean verbose) {
        this.verbose = verbose;
    }

    @Override
    public boolean isIndependent(Node x, Node y, Node... z) {
        List<Node> zList = Arrays.asList(z);
        return isIndependent(x, y, zList);
    }

    @Override
    public boolean isDependent(Node x, Node y, List<Node> z) {
        return !this.isIndependent(x, y, z);
    }

    @Override
    public boolean isDependent(Node x, Node y, Node... z) {
        List<Node> zList = Arrays.asList(z);
        return isDependent(x, y, zList);
    }

    @Override
    public double getPValue() {
        return this.pValue;
    }

    @Override
    public List<Node> getVariables() {
        return Collections.unmodifiableList(variables);
    }

    @Override
    public Node getVariable(String name) {
        for (int i = 0; i < getVariables().size(); i++) {
            Node variable = getVariables().get(i);
            if (variable.getName().equals(name)) {
                return variable;
            }
        }

        return null;
    }

    @Override
    public List<String> getVariableNames() {
        List<Node> variables = getVariables();
        List<String> variableNames = new ArrayList<>();
        for (Node variable1 : variables) {
            variableNames.add(variable1.getName());
        }
        return variableNames;
    }

    @Override
    public boolean determines(List<Node> z, Node y) {
        return false;
    }

    @Override
    public double getAlpha() {
        return this.alpha;
    }

    @Override
    public void setAlpha(double alpha) {
        if (alpha < 0.0 || alpha > 1.0) {
            throw new IllegalArgumentException("Significance level must be in " + "[0, 1]: " + alpha);
        }

        this.alpha = alpha;
    }

    @Override
    public DataModel getData() {
        return dataSet;
    }

    @Override
    public ICovarianceMatrix getCov() {
        return null;
    }

    @Override
    public List<DataSet> getDataSets() {
        List<DataSet> dataSets = new ArrayList<>();

        dataSets.add(dataSet);

        return dataSets;
    }

    @Override
    public int getSampleSize() {
        return 0;
    }

    @Override
    public List<TetradMatrix> getCovMatrices() {
        return null;
    }

    @Override
    public double getScore() {
        return getAlpha() - pValue;
    }

    public DataSet getDataSet() {
        return dataSet;
    }

    public void setApprox(RandomIndApproximateMethod approx) {
        if (approx == RandomIndApproximateMethod.chi2) {
            throw new IllegalArgumentException("The chi square method is not configured.");
        }

        this.approx = approx;
    }

    public void setNum_feature(int num_feature) {
        this.num_feature = num_feature;
    }


    @Override
    public boolean isIndependent(Node x, Node y, List<Node> z) {
        boolean independent;

        if (z == null || z.size() == 0) {
            independent = independentUnconditional(x, y);
        } else {
            independent = independentConditional(x, y, z);
        }

        return independent;
    }


    //===================================PRIVATE METHODS===============================//

    private boolean independentUnconditional(Node x, Node y) {
        // x=matrix2(x);
        // y=matrix2(y);

        int _x = dataSet.getColumn(x);
        int _y = dataSet.getColumn(y);

        TetradVector varX = new TetradVector(_data[_x]);
        TetradVector varY = new TetradVector(_data[_y]);

        int R = varX.size();
        int rs1 = R < 500 ? R : 500;

        // x=normalize(x);
        // y=normalize(y);
        // Standardize data
        TetradMatrix xMatrix = new TetradMatrix(R, 1);
        xMatrix.assignColumn(0, varX);

        TetradMatrix yMatrix = new TetradMatrix(R, 1);
        yMatrix.assignColumn(0, varY);

        // Randomized Fourier Features
        // sigma_x
        // median(c(t(dist(x[1:r1,])))
        double[] dist_x = new double[(R - 1) * (R) / 2];
        for (int i = 0; i < R; i++) {
            for (int j = i + 1; j < R; j++) {
                dist_x[i] = distance(_data, new int[_x], i, j);
            }
        }
        double sigma_x = StatUtils.median(dist_x);

        // four_x = random_fourier_features(x,num_f=5,sigma=median(c(t(dist(x[1:r1,])))), seed = seed );
        RandomFourierFeatures four_x = RandomFourierFeatures.generate(xMatrix, null, null, num_feature, sigma_x);

        // sigma_y
        // median(c(t(dist(y[1:r1,]))))
        double[] dist_y = new double[(R - 1) * (R) / 2];
        for (int i = 0; i < R; i++) {
            for (int j = i + 1; j < R; j++) {
                dist_x[i] = distance(_data, new int[_y], i, j);
            }
        }
        double sigma_y = StatUtils.median(dist_y);

        // four_y = random_fourier_features(y,num_f=5,sigma=median(c(t(dist(y[1:r1,])))), seed = seed );
        RandomFourierFeatures four_y = RandomFourierFeatures.generate(yMatrix, null, null, num_feature, sigma_y);

        // Standardize randomized Fourier features
        // f_x=normalize(four_x$feat);
        TetradMatrix fxMatrix = new TetradMatrix(four_x.getFeature().rows(), four_x.getFeature().columns());
        for (int i = 0; i < fxMatrix.columns(); i++) {
            fxMatrix.assignColumn(i, standardize(four_x.getFeature().getColumn(i)));
        }

        // f_y=normalize(four_y$feat);
        TetradMatrix fyMatrix = new TetradMatrix(four_y.getFeature().rows(), four_y.getFeature().columns());
        for (int i = 0; i < fyMatrix.columns(); i++) {
            fyMatrix.assignColumn(i, standardize(four_y.getFeature().getColumn(i)));
        }

        // Covariance Matrix f_x,f_y
        // Cxy=cov(f_x,f_y);
        TetradMatrix cxyMatrix = new TetradMatrix(fxMatrix.columns(), fyMatrix.columns());
        double sum_cxy_squared = getSum_cxy_squared(fxMatrix, fyMatrix, cxyMatrix);

        // Sta = r*sum(Cxy^2);
        this.statistic = (double) R * sum_cxy_squared;

        if (approx == RandomIndApproximateMethod.perm) {

            // nperm =1000;
            int nperm = 1000;

            // Stas = c();
            // for (ps in 1:nperm){
            //    perm = sample(1:r,r);
            //    Sta_p = Sta_perm(f_x[perm,],f_y,r)
            //    Stas = c(Stas, Sta_p);
            //  }
            int perm_stat_less_than_stat = 0;

            for (int perm = 0; perm < nperm; perm++) {
                TetradMatrix permMatrix = new TetradMatrix(fxMatrix.rows(), fxMatrix.columns());
                List<Integer> perm_order = new ArrayList<>();
                for (int i = 0; i < fxMatrix.rows(); i++) {
                    perm_order.add(i);
                }
                for (int i = 0; i < permMatrix.rows(); i++) {
                    int _row = RandomUtil.getInstance().nextInt(perm_order.size());
                    permMatrix.assignRow(i, new TetradVector(fxMatrix.getRow(perm_order.get(_row)).toArray()));
                    perm_order.remove(_row);
                }

                double sum_perm_f_xy_squared = 0;
                for (int i = 0; i < permMatrix.columns(); i++) {
                    for (int j = i; j < fyMatrix.columns(); j++) {
                        double cov_perm_f_y = StatUtils.covariance(permMatrix.getColumn(i).toArray(),
                                fyMatrix.getColumn(j).toArray());
                        sum_perm_f_xy_squared += cov_perm_f_y * cov_perm_f_y;
                    }
                }
                sum_perm_f_xy_squared = ((double) R) * sum_perm_f_xy_squared;

                if (this.statistic >= sum_perm_f_xy_squared) {
                    perm_stat_less_than_stat++;
                }
            }

            // p = 1-(sum(Sta >= Stas)/length(Stas));
            this.pValue = 1.0 - (double) perm_stat_less_than_stat / nperm;
        } else {

            // res_x = f_x-repmat(t(matrix(colMeans(f_x))),r,1);
            TetradMatrix res_x = getTetradMatrix(R, fxMatrix);

            // res_y = f_y-repmat(t(matrix(colMeans(f_y))),r,1);
            TetradMatrix res_y = getTetradMatrix(R, fyMatrix);

            // d =expand.grid(1:ncol(f_x),1:ncol(f_y));
            TetradMatrix d = getD(fxMatrix, fyMatrix);

            // res = res_x[,d[,1]]*res_y[,d[,2]];
            TetradMatrix res = getRes(res_x, res_y, d);

            // Cov = 1/r * (t(res)%*%res);
            TetradMatrix covMatrix = res.transpose().times(res).scalarMult(1 / (double) R);

//            if (approx == RandomIndApproximateMethod.chi2) {
//
//                // i_Cov = ginv(Cov)
//                TetradMatrix iCovMatrix = covMatrix.ginverse();
//
//                // Flatten Cxy
//                TetradMatrix flattened = c(cxyMatrix);
//
//                // Sta = r * (c(Cxy)%*%  i_Cov %*% c(Cxy) );
//                this.statistic = ((double) R) * flattened.transpose().times(iCovMatrix).times(flattened).get(0, 0);
//                //System.out.println("statistic: " + statistic);
//
//                // p = 1-pchisq(Sta, length(c(Cxy)));
//                this.pValue = 1.0 - ProbUtils.chisqCdf(this.statistic, flattened.rows());
//            } else
            {

//                // eig_d = eigen(Cov);
                List<Double> eig_d = getTopEigenvalues(covMatrix);

                if (approx == RandomIndApproximateMethod.gamma) {

                    // p=1-sw(eig_d$values,Sta);
                    this.pValue = 1.0 - sw(eig_d, this.statistic);
                } else if (approx == RandomIndApproximateMethod.hbe) {
                    // p=1-hbe(eig_d$values,Sta);
                    this.pValue = 1.0 - hbe(eig_d, this.statistic);
                } else if (approx == RandomIndApproximateMethod.lpd4) {

                    // eig_d_values=eig_d$values;
                    // p=try(1-lpb4(eig_d_values,Sta), silent=TRUE);
                    // if (!is.numeric(p)){
                    //   p=1-hbe(eig_d$values,Sta);
                    // }
                    try {
                        this.pValue = 1.0 - lpd4(eig_d, this.statistic);
                    } catch (Exception e) {
                        e.printStackTrace();
                        this.pValue = 1.0 - hbe(eig_d, this.statistic);
                    }
                }
            }
        }

        if (this.pValue < 0) {
            this.pValue = 0;
        }

        printResult(approx, x, y, new ArrayList<>(), pValue);
        return this.pValue > alpha;
    }

    private boolean independentConditional(Node x, Node y, List<Node> z) {
        DataSet varX = dataSet.subsetColumns(Collections.singletonList(x));

        // y = cbind(y,z)
        List<Node> yz = new ArrayList<>();
        yz.add(y);
        yz.addAll(z);
        DataSet varY = dataSet.subsetColumns(yz);

        // z=z[,apply(z,2,sd)>0];
        // Keep a list of z only its sd > 0
        List<Node> nonZeroSD_z = new ArrayList<>();
        for (Node node : z) {
            DataSet _z = dataSet.subsetColumns(Collections.singletonList(node));
            TetradMatrix m = _z.getDoubleData();
            TetradVector v = m.getColumn(0);
            double sd = StatUtils.sd(v.toArray());
            if (sd > 0) {
                nonZeroSD_z.add(node);
            }
        }

        // z=matrix2(z);
        DataSet varZ = dataSet.subsetColumns(nonZeroSD_z);

        // d=ncol(z);
        int col = varZ.getNumColumns();

        if (col == 0) {
            // RIT
            return independentUnconditional(x, y);
        } else if (StatUtils.sd(varX.getDoubleData().getColumn(0).toArray()) == 0
                || StatUtils.sd(varY.getDoubleData().getColumn(0).toArray()) == 0) {
            this.pValue = 1;
            return this.pValue > alpha;
        }

        // r=nrow(x);
        // if (r>500){
        //    r1=500
        // } else {r1=r;}
//        int r1 = 500;
//        int row = varX.getNumRows();
//        if (row < 500) {
//            r1 = row;
//        }

        int R = varX.getNumRows();
        int rs1 = R < 500 ? R : 500;


        // x=normalize(x);
        // y=normalize(y);
        // z=normalize(z);
        // Standardize data
        TetradMatrix xMatrix = new TetradMatrix(R, 1);
        xMatrix.assignColumn(0,
                new TetradVector(StatUtils.standardizeData(varX.getDoubleData().getColumn(0).toArray())));

        TetradMatrix yMatrix = new TetradMatrix(R, yz.size());
        for (int i = 0; i < yz.size(); i++) {
            yMatrix.assignColumn(i,
                    new TetradVector(StatUtils.standardizeData(varY.getDoubleData().getColumn(i).toArray())));
        }

        TetradMatrix zMatrix = new TetradMatrix(R, col);
        for (int i = 0; i < col; i++) {
            zMatrix.assignColumn(i,
                    new TetradVector(StatUtils.standardizeData(varZ.getDoubleData().getColumn(i).toArray())));
        }

        // Randomized Fourier Features
        // sigma_z
        // sigma=median(c(t(dist(z[1:r1,]))))
        double[] dist_z = new double[(R - 1) * (R) / 2];
        int k = 0;
        for (int i = 0; i < R; i++) {
            for (int j = i + 1; j < R; j++) {
                double[] z_x = zMatrix.getRow(i).toArray();
                double[] z_y = zMatrix.getRow(j).toArray();
                dist_z[k] = getDistance(z_x, z_y);
                k++;
            }
        }
        double sigma_z = StatUtils.median(dist_z);
        RandomFourierFeatures four_z = RandomFourierFeatures.generate(zMatrix, null, null, num_feature, sigma_z);

        // sigma_x
        // median(c(t(dist(x[1:r1,])))
        double[] dist_x = new double[(R - 1) * (R) / 2];
        k = 0;
        for (int i = 0; i < R; i++) {
            for (int j = i + 1; j < R; j++) {
                double[] x_x = xMatrix.getRow(i).toArray();
                double[] x_y = xMatrix.getRow(j).toArray();
                dist_x[k] = getDistance(x_x, x_y);
                k++;
            }
        }
        double sigma_x = StatUtils.median(dist_x);
        RandomFourierFeatures four_x = RandomFourierFeatures.generate(xMatrix, null, null, num_feature, sigma_x);

        // sigma_y
        // median(c(t(dist(y[1:r1,]))))
        double[] dist_y = new double[(R - 1) * (R) / 2];
        k = 0;
        for (int i = 0; i < R; i++) {
            for (int j = i + 1; j < R; j++) {
                double[] y_x = yMatrix.getRow(i).toArray();
                double[] y_y = yMatrix.getRow(j).toArray();
                dist_y[k] = getDistance(y_x, y_y);
                k++;
            }
        }
        double sigma_y = StatUtils.median(dist_y);
        RandomFourierFeatures four_y = RandomFourierFeatures.generate(yMatrix, null, null, num_feature, sigma_y);

        // Standardize randomized Fourier features
        // f_x=normalize(four_x$feat);
        TetradMatrix fxMatrix = standardizedRandomFourierFeatures(four_x);

        // f_y=normalize(four_y$feat);
        TetradMatrix fyMatrix = standardizedRandomFourierFeatures(four_y);

        // f_z=normalize(four_z$feat);
        TetradMatrix fzMatrix = standardizedRandomFourierFeatures(four_z);

        // Covariance Matrix f_x,f_y
        // Cxy=cov(f_x,f_y);
        TetradMatrix cxyMatrix = fourierCovarianceMatrix(fxMatrix, fyMatrix);

        // Covariance Matrix f_x,f_z
        // Cxz=cov(f_x,f_z);
        TetradMatrix cxzMatrix = fourierCovarianceMatrix(fxMatrix, fzMatrix);

        // Covariance Matrix f_z,f_y
        // double[][] czy = new double[f_z.length][f_y.length];
        TetradMatrix czyMatrix = fourierCovarianceMatrix(fzMatrix, fyMatrix);

        // Covariance matrix f_z
        // double[][] czz = new double[f_z.length][f_z.length];
        TetradMatrix czzMatrix = getCzzMatrix(fzMatrix);

        // i_Czz = ginv(Czz+diag(num_f)*1E-10);
        TetradMatrix diagFeature = new TetradMatrix(MatrixUtils.identity(num_feature));
        diagFeature = diagFeature.scalarMult(1E-10);
        czzMatrix = czzMatrix.plus(diagFeature);

        TetradMatrix i_czzMatrix = czzMatrix.ginverse();

        // z_i_Czz=f_z%*%i_Czz;
        // e_x_z = z_i_Czz%*%t(Cxz);
        // e_y_z = z_i_Czz%*%Czy;
        TetradMatrix z_i_czzMatrix = fzMatrix.times(i_czzMatrix);
        TetradMatrix e_x_zMatrix = z_i_czzMatrix.times(cxzMatrix.transpose());
        TetradMatrix e_y_zMatrix = z_i_czzMatrix.times(czyMatrix);

        // Approximate null distributions
        // res_x = f_x-e_x_z;
        // res_y = f_y-e_y_z;
        TetradMatrix res_x = fxMatrix.minus(e_x_zMatrix);
        TetradMatrix res_y = fyMatrix.minus(e_y_zMatrix);

        if (approx == RandomIndApproximateMethod.perm) {
            // Covariance matrix res_x, res_y
            // Cxy_z = cov(res_x, res_y);
            TetradMatrix cxy_zMatrix = new TetradMatrix(res_x.columns(), res_y.columns());
            double sum_cxy_z_squared = 0;
            for (int i = 0; i < res_x.columns(); i++) {
                for (int j = i; j < res_y.columns(); j++) {
                    double cxy_z = StatUtils.covariance(res_x.getColumn(i).toArray(), res_y.getColumn(j).toArray());
                    cxy_zMatrix.set(i, j, cxy_z);
                    sum_cxy_z_squared += cxy_z * cxy_z;
                }
            }

            // Sta = r*sum(Cxy_z^2);
            this.statistic = ((double) R) * sum_cxy_z_squared;

            int nperm = 1000;

            // Stas = c();
            // for (ps in 1:nperm){
            //    perm = sample(1:r,r);
            //    Sta_p = Sta_perm(res_x[perm,],res_y,r)
            //    Stas = c(Stas, Sta_p);
            //  }
            int perm_stat_less_than_stat = 0;
            for (int perm = 0; perm < nperm; perm++) {
                TetradMatrix permMatrix = new TetradMatrix(res_x.rows(), res_x.columns());
                List<Integer> perm_order = new ArrayList<>();
                for (int i = 0; i < res_x.rows(); i++) {
                    perm_order.add(i);
                }
                for (int i = 0; i < permMatrix.rows(); i++) {
                    int _row = RandomUtil.getInstance().nextInt(perm_order.size());
                    permMatrix.assignRow(i, new TetradVector(res_x.getRow(perm_order.get(_row)).toArray()));
                    perm_order.remove(_row);
                }

                double sum_perm_res_xy_squared = 0;
                for (int i = 0; i < permMatrix.columns(); i++) {
                    for (int j = i; j < res_y.columns(); j++) {
                        double cov_perm_res_y = StatUtils.covariance(permMatrix.getColumn(i).toArray(),
                                res_y.getColumn(j).toArray());
                        sum_perm_res_xy_squared += cov_perm_res_y * cov_perm_res_y;
                    }
                }
                sum_perm_res_xy_squared = ((double) R) * sum_perm_res_xy_squared;

                if (this.statistic >= sum_perm_res_xy_squared) {
                    perm_stat_less_than_stat++;
                }
            }

            // p = 1-(sum(Sta >= Stas)/length(Stas));
            this.pValue = 1 - (double) perm_stat_less_than_stat / nperm;
        } else {

            // Cxy_z=Cxy-Cxz%*%i_Czz%*%Czy; #less accurate for permutation testing
            TetradMatrix cxy_zMatrix = cxyMatrix.minus(cxzMatrix.times(i_czzMatrix.times(czyMatrix)));
            double sum_cxy_z_squared = getSum_cxy_z_squared(cxy_zMatrix);

            // Sta = r*sum(Cxy_z^2);
            this.statistic = ((double) R * R) * sum_cxy_z_squared;

            // d =expand.grid(1:ncol(f_x),1:ncol(f_y));
            int fxMatrix_cols = fxMatrix.columns();
            int fyMatrix_cols = fyMatrix.columns();
            TetradMatrix d = getD(fxMatrix_cols, fyMatrix_cols);

            // res = res_x[,d[,1]]*res_y[,d[,2]];
            TetradMatrix res = getRes(res_x, res_y, d);

            // Cov = 1/r * (t(res)%*%res);
            TetradMatrix covMatrix = res.transpose().times(res).scalarMult(1.0 / (double) R);

//            if (approx == RandomIndApproximateMethod.chi2) {
//
//                // i_Cov = ginv(Cov)
//                TetradMatrix iCovMatrix = covMatrix.ginverse();
//
//                // Sta = r * (c(Cxy_z)%*% i_Cov %*% c(Cxy_z) );
//                // Flatten Cxy_z
//                TetradMatrix c = c(cxy_zMatrix);
//
//                this.statistic = ((double) R) * c.transpose().times(iCovMatrix).times(c).get(0, 0);
//
//                // p = 1-pchisq(Sta, length(c(Cxy_z)));
//                this.pValue = 1.0 - ProbUtils.chisqCdf(this.statistic, c.rows());
//
//            } else
            {
                List<Double> eig_d = getTopEigenvalues(covMatrix);

                if (approx == RandomIndApproximateMethod.gamma) {

                    // p=1-sw(eig_d$values,Sta);
                    this.pValue = 1.0 - sw(eig_d, this.statistic);
                } else if (approx == RandomIndApproximateMethod.hbe) {

                    // p=1-hbe(eig_d$values,Sta);
                    this.pValue = 1.0 - hbe(eig_d, this.statistic);
                } else if (approx == RandomIndApproximateMethod.lpd4) {

                    // eig_d_values=eig_d$values;

                    // p=try(1-lpb4(eig_d_values,Sta),silent=TRUE);

                    // if (!is.numeric(p) | is.nan(p)){
                    // p=1-hbe(eig_d$values,Sta);
                    // }
                    try {
                        this.pValue = 1.0 - lpd4(eig_d, this.statistic);
                    } catch (Exception e) {
                        e.printStackTrace();
                        this.pValue = 1.0 - hbe(eig_d, this.statistic);
                    }
                }
            }

        }

        if (this.pValue < 0) {
            this.pValue = 0;
        }

        printResult(approx, x, y, new ArrayList<>(), pValue);

        return this.pValue > alpha;
    }


    private TetradMatrix getRes(TetradMatrix res_x, TetradMatrix res_y, TetradMatrix d) {
        TetradMatrix res = new TetradMatrix(res_x.rows(), d.rows());
        // System.out.println("res.rows() " + res.rows());
        for (int i = 0; i < res_x.rows(); i++) {
            for (int j = 0; j < d.rows(); j++) {
                int _d_0 = (int) d.get(j, 0);
                int _d_1 = (int) d.get(j, 1);

                double _res_x = res_x.get(i, _d_0);
                double _res_y = res_y.get(i, _d_1);

                res.set(i, j, _res_x * _res_y);
            }
        }
        return res;
    }

    private TetradMatrix getD(TetradMatrix fxMatrix, TetradMatrix fyMatrix) {
        int fxMatrix_cols = fxMatrix.columns();
        int fyMatrix_cols = fyMatrix.columns();
        TetradMatrix d = new TetradMatrix(fxMatrix_cols * fyMatrix_cols, 2);
        int d_row = 0;
        for (int fy_col = 0; fy_col < fyMatrix_cols; fy_col++) {
            for (int fx_col = 0; fx_col < fxMatrix_cols; fx_col++) {
                d.set(d_row, 0, fx_col);
                d.set(d_row, 1, fy_col);
                d_row++;
            }
        }
        return d;
    }

    private List<Double> getTopEigenvalues(TetradMatrix covMatrix) {
        edu.pitt.csb.mgm.EigenDecomposition ed1 = new edu.pitt.csb.mgm.EigenDecomposition(covMatrix.getRealMatrix());
        List<Double> eig_d = asList(ed1.getRealEigenvalues());

        // Sorts the eigenvalues high to low.
        eig_d.sort((o1, o2) -> Double.compare(o2, o1));

        // Gets the guys in ev1 and ev2 that are greater than threshold * max guy.
        eig_d = getPositiveGuys(eig_d);
        return eig_d;
    }

    private TetradMatrix getTetradMatrix(int r, TetradMatrix fxMatrix) {
        TetradMatrix colMeans_f_x = new TetradMatrix(1, fxMatrix.columns());
        for (int i = 0; i < fxMatrix.columns(); i++) {
            colMeans_f_x.set(0, i, StatUtils.mean(fxMatrix.getColumn(i).toArray()));
        }
        return fxMatrix.minus(new TetradMatrix(RandomFourierFeatures.repMat(colMeans_f_x.toArray(), r, 1)));
    }

    private double getSum_cxy_squared(TetradMatrix fxMatrix, TetradMatrix fyMatrix, TetradMatrix cxyMatrix) {
        double sum_cxy_squared = 0;
        for (int i = 0; i < fxMatrix.columns(); i++) {
            for (int j = 0; j < fyMatrix.columns(); j++) {
                double cxy = StatUtils.covariance(fxMatrix.getColumn(i).toArray(), fyMatrix.getColumn(j).toArray());
                cxyMatrix.set(i, j, cxy);
                sum_cxy_squared += cxy * cxy;
            }
        }
        return sum_cxy_squared;
    }

    private void printResult(RandomIndApproximateMethod approx, Node x, Node y, List<Node> z, double pValue) {
        if (isVerbose()) {
            System.out.println(approx + " " + SearchLogUtils.independenceFact(x, y, z) + " p = " + pValue + " "
                    + ((pValue > alpha) ? "Independent" : "Dependent"));
        }

    }

    private TetradMatrix c(TetradMatrix cxyMatrix) {
        TetradMatrix flattenCxyMatrix = new TetradMatrix(cxyMatrix.rows() * cxyMatrix.columns(), 1);
        int index = 0;
        for (int j = 0; j < cxyMatrix.columns(); j++) {
            for (int i = 0; i < cxyMatrix.rows(); i++) {
                flattenCxyMatrix.set(index, 0, cxyMatrix.get(i, j));
                index++;
            }
        }
        return flattenCxyMatrix;
    }


    private TetradMatrix getD(int fxMatrix_cols, int fyMatrix_cols) {
        TetradMatrix d = new TetradMatrix(fxMatrix_cols * fyMatrix_cols, 2);
        int d_row = 0;
        for (int fy_col = 0; fy_col < fyMatrix_cols; fy_col++) {
            for (int fx_col = 0; fx_col < fxMatrix_cols; fx_col++) {
                d.set(d_row, 0, fx_col);
                d.set(d_row, 1, fy_col);
                d_row++;
            }
        }
        return d;
    }

    private TetradMatrix getCzzMatrix(TetradMatrix fzMatrix) {
        TetradMatrix czzMatrix = new TetradMatrix(fzMatrix.columns(), fzMatrix.columns());

        for (int i = 0; i < fzMatrix.columns(); i++) {
            for (int j = i; j < fzMatrix.columns(); j++) {
                czzMatrix.set(i, j,
                        StatUtils.covariance(fzMatrix.getColumn(i).toArray(), fzMatrix.getColumn(j).toArray()));
                if (i != j) {
                    czzMatrix.set(j, i,
                            StatUtils.covariance(fzMatrix.getColumn(i).toArray(), fzMatrix.getColumn(j).toArray()));
                }
            }
        }

        return czzMatrix;
    }

    private TetradMatrix fourierCovarianceMatrix(TetradMatrix fxMatrix, TetradMatrix fyMatrix) {
        TetradMatrix cxyMatrix = new TetradMatrix(fxMatrix.columns(), fyMatrix.columns());

        for (int i = 0; i < fxMatrix.columns(); i++) {
            for (int j = 0; j < fyMatrix.columns(); j++) {
                cxyMatrix.set(i, j,
                        StatUtils.covariance(fxMatrix.getColumn(i).toArray(), fyMatrix.getColumn(j).toArray()));
            }
        }

        return cxyMatrix;
    }

    private TetradMatrix standardizedRandomFourierFeatures(RandomFourierFeatures four_x) {
        TetradMatrix fxMatrix = new TetradMatrix(four_x.getFeature().rows(), four_x.getFeature().columns());

        for (int i = 0; i < fxMatrix.columns(); i++) {
            fxMatrix.assignColumn(i,
                    new TetradVector(StatUtils.standardizeData(four_x.getFeature().getColumn(i).toArray())));
        }

        return fxMatrix;
    }

    private double getSum_cxy_z_squared(TetradMatrix cxy_zMatrix) {
        double sum_cxy_z_squared = 0;
        for (int i = 0; i < cxy_zMatrix.rows(); i++) {
            for (int j = i; j < cxy_zMatrix.columns(); j++) {
                double cov_cxy_z_squared = StatUtils.covariance(
                        cxy_zMatrix.getColumn(i).toArray(),
                        cxy_zMatrix.getColumn(j).toArray());
                sum_cxy_z_squared += cov_cxy_z_squared * cov_cxy_z_squared;
            }
        }
        return sum_cxy_z_squared;
    }

    private double sw(List<Double> coeff, double x) {

        // Satterthwaite-Welch method
        // translated from sw.R, momentchi2 library
        // https://cran.r-project.org/web/packages/momentchi2/index.html
        // sw <- function(coeff, x)

        // compute cumulant and ratio of cumulants
        // w_val <- sum(coeff)
        // u_val <- sum(coeff^2) / (w_val^2)
        double sumcoef = 0;
        double sumcoef2 = 0;
        for (Double v : coeff) {
            sumcoef += v;
            sumcoef2 += v * v;
        }

        double w_val = sumcoef;
        double u_val = sumcoef2 / (w_val * w_val);

        // now the G k and theta:
        // gamma_k <- 0.5 / u_val
        double gamma_k = 0.5 / u_val;

        // gamma_theta <- 2 * u_val*w_val
        double gamma_theta = 2.0 * u_val * w_val;

        // the actual x value
        // p_sw <- pgamma(x, shape=gamma_k, scale=gamma_theta)
        GammaDistribution gamma = new GammaDistribution(gamma_k, gamma_theta);
        return gamma.cumulativeProbability(x);
    }

    private double hbe(List<Double> coeff, double x) {

        // Hall-Buckley-Eagleson method
        // translated from hbe.R, momentchi2 library
        // https://cran.r-project.org/web/packages/momentchi2/index.html
        // hbe <- function(coeff, x)

        // compute cumulants and nu
        // kappa <- c(sum(coeff), 2*sum(coeff^2), 8*sum(coeff^3) )
        // Flatten eig_d list
        double k_1 = 0;
        double k_2 = 0;
        double k_3 = 0;
        for (double v : coeff) {
            k_1 += v;
            k_2 += v * v;
            k_3 += v * v * v;
        }
        k_2 = 2.0 * k_2;
        k_3 = 8.0 * k_3;

        // K_1 <- sum(coeff)
        // K_2 <- 2 * sum(coeff^2)
        // K_3 <- 8 * sum(coeff^3)
        // nu <- 8 * (K_2^3) / (K_3^2)

        double nu = 8.0 * (k_2 * k_2 * k_2) / (k_3 * k_3);

        // #gamma parameters for chi-square
        // gamma_k <- nu/2
        double gamma_k = nu / 2.0;

        // gamma_theta <- 2
        double gamma_theta = 2.0;

        // need to transform the actual x value to x_chisqnu ~ chi^2(nu)
        // This transformation is used to match the first three moments
        // First x is normalised and then scaled to be x_chisqnu
        // x_chisqnu_vec <- sqrt(2 * nu / K_2) * (x - K_1) + nu
        double x_chisqnu_vec = Math.sqrt(2.0 * nu / k_2) * (x - k_1) + nu;

        // now this is a chi_sq(nu) variable
        // p_chisqnu_vec <- pgamma(x_chisqnu_vec, shape=gamma_k, scale=gamma_theta)
        GammaDistribution gamma = new GammaDistribution(gamma_k, gamma_theta);
        return gamma.cumulativeProbability(x_chisqnu_vec);
    }

    private double lpd4(List<Double> coeff, double x) {

        // Lindsay-Pilla-Basak method
        // Computes the cdf of a positively-weighted sum of chi-squared random variables
        // with
        // the Lindsay-Pilla-Basak (LPB4) method using four support points.
        // Note that the coefficient vector must be of length at least four.
        // translated from lpb4.R, momentchi2 library
        // https://cran.r-project.org/web/packages/momentchi2/index.html
        // lpb <- function(coeff, x)

        // Steps for computing cdf using (Lindsay, 2000) method

        // step 0.1: Obtain coefficients d_i for H = sum_i^n d_i w_i^2
        // These determine the distribution

        // step 0.2: Decide on p, the number of support points to use for method
        // The more support points, the more accurate (and more computationally
        // intensive)

        // step 1: Determine/compute the moments/cumulants m_1(H), ... m_2p(H)
        // First compute cumulants - sums of powers of coefficients
        // cf: (Wood, 1989)
        // Then use the cumulants to compute moments (using a recursive formula):
        // mu_n = kappa_n + \sum_{m=1}^{n-1} (n-1)choose(m-1) kappa_n mu_{n-m}

        // step 2.1: generate the matrices delta_i(x)

        // step 2.2: Find lambdatilde_1, the unique root of det (delta_1(x))
        // This does not require bisection - just a rational expression in
        // terms of the moments

        // step 3: Use bisection method (R uniroot) to find lambdatilde_2
        // in [0, lambdatilde_1)
        // Find lambdatilde_i+1 in [0, lambdatilde_i) for i = 2,3,...p
        //
        // End result: we have lambdatilde_p

        // step 4: should have this method from step 2 already, but compute
        // deltastar_i(lambdatilde_p) for i =1,2,...2p-1

        // step 5.1: use the deltastar_i(lambdatilde_p) from step 4 to generate
        // matrix Stilde(lambdatilde_p, t)
        //
        // step 5.2: Then need to diagonalise/use linear algerba trick in paper
        // to get polynomial coefficients (from det) in "coeff_vec"
        //
        // step 5.3 use Re(polyroot(coeff_vec)) to obtain roots of polynomial
        // denoted mu_vec = (mu_1, ..., mu_p)

        // step 6: Generate Vandermonde matrix using mu_vec
        // and vector using deltastar_i's, to solve for
        // pi_vec = (pi_1, ..., pi_p)

        // step 7: ? compute the linear combination (using pi_vec)
        // of the i gamma cdfs using parameters lambdatilde_p and mu_i
        //
        // This should be the final answer

        // check if there is less than 4 elements - if so, stop
        if (coeff.size() < 4) {
            return hbe(coeff, x);
        }

        // step 0: decide on parameters for distribution and support points p
        // specified to be 4 for this version of the function
        int p = 4;

        // step 1: Determine/compute the moments m_1(H), ... m_2p(H)
        // compute the first 2p moments for Q = sum coeff chi-squared
        // moment_vec <- get_weighted_sum_of_chi_squared_moments(coeff, p)
        TetradVector coeffvec = new TetradVector(coeff.size());
        for (int i = 0; i < coeffvec.size(); i++) {
            coeffvec.set(i, coeff.get(i));
        }
        TetradVector moment_vec = get_weighted_sum_of_chi_squared_moments(coeffvec, p);

        // Step 2.1: generate matrices delta_i(x)
        // functions created:
        // deltaNmat_applied
        // and
        // det_deltamat_n

        // Step 2.2: get lambdatilde_1 - this method is exact (no bisection), solves
        // determinant equation
        // lambdatilde_1 <- get_lambdatilde_1(moment_vec[1], moment_vec[2])
        double lambdatilde_1 = get_lambdatilde_1(moment_vec.get(0), moment_vec.get(1));

        // Step 3: Use bisection method (R uniroot) to find lambdatilde_2
        // and others up to lambdatilde_p, for tol=bisect_tol
        // all we need is the final lambdatilde_p, not the intermediate values
        // lambdatilde_2, lambdatilde_3, etc
        // bisect_tol <- 1e-9
        // lambdatilde_p <- get_lambdatilde_p(lambdatilde_1, p, moment_vec, bisect_tol)
        double bisect_tol = 1e-9;
        double lambdatilde_p = get_lambdatilde_p(lambdatilde_1, p, moment_vec, bisect_tol);

        // Step 4:
        // Calculate delta_star_lambda_p
        // can already do this using methods in Step 2.1

        // Step 5.1: use the deltastar_i(lambdatilde_p) from Step 4 to generate
        // M_p, which will be used to create matrix Stilde(lambdatilde_p, t)
        // M_p <- deltaNmat_applied(lambdatilde_p, moment_vec, p)
        TetradMatrix m_p = deltaNmat_applied(lambdatilde_p, moment_vec, p - 1);

        // Step 5.2: Compute polynomial coefficients of the modified M_p matrix (as in
        // paper).
        // mu_poly_coeff_vec <- get_Stilde_polynomial_coefficients(M_p)
        TetradVector mu_poly_coeff_vec = get_Stilde_polynomial_coefficients(m_p);

        // step 5.3 use Re(polyroot(coeff_vec)) to obtain roots of polynomial
        // denoted mu_vec = (mu_1, ..., mu_p)
        // mu_roots <- Re(polyroot(mu_poly_coeff_vec))
        // https://ejml.org/wiki/index.php?title=Example_Polynomial_Roots
        int mu_length = mu_poly_coeff_vec.size() - 1;
        TetradMatrix c = new TetradMatrix(mu_length, mu_length);
        double a = mu_poly_coeff_vec.get(mu_length);
        for (int i = 0; i < mu_length; i++) {
            c.set(i, mu_length - 1, -mu_poly_coeff_vec.get(i) / a);
        }
        for (int i = 0; i < mu_length; i++) {
            c.set(i, i, 1);
        }
        EigenDecomposition eigen = new EigenDecomposition(c.getRealMatrix());
        TetradVector mu_roots = new TetradVector(eigen.getRealEigenvalues());

        // Step 6: Generate Vandermonde matrix using mu_vec
        // and vector using deltastar_i's, to solve for
        // pi_vec = (pi_1, ..., pi_p)
        // pi_vec <- generate_and_solve_VDM_system(M_p, mu_roots)
        TetradVector pi_vec = generate_and_solve_VDM_system(m_p, mu_roots);

        // Step 7: Compute the linear combination (using pi_vec)
        // of the i gamma cdfs using parameters lambdatilde_p and mu_i
        // (but need to create scale/shape parameters carefully)
        //
        // This is the final answer
        // mixed_p_val_vec <- get_mixed_p_val_vec(x, mu_roots, pi_vec, lambdatilde_p)

        return get_mixed_p_val_vec(x, mu_roots, pi_vec, lambdatilde_p);
    }

    // Step 1:
    // hides the computation of the cumulants, by just talking about moments
    private TetradVector get_weighted_sum_of_chi_squared_moments(TetradVector coeffvec, int p) {
        TetradVector cumulant_vec = get_cumulant_vec_vectorised(coeffvec, p);
        return get_moments_from_cumulants(cumulant_vec);
    }

    // get the cumulants kappa_1, kappa_2, ..., kappa_2p
    private TetradVector get_cumulant_vec_vectorised(TetradVector coeffvec, int p) {
        // index <- c(1:(2*p))
        double[] index = new double[2 * p];
        for (int i = 0; i < index.length; i++) {
            index[i] = i + 1;
        }

        // cumulant_vec <- 2^(index-1) * factorial(index-1) * vapply(X=index,
        // FUN=sum_of_powers, FUN.VALUE=rep(0,1), v=coeffvec)
        for (int i = 0; i < index.length; i++) {
            index[i] = powers((int) index[i] - 1, 2) * StatUtils.factorial((int) index[i] - 1)
                    * sum_of_powers(coeffvec, (int) index[i]);
        }
        return new TetradVector(index);
    }

    // returns the sum of the elements raised to a power
    private double sum_of_powers(TetradVector index, int x) {
        double sum = 0;
        for (int i = 0; i < index.size(); i++) {
            sum += powers(x, index.get(i));
        }
        return sum;
    }

    // return x^p
    private double powers(int p, double x) {
        if (p == 0) {
            return 1.0;
        }
        boolean inversed = false;
        if (p < 0) {
            inversed = true;
            p = -p;
        }
        if (p == 1) {
            return !inversed ? x : 1 / x;
        }
        int odd = 0;
        if (p % 2 == 1) {
            odd++;
            p -= 1;
        }
        int height = binlog(p);
        odd += p - powers(height, 2);
        double product = 1.0;
        for (int i = 0; i < height; i++) {
            if (product == 1.0) {
                product = x * x;
            } else {
                product = product * product;
            }
        }
        if (odd > 0) {
            product = product * powers(odd, x);
        }
        if (inversed) {
            product = 1 / product;
        }
        return product;
    }

    // https://stackoverflow.com/questions/3305059/how-do-you-calculate-log-base-2-in-java-for-integers
    // 10 times faster than Math.log(x)/Math.log(2)
    private int binlog(int bits) {
        int log = 0;
        if ((bits & 0xffff0000) != 0) {
            bits >>>= 16;
            log = 16;
        }
        if (bits >= 256) {
            bits >>>= 8;
            log += 8;
        }
        if (bits >= 16) {
            bits >>>= 4;
            log += 4;
        }
        if (bits >= 4) {
            bits >>>= 2;
            log += 2;
        }
        return log + (bits >>> 1);
    }

    // get the moment vector from the cumulant vector
    // have removed one for loop (vectorised), but can't remove the other one
    private TetradVector get_moments_from_cumulants(TetradVector cumulant_vec) {
        // start off by assigning it to cumulant_vec, since moment[n] = cumulant[n] +
        // {other stuff}
        // moment_vec <- cumulant_vec
        TetradVector moment_vec = cumulant_vec.copy();
        // check if more than 1 moment required
        // if (length(moment_vec)>1){
        if (moment_vec.size() > 1) {
            // can't get rid of this for loop, since updates depend on previous moments
            // for (n in 2:length(moment_vec)){
            for (int i = 1; i <= moment_vec.size(); i++) {
                // can vectorise this part, I think
                moment_vec.set(i - 1, moment_vec.get(i - 1)
                        + update_moment_from_lower_moments_and_cumulants(i, moment_vec, cumulant_vec));
            }
        }
        return moment_vec;
    }

    // returns the sum of the additional terms/lower products of moments and
    // cumulants
    // used in the computation of moments
    private double update_moment_from_lower_moments_and_cumulants(int n, TetradVector moment_vec,
                                                                  TetradVector cumulant_vec) {
        // m <- c(1:(n-1))
        int[] m = new int[n - 1];
        for (int i = 1; i <= m.length - 1; i++) {
            m[i] = i + 1;
        }

        // sum_of_additional_terms <- sum(choose(n-1, m-1) * cumulant_vec[m] *
        // moment_vec[n-m])
        double sum_of_additional_terms = 0;
        for (int i = 1; i <= m.length; i++) {
            double choose_n_m = MathUtils.choose(n, m[i - 1]);
            double cumulant_vec_m = cumulant_vec.get(m[i - 1]);
            double moment_vec_n_m = moment_vec.get(n - m[i - 1] - 1);
            sum_of_additional_terms += choose_n_m * cumulant_vec_m * moment_vec_n_m;
        }

        return sum_of_additional_terms;
    }

    // Step 2.1: get lambdatilde_1
    // no need to use bisection method - can get lambdatilde_1 directly
    private double get_lambdatilde_1(double m1, double m2) {
        return m2 / (m1 * m1) - 1;
    }

    // Step 2.2: generate delta_mat_N and det_delta_mat_N
    // compute the delta_N matrix - vectorised using lapply and mapply
    private static TetradMatrix deltaNmat_applied(double x, TetradVector m_vec, int n) {
        // Nplus1 <- N+1
        int nplus1 = n + 1;

        // want moments 0, 1, ..., 2N
        // m_vec <- c(1, m_vec[1:(2*N)])
//        m_vec = new TetradVector(2 * n + 1);
//        for (int i = 0; i < 2 * n + 1; i++) {
//            m_vec.set(i, i);
//        }

        // these will be the coefficients for the x in (1+c_1*x)*(1+c_2*x)*...
        // want coefficients 0, 0, 1, 2, .., 2N-1 - so 2N+1 in total
        // coeff_vec <- c(0, 0:(2*N-1))*x + 1
        TetradVector coeff_vec = new TetradVector(2 * n + 1);
        coeff_vec.set(0, 1);
        for (int i = 0; i < 2 * n; i++) {
            coeff_vec.set(i + 1, i + 1);
        }

        // not necessary to initialise, could use length(m_vec) below, but we do it
        // anyway for readability
        // prod_x_terms_vec <- rep(0, 2*N+1)
        TetradVector prod_x_terms_vec = new TetradVector(2 * n + 1);

        // this computes the terms involving lambda in a vectorised way
        // prod_x_terms_vec <- 1/vapply(c(1:length(prod_x_terms_vec)),
        // FUN=get_partial_products, FUN.VALUE=c(0), vec=coeff_vec)
        for (int i = 0; i < 2 * n; i++) {
            prod_x_terms_vec.set(i, 1 / get_partial_products(i + 1, coeff_vec.toArray()));
        }

        // going to use mapply over matrix indices i, j
        // i_vec <- c(1:Nplus1)
        // j_vec <- c(1:Nplus1)

        // not necessary to initialise
        // delta_mat <- matrix(0, Nplus1, Nplus1)
        // delta_mat <- mapply( get_index_element, i=i_vec,
        // MoreArgs=list(j=j_vec, vec1 = m_vec, vec2 = prod_x_terms_vec),
        // SIMPLIFY="matrix")
        TetradMatrix delta_mat = new TetradMatrix(nplus1, nplus1);
        for (int i = 0; i < nplus1; i++) {
            for (int j = 0; j < nplus1; j++) {
                delta_mat.set(i, j, get_index_element(i, j, m_vec.toArray(), prod_x_terms_vec.toArray()));
            }
        }

        return delta_mat;
    }

    // get_partial_products gets prod[1:index]
    private static double get_partial_products(int index, double[] vec) {
        double product = 1.0;
        for (int i = 0; i < index; i++) {
            product *= vec[i];
        }
        return product;
    }

    // this function in deltaNmat_applied computes the index from i and j, and then
    // returns the appropriate product
    // of vec1 and vec2
    // (in deltaNmat_applied, these vectors are the moment vector and the vector of
    // the products of the (1+N*lambda)^(-1) terms)
    private static double get_index_element(int i, int j, double[] vec1, double[] vec2) {
        int index = i + j;
        return vec1[index] * vec2[index];
    }

    // Simply uses above matrix generation function
    private static class DetDeltamatN implements UnivariateFunction {

        private TetradVector m_vec;
        private int n;

        void setM_vec(TetradVector m_vec) {
            this.m_vec = m_vec;
        }

        public void setN(int n) {
            this.n = n;
        }

        @Override
        public double value(double x) {
            // TODO Auto-generated method stub
            return deltaNmat_applied(x, this.m_vec, this.n).det();
        }


    }

    // Step 3: get lambdatilde_p
    // uses det_delta_mat_n and uniroot
    // get lambdatilde_p by using bisection method repeatedly.
    // Need lambdatilde_1 to start
    // Need to use R function uniroot
    private double get_lambdatilde_p(double lambdatilde_1, int p, TetradVector moment_vec, double bisect_tol) {
        // lambdatilde_vec <- rep(0, p)
        // lambdatilde_vec[1] <- lambdatilde_1
        // bisect_tol <- 1e-9
        TetradVector lambdatilde_vec = new TetradVector(p);
        lambdatilde_vec.assign(0);
        lambdatilde_vec.set(0, lambdatilde_1);
        // bisect_tol = 1e-9;

        // check that p>1
        if (p > 1) {
            int maximumIterations = 100;
            BrentSolver solver = new BrentSolver(bisect_tol);
            // for (i in 2:p){
            for (int i = 1; i < p; i++) {
                // root <- uniroot(det_deltamat_n, c(0, lambdatilde_vec[i-1]), m_vec=moment_vec, N=i, tol=bisect_tol)
                DetDeltamatN det_deltamat_n = new DetDeltamatN();
                det_deltamat_n.setM_vec(moment_vec);
                det_deltamat_n.setN(i);
                double lower = 0;
                double upper = lambdatilde_vec.get(i);
                double root;
                if (upper == 0) {
                    root = .0001;
                } else {
                    root = solver.solve(maximumIterations, det_deltamat_n, lower, upper);
                }

                // lambdatilde_vec[i] <- root$root
                lambdatilde_vec.set(i, root);
                // }#end of for
            }
        }
        // now distinguish lambdatilde_p
        // lambdatilde_p <- lambdatilde_vec[p]

        return lambdatilde_vec.get(p - 1);
    }

    // Step 5.2: Compute polynomial coefficients for mu polynomial
    // We could use the linear algebra trick described in the Lindsay paper, but
    // want to avoid
    // dealing with small eigenvalues. Instead, we simply compute p+1 determinants.
    // This method replaces last column with the base vectors (0, ..., 0 , 1, 0, ...
    // 0)
    // to compute the coefficients, and so does not need to compute
    // any eigen decomposition, just (p+1) determinants
    private TetradVector get_Stilde_polynomial_coefficients(TetradMatrix m_p) {
        // number of rows, number of coefficients ( ==(p+1) )
        // n <- dim(M_p)[1]
        int n = m_p.rows();

        // index <- c(1:n)
        TetradVector index = new TetradVector(n);
        for (int i = 0; i < n; i++) {
            index.set(i, i + 1);
        }

        // mu_poly_coeff_vec <- vapply(X=index, FUN=get_ith_coeff_of_Stilde_poly, FUN.VALUE=rep(0,1), mat=M_p)
        TetradVector mu_poly_coeff_vec = new TetradVector(n);
        for (int i = 0; i < n; i++) {
            mu_poly_coeff_vec.set(i, get_ith_coeff_of_Stilde_poly(i, m_p));
        }

        return mu_poly_coeff_vec;
    }

    // generate a base vector of all zeros except for 1 in ith position
    private TetradVector get_base_vector(int n, int i) {
        TetradVector base_vec = new TetradVector(n);
        base_vec.assign(0);
        base_vec.set(i, 1);
        return base_vec;
    }

    // get the ith coefficient by computing determinant of appropriate matrix
    private double get_ith_coeff_of_Stilde_poly(int i, TetradMatrix mat) {
        // n <- dim(mat)[1]
        int n = mat.rows();

        // base_vec <- get_base_vector(n, i)
        TetradVector base_vec = get_base_vector(n, i);

        // mat[, n] <- base_vec
        for (int ii = 0; ii < n; ii++) {
            mat.set(ii, n - 1, base_vec.get(ii));
        }

        return mat.det();
    }

    // Step 6:Generate van der monde (VDM) matrix and solve the system VDM * pi_vec
    // = b
    // generates the VDM matrix and solves the linear system.
    // uses R's built in solve function - there may be a better VDM routine (as
    // cited in Lindsay)
    private TetradVector generate_and_solve_VDM_system(TetradMatrix m_p, TetradVector mu_roots) {
        // easiest way to get rhs vector is to just take first column of M_p
        // b_vec <- get_VDM_b_vec(M_p)
        TetradVector b_vec = get_VDM_b_vec(m_p);

        // generate Van der Monde matrix; just powers of mu_roots
        // VDM <- generate_van_der_monde(mu_roots)
        TetradMatrix vdm = generate_van_der_monde(mu_roots);

        // use R's solve function to solve the linear system
        // there may be better routines for this, but such an implementation is deferred until later
        // NB: If p is too large (p>10), this can yield an error (claims the matrix is singluar).
        // A tailor-made VDM solver should fix this.
        // pi_vec <- solve(VDM, b_vec)
        TetradVector pi_vec;
        try {
            pi_vec = vdm.inverse().times(b_vec);
        } catch (SingularMatrixException e) {
            return TetradVector.ones(b_vec.size());
        }

        return pi_vec;
    }

    // simply takes the last column, and removes last element of last column
    private TetradVector get_VDM_b_vec(TetradMatrix mat) {
        // b_vec <- mat[, 1]
        TetradVector b_vec = mat.getColumn(0);

        // b_vec <- b_vec[-length(b_vec)]
        TetradVector _b_vec = new TetradVector(b_vec.size() - 1);
        for (int i = 0; i < _b_vec.size() - 1; i++) {
            _b_vec.set(i, b_vec.get(i));
        }

        return _b_vec;
    }

    // generates the van der monde matrix from a vector
    private TetradMatrix generate_van_der_monde(TetradVector vec) {
        // p <- length(vec)
        int p = vec.size();

        // vdm <- matrix(0, p, p)
        TetradMatrix vdm = new TetradMatrix(p, p);


        // for (i in 0:(p-1)){
        //	vdm[i+1, ] <- vec^i
        // }
        for (int i = 0; i < p; i++) {
            for (int j = 0; j < p; j++) {
                vdm.set(i, j, powers(i, vec.get(j)));
            }
        }

        return vdm;
    }

    // Step 7: Here we use mu_vec, pi_vec and lambdatilde_p to compute the composite
    // pgamma values
    // and combine them into the ifnal pvalue

    // get_mixed_p_val - weight sum of pgammas
    // now compute for a vector of quantiles - assume the vector of quantiles is
    // very long,
    // while p < 10 (so vectorise over length of quantiles)
    private double get_mixed_p_val_vec(double quantile, TetradVector mu_vec, TetradVector pi_vec, double lambdatilde_p) {
        // First compute the composite pvalues
        // p <- length(mu_vec)
        int p = mu_vec.size();

        // For pgamma, we need to specify the shape and scale parameters
        // shape alpha = 1/lambda
        // alpha <- 1/lambdatilde_p
        double alpha = 1 / lambdatilde_p;

        // NB: scale beta = mu/alpha, as per formulation in Lindsay paper
        // beta_vec <- mu_vec/alpha
        TetradVector beta_vec = mu_vec.scalarMult(1 / alpha);

        // we could probably vectorise this, but this is simpler
        // we use the pgamma to compute a vector of pvalues from the vector of quantiles, for a given distribution
        // we then scale this by the appropriate pi_vec value, and add this vector to a 0 vector, and repeat
        // finally, each component of the vector is a pi_vec-scaled sum of pvalues
        // partial_pval_vec <- rep(0, length(quantile_vec))
        double partial_pval_vec = 0;

        // for (i in 1:p){
        // 	partial_pval_vec <- partial_pval_vec + pi_vec[i] * pgamma(quantile_vec, shape=alpha, scale = beta_vec[i])
        // }
        for (int i = 1; i < p; i++) {
            GammaDistribution gamma = new GammaDistribution(alpha, beta_vec.get(i - 1));
            double pi = pi_vec.get(i - 1);
            partial_pval_vec += pi * gamma.cumulativeProbability(quantile);
        }

        return partial_pval_vec;
    }

    // computes pgamma of the appropriate gamma function
    //private double compute_composite_pgamma(int index, double qval, double shape_val, double[] scale_vec) {
    //	GammaDistribution gamma = new GammaDistribution(shape_val, scale_vec[index]);
    //	return gamma.cumulativeProbability(qval);
    //}

    // Euclidean distance.
    private double distance(double[][] data, int[] yCols, int i, int j) {
        double sum = 0.0;

        for (int yCol : yCols) {
            double d = data[yCol][i] - data[yCol][j];

            if (!Double.isNaN(d)) {
                sum += d * d;
            }
        }

        return sqrt(sum);
    }

    // Standardizes the given data array. No need to make a copy here.
    private TetradVector standardize(TetradVector data) {
//        double[] data = Arrays.copyOf(data, data.length);

        double sum = 0.0;

        for (int i = 0; i < data.size(); i++) {
            double d = data.get(i);
            sum += d;
        }

        double mean = sum / data.size();

        for (int i = 0; i < data.size(); i++) {
            data.set(i, data.get(i) - mean);
        }

        double var = 0.0;

        for (int i = 0; i < data.size(); i++) {
            double d = data.get(i);
            var += d * d;
        }

        var /= (data.size());
        double sd = sqrt(var);

        for (int i = 0; i < data.size(); i++) {
            data.set(i, data.get(i) / sd);
        }

        return data;
    }

    private List<Double> getPositiveGuys(List<Double> d) {
        List<Double> prodSelection = new ArrayList<>();

        for (double p : d) {
            if (p > 0) {
                prodSelection.add(p);
            }
        }

        return prodSelection;
    }

    private double getDistance(double[] x, double[] y) {
        double distance = 0;
        for (int i = 0; i < x.length; i++) {
            double diff = x[i] - y[i];
            distance += diff * diff;
        }
        return Math.sqrt(distance);
    }

=======
	// The type of approximation to use.
	private RandomIndApproximateMethod approx = RandomIndApproximateMethod.chi2;

	// The data passed into the test.
	private DataSet dataSet;

	// Data converted to column arrays. _data[1] is the data for the first columns, e.g.
	private double[][] _data;

	// The variable in the dataset.
	private final List<Node> variables;

	// The number of random features to use per test.
	private int num_feature = 10;

	// The alpha level to use.
	private double alpha = 0.01;

	// The p-value of the latest test.
	private double pValue = Double.NaN;

	// The statistic for the latest test.
	private double statistic = Double.NaN;

	// True if verbose output should be printed to console.
	private boolean verbose = true;

	public RandomizedConditionalIndependenceTest(DataSet dataSet) {
		if (!(dataSet.isContinuous())) {
			throw new IllegalArgumentException("Data set must be continuous.");
		}

		this.dataSet = dataSet;
		this.variables = new ArrayList<>(dataSet.getVariables());
		this._data = this.dataSet.getDoubleData().transpose().toArray();
	}

	@Override
	public IndependenceTest indTestSubset(List<Node> vars) {
		return null;
	}

	public boolean isVerbose() {
		return verbose;
	}

	public void setVerbose(boolean verbose) {
		this.verbose = verbose;
	}

	@Override
	public boolean isIndependent(Node x, Node y, Node... z) {
		List<Node> zList = Arrays.asList(z);
		return isIndependent(x, y, zList);
	}

	@Override
	public boolean isDependent(Node x, Node y, List<Node> z) {
		return !this.isIndependent(x, y, z);
	}

	@Override
	public boolean isDependent(Node x, Node y, Node... z) {
		List<Node> zList = Arrays.asList(z);
		return isDependent(x, y, zList);
	}

	@Override
	public double getPValue() {
		return this.pValue;
	}

	@Override
	public List<Node> getVariables() {
		return Collections.unmodifiableList(variables);
	}

	@Override
	public Node getVariable(String name) {
		for (int i = 0; i < getVariables().size(); i++) {
			Node variable = getVariables().get(i);
			if (variable.getName().equals(name)) {
				return variable;
			}
		}

		return null;
	}

	@Override
	public List<String> getVariableNames() {
		List<Node> variables = getVariables();
		List<String> variableNames = new ArrayList<>();
		for (Node variable1 : variables) {
			variableNames.add(variable1.getName());
		}
		return variableNames;
	}

	@Override
	public boolean determines(List<Node> z, Node y) {
		return false;
	}

	@Override
	public double getAlpha() {
		return this.alpha;
	}

	@Override
	public void setAlpha(double alpha) {
		if (alpha < 0.0 || alpha > 1.0) {
			throw new IllegalArgumentException("Significance level must be in " + "[0, 1]: " + alpha);
		}

		this.alpha = alpha;
	}

	@Override
	public DataModel getData() {
		return dataSet;
	}

	@Override
	public ICovarianceMatrix getCov() {
		return null;
	}

	@Override
	public List<DataSet> getDataSets() {
		List<DataSet> dataSets = new ArrayList<>();

		dataSets.add(dataSet);

		return dataSets;
	}

	@Override
	public int getSampleSize() {
		return 0;
	}

	@Override
	public List<TetradMatrix> getCovMatrices() {
		return null;
	}

	@Override
	public double getScore() {
		return getAlpha() - pValue;
	}

	public DataSet getDataSet() {
		return dataSet;
	}

	public void setApprox(RandomIndApproximateMethod approx) {
		if (approx == RandomIndApproximateMethod.chi2) {
			throw new IllegalArgumentException("The chi square method is not configured.");
		}

		this.approx = approx;
	}

	public void setNum_feature(int num_feature) {
		this.num_feature = num_feature;
	}


	@Override
	public boolean isIndependent(Node x, Node y, List<Node> z) {
		boolean independent;

		if (z == null || z.size() == 0) {
			independent = independentUnconditional(x, y);
		} else {
			independent = independentConditional(x, y, z);
		}

		return independent;
	}


	//===================================PRIVATE METHODS===============================//

	private boolean independentUnconditional(Node x, Node y) {
		// x=matrix2(x);
		// y=matrix2(y);

		int _x = dataSet.getColumn(x);
		int _y = dataSet.getColumn(y);

		TetradVector varX = new TetradVector(_data[_x]);
		TetradVector varY = new TetradVector(_data[_y]);

		int R = varX.size();
		int rs1 = R < 500 ? R : 500;

		// x=normalize(x);
		// y=normalize(y);
		// Standardize data
		TetradMatrix xMatrix = new TetradMatrix(R, 1);
		xMatrix.assignColumn(0, varX);

		TetradMatrix yMatrix = new TetradMatrix(R, 1);
		yMatrix.assignColumn(0, varY);

		// Randomized Fourier Features
		// sigma_x
		// median(c(t(dist(x[1:r1,])))
		double[] dist_x = new double[(R - 1) * (R) / 2];
		for (int i = 0; i < R; i++) {
			for (int j = i + 1; j < R; j++) {
				dist_x[i] = distance(_data, new int[_x], i, j);
			}
		}
		double sigma_x = StatUtils.median(dist_x);

		// four_x = random_fourier_features(x,num_f=5,sigma=median(c(t(dist(x[1:r1,])))), seed = seed );
		RandomFourierFeatures four_x = RandomFourierFeatures.generate(xMatrix, null, null, num_feature, sigma_x);

		// sigma_y
		// median(c(t(dist(y[1:r1,]))))
		double[] dist_y = new double[(R - 1) * (R) / 2];
		for (int i = 0; i < R; i++) {
			for (int j = i + 1; j < R; j++) {
				dist_x[i] = distance(_data, new int[_y], i, j);
			}
		}
		double sigma_y = StatUtils.median(dist_y);

		// four_y = random_fourier_features(y,num_f=5,sigma=median(c(t(dist(y[1:r1,])))), seed = seed );
		RandomFourierFeatures four_y = RandomFourierFeatures.generate(yMatrix, null, null, num_feature, sigma_y);

		// Standardize randomized Fourier features
		// f_x=normalize(four_x$feat);
		TetradMatrix fxMatrix = new TetradMatrix(four_x.getFeature().rows(), four_x.getFeature().columns());
		for (int i = 0; i < fxMatrix.columns(); i++) {
			fxMatrix.assignColumn(i, standardize(four_x.getFeature().getColumn(i)));
		}

		// f_y=normalize(four_y$feat);
		TetradMatrix fyMatrix = new TetradMatrix(four_y.getFeature().rows(), four_y.getFeature().columns());
		for (int i = 0; i < fyMatrix.columns(); i++) {
			fyMatrix.assignColumn(i, standardize(four_y.getFeature().getColumn(i)));
		}

		// Covariance Matrix f_x,f_y
		// Cxy=cov(f_x,f_y);
		TetradMatrix cxyMatrix = new TetradMatrix(fxMatrix.columns(), fyMatrix.columns());
		double sum_cxy_squared = getSum_cxy_squared(fxMatrix, fyMatrix, cxyMatrix);

		// Sta = r*sum(Cxy^2);
		this.statistic = (double) R * sum_cxy_squared;

		if (approx == RandomIndApproximateMethod.perm) {

			// nperm =1000;
			int nperm = 1000;

			// Stas = c();
			// for (ps in 1:nperm){
			//    perm = sample(1:r,r);
			//    Sta_p = Sta_perm(f_x[perm,],f_y,r)
			//    Stas = c(Stas, Sta_p);
			//  }
			int perm_stat_less_than_stat = 0;

			for (int perm = 0; perm < nperm; perm++) {
				TetradMatrix permMatrix = new TetradMatrix(fxMatrix.rows(), fxMatrix.columns());
				List<Integer> perm_order = new ArrayList<>();
				for (int i = 0; i < fxMatrix.rows(); i++) {
					perm_order.add(i);
				}
				for (int i = 0; i < permMatrix.rows(); i++) {
					int _row = RandomUtil.getInstance().nextInt(perm_order.size());
					permMatrix.assignRow(i, new TetradVector(fxMatrix.getRow(perm_order.get(_row)).toArray()));
					perm_order.remove(_row);
				}

				double sum_perm_f_xy_squared = 0;
				for (int i = 0; i < permMatrix.columns(); i++) {
					for (int j = i; j < fyMatrix.columns(); j++) {
						double cov_perm_f_y = StatUtils.covariance(permMatrix.getColumn(i).toArray(),
								fyMatrix.getColumn(j).toArray());
						sum_perm_f_xy_squared += cov_perm_f_y * cov_perm_f_y;
					}
				}
				sum_perm_f_xy_squared = ((double) R) * sum_perm_f_xy_squared;

				if (this.statistic >= sum_perm_f_xy_squared) {
					perm_stat_less_than_stat++;
				}
			}

			// p = 1-(sum(Sta >= Stas)/length(Stas));
			this.pValue = 1.0 - (double) perm_stat_less_than_stat / nperm;
		} else {

			// res_x = f_x-repmat(t(matrix(colMeans(f_x))),r,1);
			TetradMatrix res_x = getTetradMatrix(R, fxMatrix);

			// res_y = f_y-repmat(t(matrix(colMeans(f_y))),r,1);
			TetradMatrix res_y = getTetradMatrix(R, fyMatrix);

			// d =expand.grid(1:ncol(f_x),1:ncol(f_y));
			TetradMatrix d = getD(fxMatrix, fyMatrix);

			// res = res_x[,d[,1]]*res_y[,d[,2]];
			TetradMatrix res = getRes(res_x, res_y, d);

			// Cov = 1/r * (t(res)%*%res);
			TetradMatrix covMatrix = res.transpose().times(res).scalarMult(1 / (double) R);

//            if (approx == RandomIndApproximateMethod.chi2) {
//
//                // i_Cov = ginv(Cov)
//                TetradMatrix iCovMatrix = covMatrix.ginverse();
//
//                // Flatten Cxy
//                TetradMatrix flattened = c(cxyMatrix);
//
//                // Sta = r * (c(Cxy)%*%  i_Cov %*% c(Cxy) );
//                this.statistic = ((double) R) * flattened.transpose().times(iCovMatrix).times(flattened).get(0, 0);
//                //System.out.println("statistic: " + statistic);
//
//                // p = 1-pchisq(Sta, length(c(Cxy)));
//                this.pValue = 1.0 - ProbUtils.chisqCdf(this.statistic, flattened.rows());
//            } else
			{

//                // eig_d = eigen(Cov);
				List<Double> eig_d = getTopEigenvalues(covMatrix);

				if (approx == RandomIndApproximateMethod.gamma) {

					// p=1-sw(eig_d$values,Sta);
					this.pValue = 1.0 - sw(eig_d, this.statistic);
				} else if (approx == RandomIndApproximateMethod.hbe) {
					// p=1-hbe(eig_d$values,Sta);
					this.pValue = 1.0 - hbe(eig_d, this.statistic);
				} else if (approx == RandomIndApproximateMethod.lpd4) {

					// eig_d_values=eig_d$values;
					// p=try(1-lpb4(eig_d_values,Sta), silent=TRUE);
					// if (!is.numeric(p)){
					//   p=1-hbe(eig_d$values,Sta);
					// }
					try {
						this.pValue = 1.0 - lpd4(eig_d, this.statistic);
					} catch (Exception e) {
						e.printStackTrace();
						this.pValue = 1.0 - hbe(eig_d, this.statistic);
					}
				}
			}
		}

		if (this.pValue < 0) {
			this.pValue = 0;
		}

		printResult(approx, x, y, new ArrayList<>(), pValue);
		return this.pValue > alpha;
	}

	private boolean independentConditional(Node x, Node y, List<Node> z) {
		DataSet varX = dataSet.subsetColumns(Collections.singletonList(x));

		// y = cbind(y,z)
		List<Node> yz = new ArrayList<>();
		yz.add(y);
		yz.addAll(z);
		DataSet varY = dataSet.subsetColumns(yz);

		// z=z[,apply(z,2,sd)>0];
		// Keep a list of z only its sd > 0
		List<Node> nonZeroSD_z = new ArrayList<>();
		for (Node node : z) {
			DataSet _z = dataSet.subsetColumns(Collections.singletonList(node));
			TetradMatrix m = _z.getDoubleData();
			TetradVector v = m.getColumn(0);
			double sd = StatUtils.sd(v.toArray());
			if (sd > 0) {
				nonZeroSD_z.add(node);
			}
		}

		// z=matrix2(z);
		DataSet varZ = dataSet.subsetColumns(nonZeroSD_z);

		// d=ncol(z);
		int col = varZ.getNumColumns();

		if (col == 0) {
			// RIT
			return independentUnconditional(x, y);
		} else if (StatUtils.sd(varX.getDoubleData().getColumn(0).toArray()) == 0
				|| StatUtils.sd(varY.getDoubleData().getColumn(0).toArray()) == 0) {
			this.pValue = 1;
			return this.pValue > alpha;
		}

		// r=nrow(x);
		// if (r>500){
		//    r1=500
		// } else {r1=r;}
//        int r1 = 500;
//        int row = varX.getNumRows();
//        if (row < 500) {
//            r1 = row;
//        }

		int R = varX.getNumRows();
		int rs1 = R < 500 ? R : 500;


		// x=normalize(x);
		// y=normalize(y);
		// z=normalize(z);
		// Standardize data
		TetradMatrix xMatrix = new TetradMatrix(R, 1);
		xMatrix.assignColumn(0,
				new TetradVector(StatUtils.standardizeData(varX.getDoubleData().getColumn(0).toArray())));

		TetradMatrix yMatrix = new TetradMatrix(R, yz.size());
		for (int i = 0; i < yz.size(); i++) {
			yMatrix.assignColumn(i,
					new TetradVector(StatUtils.standardizeData(varY.getDoubleData().getColumn(i).toArray())));
		}

		TetradMatrix zMatrix = new TetradMatrix(R, col);
		for (int i = 0; i < col; i++) {
			zMatrix.assignColumn(i,
					new TetradVector(StatUtils.standardizeData(varZ.getDoubleData().getColumn(i).toArray())));
		}

		// Randomized Fourier Features
		// sigma_z
		// sigma=median(c(t(dist(z[1:r1,]))))
		double[] dist_z = new double[(R - 1) * (R) / 2];
		int k = 0;
		for (int i = 0; i < R; i++) {
			for (int j = i + 1; j < R; j++) {
				double[] z_x = zMatrix.getRow(i).toArray();
				double[] z_y = zMatrix.getRow(j).toArray();
				dist_z[k] = getDistance(z_x, z_y);
				k++;
			}
		}
		double sigma_z = StatUtils.median(dist_z);
		RandomFourierFeatures four_z = RandomFourierFeatures.generate(zMatrix, null, null, num_feature, sigma_z);

		// sigma_x
		// median(c(t(dist(x[1:r1,])))
		double[] dist_x = new double[(R - 1) * (R) / 2];
		k = 0;
		for (int i = 0; i < R; i++) {
			for (int j = i + 1; j < R; j++) {
				double[] x_x = xMatrix.getRow(i).toArray();
				double[] x_y = xMatrix.getRow(j).toArray();
				dist_x[k] = getDistance(x_x, x_y);
				k++;
			}
		}
		double sigma_x = StatUtils.median(dist_x);
		RandomFourierFeatures four_x = RandomFourierFeatures.generate(xMatrix, null, null, num_feature, sigma_x);

		// sigma_y
		// median(c(t(dist(y[1:r1,]))))
		double[] dist_y = new double[(R - 1) * (R) / 2];
		k = 0;
		for (int i = 0; i < R; i++) {
			for (int j = i + 1; j < R; j++) {
				double[] y_x = yMatrix.getRow(i).toArray();
				double[] y_y = yMatrix.getRow(j).toArray();
				dist_y[k] = getDistance(y_x, y_y);
				k++;
			}
		}
		double sigma_y = StatUtils.median(dist_y);
		RandomFourierFeatures four_y = RandomFourierFeatures.generate(yMatrix, null, null, num_feature, sigma_y);

		// Standardize randomized Fourier features
		// f_x=normalize(four_x$feat);
		TetradMatrix fxMatrix = standardizedRandomFourierFeatures(four_x);

		// f_y=normalize(four_y$feat);
		TetradMatrix fyMatrix = standardizedRandomFourierFeatures(four_y);

		// f_z=normalize(four_z$feat);
		TetradMatrix fzMatrix = standardizedRandomFourierFeatures(four_z);

		// Covariance Matrix f_x,f_y
		// Cxy=cov(f_x,f_y);
		TetradMatrix cxyMatrix = fourierCovarianceMatrix(fxMatrix, fyMatrix);

		// Covariance Matrix f_x,f_z
		// Cxz=cov(f_x,f_z);
		TetradMatrix cxzMatrix = fourierCovarianceMatrix(fxMatrix, fzMatrix);

		// Covariance Matrix f_z,f_y
		// double[][] czy = new double[f_z.length][f_y.length];
		TetradMatrix czyMatrix = fourierCovarianceMatrix(fzMatrix, fyMatrix);

		// Covariance matrix f_z
		// double[][] czz = new double[f_z.length][f_z.length];
		TetradMatrix czzMatrix = getCzzMatrix(fzMatrix);

		// i_Czz = ginv(Czz+diag(num_f)*1E-10);
		TetradMatrix diagFeature = new TetradMatrix(MatrixUtils.identity(num_feature));
		diagFeature = diagFeature.scalarMult(1E-10);
		czzMatrix = czzMatrix.plus(diagFeature);

		TetradMatrix i_czzMatrix = czzMatrix.ginverse();

		// z_i_Czz=f_z%*%i_Czz;
		// e_x_z = z_i_Czz%*%t(Cxz);
		// e_y_z = z_i_Czz%*%Czy;
		TetradMatrix z_i_czzMatrix = fzMatrix.times(i_czzMatrix);
		TetradMatrix e_x_zMatrix = z_i_czzMatrix.times(cxzMatrix.transpose());
		TetradMatrix e_y_zMatrix = z_i_czzMatrix.times(czyMatrix);

		// Approximate null distributions
		// res_x = f_x-e_x_z;
		// res_y = f_y-e_y_z;
		TetradMatrix res_x = fxMatrix.minus(e_x_zMatrix);
		TetradMatrix res_y = fyMatrix.minus(e_y_zMatrix);

		if (approx == RandomIndApproximateMethod.perm) {
			// Covariance matrix res_x, res_y
			// Cxy_z = cov(res_x, res_y);
			TetradMatrix cxy_zMatrix = new TetradMatrix(res_x.columns(), res_y.columns());
			double sum_cxy_z_squared = 0;
			for (int i = 0; i < res_x.columns(); i++) {
				for (int j = i; j < res_y.columns(); j++) {
					double cxy_z = StatUtils.covariance(res_x.getColumn(i).toArray(), res_y.getColumn(j).toArray());
					cxy_zMatrix.set(i, j, cxy_z);
					sum_cxy_z_squared += cxy_z * cxy_z;
				}
			}

			// Sta = r*sum(Cxy_z^2);
			this.statistic = ((double) R) * sum_cxy_z_squared;

			int nperm = 1000;

			// Stas = c();
			// for (ps in 1:nperm){
			//    perm = sample(1:r,r);
			//    Sta_p = Sta_perm(res_x[perm,],res_y,r)
			//    Stas = c(Stas, Sta_p);
			//  }
			int perm_stat_less_than_stat = 0;
			for (int perm = 0; perm < nperm; perm++) {
				TetradMatrix permMatrix = new TetradMatrix(res_x.rows(), res_x.columns());
				List<Integer> perm_order = new ArrayList<>();
				for (int i = 0; i < res_x.rows(); i++) {
					perm_order.add(i);
				}
				for (int i = 0; i < permMatrix.rows(); i++) {
					int _row = RandomUtil.getInstance().nextInt(perm_order.size());
					permMatrix.assignRow(i, new TetradVector(res_x.getRow(perm_order.get(_row)).toArray()));
					perm_order.remove(_row);
				}

				double sum_perm_res_xy_squared = 0;
				for (int i = 0; i < permMatrix.columns(); i++) {
					for (int j = i; j < res_y.columns(); j++) {
						double cov_perm_res_y = StatUtils.covariance(permMatrix.getColumn(i).toArray(),
								res_y.getColumn(j).toArray());
						sum_perm_res_xy_squared += cov_perm_res_y * cov_perm_res_y;
					}
				}
				sum_perm_res_xy_squared = ((double) R) * sum_perm_res_xy_squared;

				if (this.statistic >= sum_perm_res_xy_squared) {
					perm_stat_less_than_stat++;
				}
			}

			// p = 1-(sum(Sta >= Stas)/length(Stas));
			this.pValue = 1 - (double) perm_stat_less_than_stat / nperm;
		} else {

			// Cxy_z=Cxy-Cxz%*%i_Czz%*%Czy; #less accurate for permutation testing
			TetradMatrix cxy_zMatrix = cxyMatrix.minus(cxzMatrix.times(i_czzMatrix.times(czyMatrix)));
			double sum_cxy_z_squared = getSum_cxy_z_squared(cxy_zMatrix);

			// Sta = r*sum(Cxy_z^2);
			this.statistic = ((double) R * R) * sum_cxy_z_squared;

			// d =expand.grid(1:ncol(f_x),1:ncol(f_y));
			int fxMatrix_cols = fxMatrix.columns();
			int fyMatrix_cols = fyMatrix.columns();
			TetradMatrix d = getD(fxMatrix_cols, fyMatrix_cols);

			// res = res_x[,d[,1]]*res_y[,d[,2]];
			TetradMatrix res = getRes(res_x, res_y, d);

			// Cov = 1/r * (t(res)%*%res);
			TetradMatrix covMatrix = res.transpose().times(res).scalarMult(1.0 / (double) R);

//            if (approx == RandomIndApproximateMethod.chi2) {
//
//                // i_Cov = ginv(Cov)
//                TetradMatrix iCovMatrix = covMatrix.ginverse();
//
//                // Sta = r * (c(Cxy_z)%*% i_Cov %*% c(Cxy_z) );
//                // Flatten Cxy_z
//                TetradMatrix c = c(cxy_zMatrix);
//
//                this.statistic = ((double) R) * c.transpose().times(iCovMatrix).times(c).get(0, 0);
//
//                // p = 1-pchisq(Sta, length(c(Cxy_z)));
//                this.pValue = 1.0 - ProbUtils.chisqCdf(this.statistic, c.rows());
//
//            } else
			{
				List<Double> eig_d = getTopEigenvalues(covMatrix);

				if (approx == RandomIndApproximateMethod.gamma) {

					// p=1-sw(eig_d$values,Sta);
					this.pValue = 1.0 - sw(eig_d, this.statistic);
				} else if (approx == RandomIndApproximateMethod.hbe) {

					// p=1-hbe(eig_d$values,Sta);
					this.pValue = 1.0 - hbe(eig_d, this.statistic);
				} else if (approx == RandomIndApproximateMethod.lpd4) {

					// eig_d_values=eig_d$values;

					// p=try(1-lpb4(eig_d_values,Sta),silent=TRUE);

					// if (!is.numeric(p) | is.nan(p)){
					// p=1-hbe(eig_d$values,Sta);
					// }
					try {
						this.pValue = 1.0 - lpd4(eig_d, this.statistic);
					} catch (Exception e) {
						e.printStackTrace();
						this.pValue = 1.0 - hbe(eig_d, this.statistic);
					}
				}
			}

		}

		if (this.pValue < 0) {
			this.pValue = 0;
		}

		printResult(approx, x, y, z, pValue);

		return this.pValue > alpha;
	}


	private TetradMatrix getRes(TetradMatrix res_x, TetradMatrix res_y, TetradMatrix d) {
		TetradMatrix res = new TetradMatrix(res_x.rows(), d.rows());
		// System.out.println("res.rows() " + res.rows());
		for (int i = 0; i < res_x.rows(); i++) {
			for (int j = 0; j < d.rows(); j++) {
				int _d_0 = (int) d.get(j, 0);
				int _d_1 = (int) d.get(j, 1);

				double _res_x = res_x.get(i, _d_0);
				double _res_y = res_y.get(i, _d_1);

				res.set(i, j, _res_x * _res_y);
			}
		}
		return res;
	}

	private TetradMatrix getD(TetradMatrix fxMatrix, TetradMatrix fyMatrix) {
		int fxMatrix_cols = fxMatrix.columns();
		int fyMatrix_cols = fyMatrix.columns();
		TetradMatrix d = new TetradMatrix(fxMatrix_cols * fyMatrix_cols, 2);
		int d_row = 0;
		for (int fy_col = 0; fy_col < fyMatrix_cols; fy_col++) {
			for (int fx_col = 0; fx_col < fxMatrix_cols; fx_col++) {
				d.set(d_row, 0, fx_col);
				d.set(d_row, 1, fy_col);
				d_row++;
			}
		}
		return d;
	}

	private List<Double> getTopEigenvalues(TetradMatrix covMatrix) {
		EigenDecomposition ed1 = new EigenDecomposition(covMatrix.getRealMatrix());
		List<Double> eig_d = asList(ed1.getRealEigenvalues());

		// Sorts the eigenvalues high to low.
		eig_d.sort((o1, o2) -> Double.compare(o2, o1));

		// Gets the guys in ev1 and ev2 that are greater than threshold * max guy.
		eig_d = getPositiveGuys(eig_d);
		return eig_d;
	}

	private TetradMatrix getTetradMatrix(int r, TetradMatrix fxMatrix) {
		TetradMatrix colMeans_f_x = new TetradMatrix(1, fxMatrix.columns());
		for (int i = 0; i < fxMatrix.columns(); i++) {
			colMeans_f_x.set(0, i, StatUtils.mean(fxMatrix.getColumn(i).toArray()));
		}
		return fxMatrix.minus(new TetradMatrix(RandomFourierFeatures.repMat(colMeans_f_x.toArray(), r, 1)));
	}

	private double getSum_cxy_squared(TetradMatrix fxMatrix, TetradMatrix fyMatrix, TetradMatrix cxyMatrix) {
		double sum_cxy_squared = 0;
		for (int i = 0; i < fxMatrix.columns(); i++) {
			for (int j = 0; j < fyMatrix.columns(); j++) {
				double cxy = StatUtils.covariance(fxMatrix.getColumn(i).toArray(), fyMatrix.getColumn(j).toArray());
				cxyMatrix.set(i, j, cxy);
				sum_cxy_squared += cxy * cxy;
			}
		}
		return sum_cxy_squared;
	}

	private void printResult(RandomIndApproximateMethod approx, Node x, Node y, List<Node> z, double pValue) {
		if (isVerbose()) {
			System.out.println(approx + " " + SearchLogUtils.independenceFact(x, y, z) + " p = " + pValue + " "
					+ ((pValue > alpha) ? "Independent" : "Dependent"));
		}

	}

	private TetradMatrix c(TetradMatrix cxyMatrix) {
		TetradMatrix flattenCxyMatrix = new TetradMatrix(cxyMatrix.rows() * cxyMatrix.columns(), 1);
		int index = 0;
		for (int j = 0; j < cxyMatrix.columns(); j++) {
			for (int i = 0; i < cxyMatrix.rows(); i++) {
				flattenCxyMatrix.set(index, 0, cxyMatrix.get(i, j));
				index++;
			}
		}
		return flattenCxyMatrix;
	}


	private TetradMatrix getD(int fxMatrix_cols, int fyMatrix_cols) {
		TetradMatrix d = new TetradMatrix(fxMatrix_cols * fyMatrix_cols, 2);
		int d_row = 0;
		for (int fy_col = 0; fy_col < fyMatrix_cols; fy_col++) {
			for (int fx_col = 0; fx_col < fxMatrix_cols; fx_col++) {
				d.set(d_row, 0, fx_col);
				d.set(d_row, 1, fy_col);
				d_row++;
			}
		}
		return d;
	}

	private TetradMatrix getCzzMatrix(TetradMatrix fzMatrix) {
		TetradMatrix czzMatrix = new TetradMatrix(fzMatrix.columns(), fzMatrix.columns());

		for (int i = 0; i < fzMatrix.columns(); i++) {
			for (int j = i; j < fzMatrix.columns(); j++) {
				czzMatrix.set(i, j,
						StatUtils.covariance(fzMatrix.getColumn(i).toArray(), fzMatrix.getColumn(j).toArray()));
				if (i != j) {
					czzMatrix.set(j, i,
							StatUtils.covariance(fzMatrix.getColumn(i).toArray(), fzMatrix.getColumn(j).toArray()));
				}
			}
		}

		return czzMatrix;
	}

	private TetradMatrix fourierCovarianceMatrix(TetradMatrix fxMatrix, TetradMatrix fyMatrix) {
		TetradMatrix cxyMatrix = new TetradMatrix(fxMatrix.columns(), fyMatrix.columns());

		for (int i = 0; i < fxMatrix.columns(); i++) {
			for (int j = 0; j < fyMatrix.columns(); j++) {
				cxyMatrix.set(i, j,
						StatUtils.covariance(fxMatrix.getColumn(i).toArray(), fyMatrix.getColumn(j).toArray()));
			}
		}

		return cxyMatrix;
	}

	private TetradMatrix standardizedRandomFourierFeatures(RandomFourierFeatures four_x) {
		TetradMatrix fxMatrix = new TetradMatrix(four_x.getFeature().rows(), four_x.getFeature().columns());

		for (int i = 0; i < fxMatrix.columns(); i++) {
			fxMatrix.assignColumn(i,
					new TetradVector(StatUtils.standardizeData(four_x.getFeature().getColumn(i).toArray())));
		}

		return fxMatrix;
	}

	private double getSum_cxy_z_squared(TetradMatrix cxy_zMatrix) {
		double sum_cxy_z_squared = 0;
		for (int i = 0; i < cxy_zMatrix.rows(); i++) {
			for (int j = i; j < cxy_zMatrix.columns(); j++) {
				double cov_cxy_z_squared = StatUtils.covariance(
						cxy_zMatrix.getColumn(i).toArray(),
						cxy_zMatrix.getColumn(j).toArray());
				sum_cxy_z_squared += cov_cxy_z_squared * cov_cxy_z_squared;
			}
		}
		return sum_cxy_z_squared;
	}

	private double sw(List<Double> coeff, double x) {

		// Satterthwaite-Welch method
		// translated from sw.R, momentchi2 library
		// https://cran.r-project.org/web/packages/momentchi2/index.html
		// sw <- function(coeff, x)

		// compute cumulant and ratio of cumulants
		// w_val <- sum(coeff)
		// u_val <- sum(coeff^2) / (w_val^2)
		double sumcoef = 0;
		double sumcoef2 = 0;
		for (Double v : coeff) {
			sumcoef += v;
			sumcoef2 += v * v;
		}

		double w_val = sumcoef;
		double u_val = sumcoef2 / (w_val * w_val);

		// now the G k and theta:
		// gamma_k <- 0.5 / u_val
		double gamma_k = 0.5 / u_val;

		// gamma_theta <- 2 * u_val*w_val
		double gamma_theta = 2.0 * u_val * w_val;

		// the actual x value
		// p_sw <- pgamma(x, shape=gamma_k, scale=gamma_theta)
		GammaDistribution gamma = new GammaDistribution(gamma_k, gamma_theta);
		return gamma.cumulativeProbability(x);
	}

	private double hbe(List<Double> coeff, double x) {

		// Hall-Buckley-Eagleson method
		// translated from hbe.R, momentchi2 library
		// https://cran.r-project.org/web/packages/momentchi2/index.html
		// hbe <- function(coeff, x)

		// compute cumulants and nu
		// kappa <- c(sum(coeff), 2*sum(coeff^2), 8*sum(coeff^3) )
		// Flatten eig_d list
		double k_1 = 0;
		double k_2 = 0;
		double k_3 = 0;
		for (double v : coeff) {
			k_1 += v;
			k_2 += v * v;
			k_3 += v * v * v;
		}
		k_2 = 2.0 * k_2;
		k_3 = 8.0 * k_3;

		// K_1 <- sum(coeff)
		// K_2 <- 2 * sum(coeff^2)
		// K_3 <- 8 * sum(coeff^3)
		// nu <- 8 * (K_2^3) / (K_3^2)

		double nu = 8.0 * (k_2 * k_2 * k_2) / (k_3 * k_3);

		// #gamma parameters for chi-square
		// gamma_k <- nu/2
		double gamma_k = nu / 2.0;

		// gamma_theta <- 2
		double gamma_theta = 2.0;

		// need to transform the actual x value to x_chisqnu ~ chi^2(nu)
		// This transformation is used to match the first three moments
		// First x is normalised and then scaled to be x_chisqnu
		// x_chisqnu_vec <- sqrt(2 * nu / K_2) * (x - K_1) + nu
		double x_chisqnu_vec = Math.sqrt(2.0 * nu / k_2) * (x - k_1) + nu;

		// now this is a chi_sq(nu) variable
		// p_chisqnu_vec <- pgamma(x_chisqnu_vec, shape=gamma_k, scale=gamma_theta)
		GammaDistribution gamma = new GammaDistribution(gamma_k, gamma_theta);
		return gamma.cumulativeProbability(x_chisqnu_vec);
	}

	private double lpd4(List<Double> coeff, double x) {

		// Lindsay-Pilla-Basak method
		// Computes the cdf of a positively-weighted sum of chi-squared random variables
		// with
		// the Lindsay-Pilla-Basak (LPB4) method using four support points.
		// Note that the coefficient vector must be of length at least four.
		// translated from lpb4.R, momentchi2 library
		// https://cran.r-project.org/web/packages/momentchi2/index.html
		// lpb <- function(coeff, x)

		// Steps for computing cdf using (Lindsay, 2000) method

		// step 0.1: Obtain coefficients d_i for H = sum_i^n d_i w_i^2
		// These determine the distribution

		// step 0.2: Decide on p, the number of support points to use for method
		// The more support points, the more accurate (and more computationally
		// intensive)

		// step 1: Determine/compute the moments/cumulants m_1(H), ... m_2p(H)
		// First compute cumulants - sums of powers of coefficients
		// cf: (Wood, 1989)
		// Then use the cumulants to compute moments (using a recursive formula):
		// mu_n = kappa_n + \sum_{m=1}^{n-1} (n-1)choose(m-1) kappa_n mu_{n-m}

		// step 2.1: generate the matrices delta_i(x)

		// step 2.2: Find lambdatilde_1, the unique root of det (delta_1(x))
		// This does not require bisection - just a rational expression in
		// terms of the moments

		// step 3: Use bisection method (R uniroot) to find lambdatilde_2
		// in [0, lambdatilde_1)
		// Find lambdatilde_i+1 in [0, lambdatilde_i) for i = 2,3,...p
		//
		// End result: we have lambdatilde_p

		// step 4: should have this method from step 2 already, but compute
		// deltastar_i(lambdatilde_p) for i =1,2,...2p-1

		// step 5.1: use the deltastar_i(lambdatilde_p) from step 4 to generate
		// matrix Stilde(lambdatilde_p, t)
		//
		// step 5.2: Then need to diagonalise/use linear algerba trick in paper
		// to get polynomial coefficients (from det) in "coeff_vec"
		//
		// step 5.3 use Re(polyroot(coeff_vec)) to obtain roots of polynomial
		// denoted mu_vec = (mu_1, ..., mu_p)

		// step 6: Generate Vandermonde matrix using mu_vec
		// and vector using deltastar_i's, to solve for
		// pi_vec = (pi_1, ..., pi_p)

		// step 7: ? compute the linear combination (using pi_vec)
		// of the i gamma cdfs using parameters lambdatilde_p and mu_i
		//
		// This should be the final answer

		// check if there is less than 4 elements - if so, stop
		if (coeff.size() < 4) {
			return hbe(coeff, x);
		}

		// step 0: decide on parameters for distribution and support points p
		// specified to be 4 for this version of the function
		int p = 4;

		// step 1: Determine/compute the moments m_1(H), ... m_2p(H)
		// compute the first 2p moments for Q = sum coeff chi-squared
		// moment_vec <- get_weighted_sum_of_chi_squared_moments(coeff, p)
		TetradVector coeffvec = new TetradVector(coeff.size());
		for (int i = 0; i < coeffvec.size(); i++) {
			coeffvec.set(i, coeff.get(i));
		}
		TetradVector moment_vec = get_weighted_sum_of_chi_squared_moments(coeffvec, p);

		// Step 2.1: generate matrices delta_i(x)
		// functions created:
		// deltaNmat_applied
		// and
		// det_deltamat_n

		// Step 2.2: get lambdatilde_1 - this method is exact (no bisection), solves
		// determinant equation
		// lambdatilde_1 <- get_lambdatilde_1(moment_vec[1], moment_vec[2])
		double lambdatilde_1 = get_lambdatilde_1(moment_vec.get(0), moment_vec.get(1));

		// Step 3: Use bisection method (R uniroot) to find lambdatilde_2
		// and others up to lambdatilde_p, for tol=bisect_tol
		// all we need is the final lambdatilde_p, not the intermediate values
		// lambdatilde_2, lambdatilde_3, etc
		// bisect_tol <- 1e-9
		// lambdatilde_p <- get_lambdatilde_p(lambdatilde_1, p, moment_vec, bisect_tol)
		double bisect_tol = 1e-9;
		double lambdatilde_p = get_lambdatilde_p(lambdatilde_1, p, moment_vec, bisect_tol);

		// Step 4:
		// Calculate delta_star_lambda_p
		// can already do this using methods in Step 2.1

		// Step 5.1: use the deltastar_i(lambdatilde_p) from Step 4 to generate
		// M_p, which will be used to create matrix Stilde(lambdatilde_p, t)
		// M_p <- deltaNmat_applied(lambdatilde_p, moment_vec, p)
		TetradMatrix m_p = deltaNmat_applied(lambdatilde_p, moment_vec, p - 1);

		// Step 5.2: Compute polynomial coefficients of the modified M_p matrix (as in
		// paper).
		// mu_poly_coeff_vec <- get_Stilde_polynomial_coefficients(M_p)
		TetradVector mu_poly_coeff_vec = get_Stilde_polynomial_coefficients(m_p);

		// step 5.3 use Re(polyroot(coeff_vec)) to obtain roots of polynomial
		// denoted mu_vec = (mu_1, ..., mu_p)
		// mu_roots <- Re(polyroot(mu_poly_coeff_vec))
		// https://ejml.org/wiki/index.php?title=Example_Polynomial_Roots
		int mu_length = mu_poly_coeff_vec.size() - 1;
		TetradMatrix c = new TetradMatrix(mu_length, mu_length);
		double a = mu_poly_coeff_vec.get(mu_length);
		for (int i = 0; i < mu_length; i++) {
			c.set(i, mu_length - 1, -mu_poly_coeff_vec.get(i) / a);
		}
		for (int i = 0; i < mu_length; i++) {
			c.set(i, i, 1);
		}
		EigenDecomposition eigen = new EigenDecomposition(c.getRealMatrix());
		TetradVector mu_roots = new TetradVector(eigen.getRealEigenvalues());

		// Step 6: Generate Vandermonde matrix using mu_vec
		// and vector using deltastar_i's, to solve for
		// pi_vec = (pi_1, ..., pi_p)
		// pi_vec <- generate_and_solve_VDM_system(M_p, mu_roots)
		TetradVector pi_vec = generate_and_solve_VDM_system(m_p, mu_roots);

		// Step 7: Compute the linear combination (using pi_vec)
		// of the i gamma cdfs using parameters lambdatilde_p and mu_i
		// (but need to create scale/shape parameters carefully)
		//
		// This is the final answer
		// mixed_p_val_vec <- get_mixed_p_val_vec(x, mu_roots, pi_vec, lambdatilde_p)

		return get_mixed_p_val_vec(x, mu_roots, pi_vec, lambdatilde_p);
	}

	// Step 1:
	// hides the computation of the cumulants, by just talking about moments
	private TetradVector get_weighted_sum_of_chi_squared_moments(TetradVector coeffvec, int p) {
		TetradVector cumulant_vec = get_cumulant_vec_vectorised(coeffvec, p);
		return get_moments_from_cumulants(cumulant_vec);
	}

	// get the cumulants kappa_1, kappa_2, ..., kappa_2p
	private TetradVector get_cumulant_vec_vectorised(TetradVector coeffvec, int p) {
		// index <- c(1:(2*p))
		double[] index = new double[2 * p];
		for (int i = 0; i < index.length; i++) {
			index[i] = i + 1;
		}

		// cumulant_vec <- 2^(index-1) * factorial(index-1) * vapply(X=index,
		// FUN=sum_of_powers, FUN.VALUE=rep(0,1), v=coeffvec)
		for (int i = 0; i < index.length; i++) {
			index[i] = powers((int) index[i] - 1, 2) * StatUtils.factorial((int) index[i] - 1)
					* sum_of_powers(coeffvec, (int) index[i]);
		}
		return new TetradVector(index);
	}

	// returns the sum of the elements raised to a power
	private double sum_of_powers(TetradVector index, int x) {
		double sum = 0;
		for (int i = 0; i < index.size(); i++) {
			sum += powers(x, index.get(i));
		}
		return sum;
	}

	// return x^p
	private double powers(int p, double x) {
		if (p == 0) {
			return 1.0;
		}
		boolean inversed = false;
		if (p < 0) {
			inversed = true;
			p = -p;
		}
		if (p == 1) {
			return !inversed ? x : 1 / x;
		}
		int odd = 0;
		if (p % 2 == 1) {
			odd++;
			p -= 1;
		}
		int height = binlog(p);
		odd += p - powers(height, 2);
		double product = 1.0;
		for (int i = 0; i < height; i++) {
			if (product == 1.0) {
				product = x * x;
			} else {
				product = product * product;
			}
		}
		if (odd > 0) {
			product = product * powers(odd, x);
		}
		if (inversed) {
			product = 1 / product;
		}
		return product;
	}

	// https://stackoverflow.com/questions/3305059/how-do-you-calculate-log-base-2-in-java-for-integers
	// 10 times faster than Math.log(x)/Math.log(2)
	private int binlog(int bits) {
		int log = 0;
		if ((bits & 0xffff0000) != 0) {
			bits >>>= 16;
			log = 16;
		}
		if (bits >= 256) {
			bits >>>= 8;
			log += 8;
		}
		if (bits >= 16) {
			bits >>>= 4;
			log += 4;
		}
		if (bits >= 4) {
			bits >>>= 2;
			log += 2;
		}
		return log + (bits >>> 1);
	}

	// get the moment vector from the cumulant vector
	// have removed one for loop (vectorised), but can't remove the other one
	private TetradVector get_moments_from_cumulants(TetradVector cumulant_vec) {
		// start off by assigning it to cumulant_vec, since moment[n] = cumulant[n] +
		// {other stuff}
		// moment_vec <- cumulant_vec
		TetradVector moment_vec = cumulant_vec.copy();
		// check if more than 1 moment required
		// if (length(moment_vec)>1){
		if (moment_vec.size() > 1) {
			// can't get rid of this for loop, since updates depend on previous moments
			// for (n in 2:length(moment_vec)){
			for (int i = 1; i <= moment_vec.size(); i++) {
				// can vectorise this part, I think
				moment_vec.set(i - 1, moment_vec.get(i - 1)
						+ update_moment_from_lower_moments_and_cumulants(i, moment_vec, cumulant_vec));
			}
		}
		return moment_vec;
	}

	// returns the sum of the additional terms/lower products of moments and
	// cumulants
	// used in the computation of moments
	private double update_moment_from_lower_moments_and_cumulants(int n, TetradVector moment_vec,
																  TetradVector cumulant_vec) {
		// m <- c(1:(n-1))
		int[] m = new int[n - 1];
		for (int i = 1; i <= m.length - 1; i++) {
			m[i] = i + 1;
		}

		// sum_of_additional_terms <- sum(choose(n-1, m-1) * cumulant_vec[m] *
		// moment_vec[n-m])
		double sum_of_additional_terms = 0;
		for (int i = 1; i <= m.length; i++) {
			double choose_n_m = MathUtils.choose(n, m[i - 1]);
			double cumulant_vec_m = cumulant_vec.get(m[i - 1]);
			double moment_vec_n_m = moment_vec.get(n - m[i - 1] - 1);
			sum_of_additional_terms += choose_n_m * cumulant_vec_m * moment_vec_n_m;
		}

		return sum_of_additional_terms;
	}

	// Step 2.1: get lambdatilde_1
	// no need to use bisection method - can get lambdatilde_1 directly
	private double get_lambdatilde_1(double m1, double m2) {
		return m2 / (m1 * m1) - 1;
	}

	// Step 2.2: generate delta_mat_N and det_delta_mat_N
	// compute the delta_N matrix - vectorised using lapply and mapply
	private static TetradMatrix deltaNmat_applied(double x, TetradVector m_vec, int n) {
		// Nplus1 <- N+1
		int nplus1 = n + 1;

		// want moments 0, 1, ..., 2N
		// m_vec <- c(1, m_vec[1:(2*N)])
//        m_vec = new TetradVector(2 * n + 1);
//        for (int i = 0; i < 2 * n + 1; i++) {
//            m_vec.set(i, i);
//        }

		// these will be the coefficients for the x in (1+c_1*x)*(1+c_2*x)*...
		// want coefficients 0, 0, 1, 2, .., 2N-1 - so 2N+1 in total
		// coeff_vec <- c(0, 0:(2*N-1))*x + 1
		TetradVector coeff_vec = new TetradVector(2 * n + 1);
		coeff_vec.set(0, 1);
		for (int i = 0; i < 2 * n; i++) {
			coeff_vec.set(i + 1, i + 1);
		}

		// not necessary to initialise, could use length(m_vec) below, but we do it
		// anyway for readability
		// prod_x_terms_vec <- rep(0, 2*N+1)
		TetradVector prod_x_terms_vec = new TetradVector(2 * n + 1);

		// this computes the terms involving lambda in a vectorised way
		// prod_x_terms_vec <- 1/vapply(c(1:length(prod_x_terms_vec)),
		// FUN=get_partial_products, FUN.VALUE=c(0), vec=coeff_vec)
		for (int i = 0; i < 2 * n; i++) {
			prod_x_terms_vec.set(i, 1 / get_partial_products(i + 1, coeff_vec.toArray()));
		}

		// going to use mapply over matrix indices i, j
		// i_vec <- c(1:Nplus1)
		// j_vec <- c(1:Nplus1)

		// not necessary to initialise
		// delta_mat <- matrix(0, Nplus1, Nplus1)
		// delta_mat <- mapply( get_index_element, i=i_vec,
		// MoreArgs=list(j=j_vec, vec1 = m_vec, vec2 = prod_x_terms_vec),
		// SIMPLIFY="matrix")
		TetradMatrix delta_mat = new TetradMatrix(nplus1, nplus1);
		for (int i = 0; i < nplus1; i++) {
			for (int j = 0; j < nplus1; j++) {
				delta_mat.set(i, j, get_index_element(i, j, m_vec.toArray(), prod_x_terms_vec.toArray()));
			}
		}

		return delta_mat;
	}

	// get_partial_products gets prod[1:index]
	private static double get_partial_products(int index, double[] vec) {
		double product = 1.0;
		for (int i = 0; i < index; i++) {
			product *= vec[i];
		}
		return product;
	}

	// this function in deltaNmat_applied computes the index from i and j, and then
	// returns the appropriate product
	// of vec1 and vec2
	// (in deltaNmat_applied, these vectors are the moment vector and the vector of
	// the products of the (1+N*lambda)^(-1) terms)
	private static double get_index_element(int i, int j, double[] vec1, double[] vec2) {
		int index = i + j;
		return vec1[index] * vec2[index];
	}

	// Simply uses above matrix generation function
	private static class DetDeltamatN implements UnivariateFunction {

		private TetradVector m_vec;
		private int n;

		void setM_vec(TetradVector m_vec) {
			this.m_vec = m_vec;
		}

		public void setN(int n) {
			this.n = n;
		}

		@Override
		public double value(double x) {
			// TODO Auto-generated method stub
			return deltaNmat_applied(x, this.m_vec, this.n).det();
		}


	}

	// Step 3: get lambdatilde_p
	// uses det_delta_mat_n and uniroot
	// get lambdatilde_p by using bisection method repeatedly.
	// Need lambdatilde_1 to start
	// Need to use R function uniroot
	private double get_lambdatilde_p(double lambdatilde_1, int p, TetradVector moment_vec, double bisect_tol) {
		// lambdatilde_vec <- rep(0, p)
		// lambdatilde_vec[1] <- lambdatilde_1
		// bisect_tol <- 1e-9
		TetradVector lambdatilde_vec = new TetradVector(p);
		lambdatilde_vec.assign(0);
		lambdatilde_vec.set(0, lambdatilde_1);
		// bisect_tol = 1e-9;

		// check that p>1
		if (p > 1) {
			int maximumIterations = 100;
			BrentSolver solver = new BrentSolver(bisect_tol);
			// for (i in 2:p){
			for (int i = 1; i < p; i++) {
				// root <- uniroot(det_deltamat_n, c(0, lambdatilde_vec[i-1]), m_vec=moment_vec, N=i, tol=bisect_tol)
				DetDeltamatN det_deltamat_n = new DetDeltamatN();
				det_deltamat_n.setM_vec(moment_vec);
				det_deltamat_n.setN(i);
				double lower = 0;
				double upper = lambdatilde_vec.get(i);
				double root;
				if (upper == 0) {
					root = .0001;
				} else {
					root = solver.solve(maximumIterations, det_deltamat_n, lower, upper);
				}

				// lambdatilde_vec[i] <- root$root
				lambdatilde_vec.set(i, root);
				// }#end of for
			}
		}
		// now distinguish lambdatilde_p
		// lambdatilde_p <- lambdatilde_vec[p]

		return lambdatilde_vec.get(p - 1);
	}

	// Step 5.2: Compute polynomial coefficients for mu polynomial
	// We could use the linear algebra trick described in the Lindsay paper, but
	// want to avoid
	// dealing with small eigenvalues. Instead, we simply compute p+1 determinants.
	// This method replaces last column with the base vectors (0, ..., 0 , 1, 0, ...
	// 0)
	// to compute the coefficients, and so does not need to compute
	// any eigen decomposition, just (p+1) determinants
	private TetradVector get_Stilde_polynomial_coefficients(TetradMatrix m_p) {
		// number of rows, number of coefficients ( ==(p+1) )
		// n <- dim(M_p)[1]
		int n = m_p.rows();

		// index <- c(1:n)
		TetradVector index = new TetradVector(n);
		for (int i = 0; i < n; i++) {
			index.set(i, i + 1);
		}

		// mu_poly_coeff_vec <- vapply(X=index, FUN=get_ith_coeff_of_Stilde_poly, FUN.VALUE=rep(0,1), mat=M_p)
		TetradVector mu_poly_coeff_vec = new TetradVector(n);
		for (int i = 0; i < n; i++) {
			mu_poly_coeff_vec.set(i, get_ith_coeff_of_Stilde_poly(i, m_p));
		}

		return mu_poly_coeff_vec;
	}

	// generate a base vector of all zeros except for 1 in ith position
	private TetradVector get_base_vector(int n, int i) {
		TetradVector base_vec = new TetradVector(n);
		base_vec.assign(0);
		base_vec.set(i, 1);
		return base_vec;
	}

	// get the ith coefficient by computing determinant of appropriate matrix
	private double get_ith_coeff_of_Stilde_poly(int i, TetradMatrix mat) {
		// n <- dim(mat)[1]
		int n = mat.rows();

		// base_vec <- get_base_vector(n, i)
		TetradVector base_vec = get_base_vector(n, i);

		// mat[, n] <- base_vec
		for (int ii = 0; ii < n; ii++) {
			mat.set(ii, n - 1, base_vec.get(ii));
		}

		return mat.det();
	}

	// Step 6:Generate van der monde (VDM) matrix and solve the system VDM * pi_vec
	// = b
	// generates the VDM matrix and solves the linear system.
	// uses R's built in solve function - there may be a better VDM routine (as
	// cited in Lindsay)
	private TetradVector generate_and_solve_VDM_system(TetradMatrix m_p, TetradVector mu_roots) {
		// easiest way to get rhs vector is to just take first column of M_p
		// b_vec <- get_VDM_b_vec(M_p)
		TetradVector b_vec = get_VDM_b_vec(m_p);

		// generate Van der Monde matrix; just powers of mu_roots
		// VDM <- generate_van_der_monde(mu_roots)
		TetradMatrix vdm = generate_van_der_monde(mu_roots);

		// use R's solve function to solve the linear system
		// there may be better routines for this, but such an implementation is deferred until later
		// NB: If p is too large (p>10), this can yield an error (claims the matrix is singluar).
		// A tailor-made VDM solver should fix this.
		// pi_vec <- solve(VDM, b_vec)
		TetradVector pi_vec;
		try {
			pi_vec = vdm.inverse().times(b_vec);
		} catch (SingularMatrixException e) {
			return TetradVector.ones(b_vec.size());
		}

		return pi_vec;
	}

	// simply takes the last column, and removes last element of last column
	private TetradVector get_VDM_b_vec(TetradMatrix mat) {
		// b_vec <- mat[, 1]
		TetradVector b_vec = mat.getColumn(0);

		// b_vec <- b_vec[-length(b_vec)]
		TetradVector _b_vec = new TetradVector(b_vec.size() - 1);
		for (int i = 0; i < _b_vec.size() - 1; i++) {
			_b_vec.set(i, b_vec.get(i));
		}

		return _b_vec;
	}

	// generates the van der monde matrix from a vector
	private TetradMatrix generate_van_der_monde(TetradVector vec) {
		// p <- length(vec)
		int p = vec.size();

		// vdm <- matrix(0, p, p)
		TetradMatrix vdm = new TetradMatrix(p, p);


		// for (i in 0:(p-1)){
		//	vdm[i+1, ] <- vec^i
		// }
		for (int i = 0; i < p; i++) {
			for (int j = 0; j < p; j++) {
				vdm.set(i, j, powers(i, vec.get(j)));
			}
		}

		return vdm;
	}

	// Step 7: Here we use mu_vec, pi_vec and lambdatilde_p to compute the composite
	// pgamma values
	// and combine them into the ifnal pvalue

	// get_mixed_p_val - weight sum of pgammas
	// now compute for a vector of quantiles - assume the vector of quantiles is
	// very long,
	// while p < 10 (so vectorise over length of quantiles)
	private double get_mixed_p_val_vec(double quantile, TetradVector mu_vec, TetradVector pi_vec, double lambdatilde_p) {
		// First compute the composite pvalues
		// p <- length(mu_vec)
		int p = mu_vec.size();

		// For pgamma, we need to specify the shape and scale parameters
		// shape alpha = 1/lambda
		// alpha <- 1/lambdatilde_p
		double alpha = 1 / lambdatilde_p;

		// NB: scale beta = mu/alpha, as per formulation in Lindsay paper
		// beta_vec <- mu_vec/alpha
		TetradVector beta_vec = mu_vec.scalarMult(1 / alpha);

		// we could probably vectorise this, but this is simpler
		// we use the pgamma to compute a vector of pvalues from the vector of quantiles, for a given distribution
		// we then scale this by the appropriate pi_vec value, and add this vector to a 0 vector, and repeat
		// finally, each component of the vector is a pi_vec-scaled sum of pvalues
		// partial_pval_vec <- rep(0, length(quantile_vec))
		double partial_pval_vec = 0;

		// for (i in 1:p){
		// 	partial_pval_vec <- partial_pval_vec + pi_vec[i] * pgamma(quantile_vec, shape=alpha, scale = beta_vec[i])
		// }
		for (int i = 1; i < p; i++) {
			GammaDistribution gamma = new GammaDistribution(alpha, beta_vec.get(i - 1));
			double pi = pi_vec.get(i - 1);
			partial_pval_vec += pi * gamma.cumulativeProbability(quantile);
		}

		return partial_pval_vec;
	}

	// computes pgamma of the appropriate gamma function
	//private double compute_composite_pgamma(int index, double qval, double shape_val, double[] scale_vec) {
	//	GammaDistribution gamma = new GammaDistribution(shape_val, scale_vec[index]);
	//	return gamma.cumulativeProbability(qval);
	//}

	// Euclidean distance.
	private double distance(double[][] data, int[] yCols, int i, int j) {
		double sum = 0.0;

		for (int yCol : yCols) {
			double d = data[yCol][i] - data[yCol][j];

			if (!Double.isNaN(d)) {
				sum += d * d;
			}
		}

		return sqrt(sum);
	}

	// Standardizes the given data array. No need to make a copy here.
	private TetradVector standardize(TetradVector data) {
//        double[] data = Arrays.copyOf(data, data.length);

		double sum = 0.0;

		for (int i = 0; i < data.size(); i++) {
			double d = data.get(i);
			sum += d;
		}

		double mean = sum / data.size();

		for (int i = 0; i < data.size(); i++) {
			data.set(i, data.get(i) - mean);
		}

		double var = 0.0;

		for (int i = 0; i < data.size(); i++) {
			double d = data.get(i);
			var += d * d;
		}

		var /= (data.size());
		double sd = sqrt(var);

		for (int i = 0; i < data.size(); i++) {
			data.set(i, data.get(i) / sd);
		}

		return data;
	}

	private List<Double> getPositiveGuys(List<Double> d) {
		List<Double> prodSelection = new ArrayList<>();

		for (double p : d) {
			if (p > 0) {
				prodSelection.add(p);
			}
		}

		return prodSelection;
	}

	private double getDistance(double[] x, double[] y) {
		double distance = 0;
		for (int i = 0; i < x.length; i++) {
			double diff = x[i] - y[i];
			distance += diff * diff;
		}
		return Math.sqrt(distance);
	}
>>>>>>> 38524ad8


}<|MERGE_RESOLUTION|>--- conflicted
+++ resolved
@@ -25,17 +25,10 @@
 import edu.cmu.tetrad.search.IndependenceTest;
 import edu.cmu.tetrad.search.SearchLogUtils;
 import edu.cmu.tetrad.util.*;
-<<<<<<< HEAD
-import edu.pitt.csb.mgm.EigenDecomposition;
-import org.apache.commons.math3.analysis.UnivariateFunction;
-import org.apache.commons.math3.analysis.solvers.BrentSolver;
-import org.apache.commons.math3.distribution.GammaDistribution;
-=======
 import org.apache.commons.math3.analysis.UnivariateFunction;
 import org.apache.commons.math3.analysis.solvers.BrentSolver;
 import org.apache.commons.math3.distribution.GammaDistribution;
 import org.apache.commons.math3.linear.EigenDecomposition;
->>>>>>> 38524ad8
 import org.apache.commons.math3.linear.SingularMatrixException;
 
 import java.util.ArrayList;
@@ -53,1558 +46,6 @@
  */
 public final class RandomizedConditionalIndependenceTest implements IndependenceTest {
 
-<<<<<<< HEAD
-    // The type of approximation to use.
-    private RandomIndApproximateMethod approx = RandomIndApproximateMethod.chi2;
-
-    // The data passed into the test.
-    private DataSet dataSet;
-
-    // Data converted to column arrays. _data[1] is the data for the first columns, e.g.
-    private double[][] _data;
-
-    // The variable in the dataset.
-    private final List<Node> variables;
-
-    // The number of random features to use per test.
-    private int num_feature = 10;
-
-    // The alpha level to use.
-    private double alpha = 0.01;
-
-    // The p-value of the latest test.
-    private double pValue = Double.NaN;
-
-    // The statistic for the latest test.
-    private double statistic = Double.NaN;
-
-    // True if verbose output should be printed to console.
-    private boolean verbose = true;
-
-    public RandomizedConditionalIndependenceTest(DataSet dataSet) {
-        if (!(dataSet.isContinuous())) {
-            throw new IllegalArgumentException("Data set must be continuous.");
-        }
-
-        this.dataSet = dataSet;
-        this.variables = new ArrayList<>(dataSet.getVariables());
-        this._data = this.dataSet.getDoubleData().transpose().toArray();
-    }
-
-    @Override
-    public IndependenceTest indTestSubset(List<Node> vars) {
-        return null;
-    }
-
-    public boolean isVerbose() {
-        return verbose;
-    }
-
-    public void setVerbose(boolean verbose) {
-        this.verbose = verbose;
-    }
-
-    @Override
-    public boolean isIndependent(Node x, Node y, Node... z) {
-        List<Node> zList = Arrays.asList(z);
-        return isIndependent(x, y, zList);
-    }
-
-    @Override
-    public boolean isDependent(Node x, Node y, List<Node> z) {
-        return !this.isIndependent(x, y, z);
-    }
-
-    @Override
-    public boolean isDependent(Node x, Node y, Node... z) {
-        List<Node> zList = Arrays.asList(z);
-        return isDependent(x, y, zList);
-    }
-
-    @Override
-    public double getPValue() {
-        return this.pValue;
-    }
-
-    @Override
-    public List<Node> getVariables() {
-        return Collections.unmodifiableList(variables);
-    }
-
-    @Override
-    public Node getVariable(String name) {
-        for (int i = 0; i < getVariables().size(); i++) {
-            Node variable = getVariables().get(i);
-            if (variable.getName().equals(name)) {
-                return variable;
-            }
-        }
-
-        return null;
-    }
-
-    @Override
-    public List<String> getVariableNames() {
-        List<Node> variables = getVariables();
-        List<String> variableNames = new ArrayList<>();
-        for (Node variable1 : variables) {
-            variableNames.add(variable1.getName());
-        }
-        return variableNames;
-    }
-
-    @Override
-    public boolean determines(List<Node> z, Node y) {
-        return false;
-    }
-
-    @Override
-    public double getAlpha() {
-        return this.alpha;
-    }
-
-    @Override
-    public void setAlpha(double alpha) {
-        if (alpha < 0.0 || alpha > 1.0) {
-            throw new IllegalArgumentException("Significance level must be in " + "[0, 1]: " + alpha);
-        }
-
-        this.alpha = alpha;
-    }
-
-    @Override
-    public DataModel getData() {
-        return dataSet;
-    }
-
-    @Override
-    public ICovarianceMatrix getCov() {
-        return null;
-    }
-
-    @Override
-    public List<DataSet> getDataSets() {
-        List<DataSet> dataSets = new ArrayList<>();
-
-        dataSets.add(dataSet);
-
-        return dataSets;
-    }
-
-    @Override
-    public int getSampleSize() {
-        return 0;
-    }
-
-    @Override
-    public List<TetradMatrix> getCovMatrices() {
-        return null;
-    }
-
-    @Override
-    public double getScore() {
-        return getAlpha() - pValue;
-    }
-
-    public DataSet getDataSet() {
-        return dataSet;
-    }
-
-    public void setApprox(RandomIndApproximateMethod approx) {
-        if (approx == RandomIndApproximateMethod.chi2) {
-            throw new IllegalArgumentException("The chi square method is not configured.");
-        }
-
-        this.approx = approx;
-    }
-
-    public void setNum_feature(int num_feature) {
-        this.num_feature = num_feature;
-    }
-
-
-    @Override
-    public boolean isIndependent(Node x, Node y, List<Node> z) {
-        boolean independent;
-
-        if (z == null || z.size() == 0) {
-            independent = independentUnconditional(x, y);
-        } else {
-            independent = independentConditional(x, y, z);
-        }
-
-        return independent;
-    }
-
-
-    //===================================PRIVATE METHODS===============================//
-
-    private boolean independentUnconditional(Node x, Node y) {
-        // x=matrix2(x);
-        // y=matrix2(y);
-
-        int _x = dataSet.getColumn(x);
-        int _y = dataSet.getColumn(y);
-
-        TetradVector varX = new TetradVector(_data[_x]);
-        TetradVector varY = new TetradVector(_data[_y]);
-
-        int R = varX.size();
-        int rs1 = R < 500 ? R : 500;
-
-        // x=normalize(x);
-        // y=normalize(y);
-        // Standardize data
-        TetradMatrix xMatrix = new TetradMatrix(R, 1);
-        xMatrix.assignColumn(0, varX);
-
-        TetradMatrix yMatrix = new TetradMatrix(R, 1);
-        yMatrix.assignColumn(0, varY);
-
-        // Randomized Fourier Features
-        // sigma_x
-        // median(c(t(dist(x[1:r1,])))
-        double[] dist_x = new double[(R - 1) * (R) / 2];
-        for (int i = 0; i < R; i++) {
-            for (int j = i + 1; j < R; j++) {
-                dist_x[i] = distance(_data, new int[_x], i, j);
-            }
-        }
-        double sigma_x = StatUtils.median(dist_x);
-
-        // four_x = random_fourier_features(x,num_f=5,sigma=median(c(t(dist(x[1:r1,])))), seed = seed );
-        RandomFourierFeatures four_x = RandomFourierFeatures.generate(xMatrix, null, null, num_feature, sigma_x);
-
-        // sigma_y
-        // median(c(t(dist(y[1:r1,]))))
-        double[] dist_y = new double[(R - 1) * (R) / 2];
-        for (int i = 0; i < R; i++) {
-            for (int j = i + 1; j < R; j++) {
-                dist_x[i] = distance(_data, new int[_y], i, j);
-            }
-        }
-        double sigma_y = StatUtils.median(dist_y);
-
-        // four_y = random_fourier_features(y,num_f=5,sigma=median(c(t(dist(y[1:r1,])))), seed = seed );
-        RandomFourierFeatures four_y = RandomFourierFeatures.generate(yMatrix, null, null, num_feature, sigma_y);
-
-        // Standardize randomized Fourier features
-        // f_x=normalize(four_x$feat);
-        TetradMatrix fxMatrix = new TetradMatrix(four_x.getFeature().rows(), four_x.getFeature().columns());
-        for (int i = 0; i < fxMatrix.columns(); i++) {
-            fxMatrix.assignColumn(i, standardize(four_x.getFeature().getColumn(i)));
-        }
-
-        // f_y=normalize(four_y$feat);
-        TetradMatrix fyMatrix = new TetradMatrix(four_y.getFeature().rows(), four_y.getFeature().columns());
-        for (int i = 0; i < fyMatrix.columns(); i++) {
-            fyMatrix.assignColumn(i, standardize(four_y.getFeature().getColumn(i)));
-        }
-
-        // Covariance Matrix f_x,f_y
-        // Cxy=cov(f_x,f_y);
-        TetradMatrix cxyMatrix = new TetradMatrix(fxMatrix.columns(), fyMatrix.columns());
-        double sum_cxy_squared = getSum_cxy_squared(fxMatrix, fyMatrix, cxyMatrix);
-
-        // Sta = r*sum(Cxy^2);
-        this.statistic = (double) R * sum_cxy_squared;
-
-        if (approx == RandomIndApproximateMethod.perm) {
-
-            // nperm =1000;
-            int nperm = 1000;
-
-            // Stas = c();
-            // for (ps in 1:nperm){
-            //    perm = sample(1:r,r);
-            //    Sta_p = Sta_perm(f_x[perm,],f_y,r)
-            //    Stas = c(Stas, Sta_p);
-            //  }
-            int perm_stat_less_than_stat = 0;
-
-            for (int perm = 0; perm < nperm; perm++) {
-                TetradMatrix permMatrix = new TetradMatrix(fxMatrix.rows(), fxMatrix.columns());
-                List<Integer> perm_order = new ArrayList<>();
-                for (int i = 0; i < fxMatrix.rows(); i++) {
-                    perm_order.add(i);
-                }
-                for (int i = 0; i < permMatrix.rows(); i++) {
-                    int _row = RandomUtil.getInstance().nextInt(perm_order.size());
-                    permMatrix.assignRow(i, new TetradVector(fxMatrix.getRow(perm_order.get(_row)).toArray()));
-                    perm_order.remove(_row);
-                }
-
-                double sum_perm_f_xy_squared = 0;
-                for (int i = 0; i < permMatrix.columns(); i++) {
-                    for (int j = i; j < fyMatrix.columns(); j++) {
-                        double cov_perm_f_y = StatUtils.covariance(permMatrix.getColumn(i).toArray(),
-                                fyMatrix.getColumn(j).toArray());
-                        sum_perm_f_xy_squared += cov_perm_f_y * cov_perm_f_y;
-                    }
-                }
-                sum_perm_f_xy_squared = ((double) R) * sum_perm_f_xy_squared;
-
-                if (this.statistic >= sum_perm_f_xy_squared) {
-                    perm_stat_less_than_stat++;
-                }
-            }
-
-            // p = 1-(sum(Sta >= Stas)/length(Stas));
-            this.pValue = 1.0 - (double) perm_stat_less_than_stat / nperm;
-        } else {
-
-            // res_x = f_x-repmat(t(matrix(colMeans(f_x))),r,1);
-            TetradMatrix res_x = getTetradMatrix(R, fxMatrix);
-
-            // res_y = f_y-repmat(t(matrix(colMeans(f_y))),r,1);
-            TetradMatrix res_y = getTetradMatrix(R, fyMatrix);
-
-            // d =expand.grid(1:ncol(f_x),1:ncol(f_y));
-            TetradMatrix d = getD(fxMatrix, fyMatrix);
-
-            // res = res_x[,d[,1]]*res_y[,d[,2]];
-            TetradMatrix res = getRes(res_x, res_y, d);
-
-            // Cov = 1/r * (t(res)%*%res);
-            TetradMatrix covMatrix = res.transpose().times(res).scalarMult(1 / (double) R);
-
-//            if (approx == RandomIndApproximateMethod.chi2) {
-//
-//                // i_Cov = ginv(Cov)
-//                TetradMatrix iCovMatrix = covMatrix.ginverse();
-//
-//                // Flatten Cxy
-//                TetradMatrix flattened = c(cxyMatrix);
-//
-//                // Sta = r * (c(Cxy)%*%  i_Cov %*% c(Cxy) );
-//                this.statistic = ((double) R) * flattened.transpose().times(iCovMatrix).times(flattened).get(0, 0);
-//                //System.out.println("statistic: " + statistic);
-//
-//                // p = 1-pchisq(Sta, length(c(Cxy)));
-//                this.pValue = 1.0 - ProbUtils.chisqCdf(this.statistic, flattened.rows());
-//            } else
-            {
-
-//                // eig_d = eigen(Cov);
-                List<Double> eig_d = getTopEigenvalues(covMatrix);
-
-                if (approx == RandomIndApproximateMethod.gamma) {
-
-                    // p=1-sw(eig_d$values,Sta);
-                    this.pValue = 1.0 - sw(eig_d, this.statistic);
-                } else if (approx == RandomIndApproximateMethod.hbe) {
-                    // p=1-hbe(eig_d$values,Sta);
-                    this.pValue = 1.0 - hbe(eig_d, this.statistic);
-                } else if (approx == RandomIndApproximateMethod.lpd4) {
-
-                    // eig_d_values=eig_d$values;
-                    // p=try(1-lpb4(eig_d_values,Sta), silent=TRUE);
-                    // if (!is.numeric(p)){
-                    //   p=1-hbe(eig_d$values,Sta);
-                    // }
-                    try {
-                        this.pValue = 1.0 - lpd4(eig_d, this.statistic);
-                    } catch (Exception e) {
-                        e.printStackTrace();
-                        this.pValue = 1.0 - hbe(eig_d, this.statistic);
-                    }
-                }
-            }
-        }
-
-        if (this.pValue < 0) {
-            this.pValue = 0;
-        }
-
-        printResult(approx, x, y, new ArrayList<>(), pValue);
-        return this.pValue > alpha;
-    }
-
-    private boolean independentConditional(Node x, Node y, List<Node> z) {
-        DataSet varX = dataSet.subsetColumns(Collections.singletonList(x));
-
-        // y = cbind(y,z)
-        List<Node> yz = new ArrayList<>();
-        yz.add(y);
-        yz.addAll(z);
-        DataSet varY = dataSet.subsetColumns(yz);
-
-        // z=z[,apply(z,2,sd)>0];
-        // Keep a list of z only its sd > 0
-        List<Node> nonZeroSD_z = new ArrayList<>();
-        for (Node node : z) {
-            DataSet _z = dataSet.subsetColumns(Collections.singletonList(node));
-            TetradMatrix m = _z.getDoubleData();
-            TetradVector v = m.getColumn(0);
-            double sd = StatUtils.sd(v.toArray());
-            if (sd > 0) {
-                nonZeroSD_z.add(node);
-            }
-        }
-
-        // z=matrix2(z);
-        DataSet varZ = dataSet.subsetColumns(nonZeroSD_z);
-
-        // d=ncol(z);
-        int col = varZ.getNumColumns();
-
-        if (col == 0) {
-            // RIT
-            return independentUnconditional(x, y);
-        } else if (StatUtils.sd(varX.getDoubleData().getColumn(0).toArray()) == 0
-                || StatUtils.sd(varY.getDoubleData().getColumn(0).toArray()) == 0) {
-            this.pValue = 1;
-            return this.pValue > alpha;
-        }
-
-        // r=nrow(x);
-        // if (r>500){
-        //    r1=500
-        // } else {r1=r;}
-//        int r1 = 500;
-//        int row = varX.getNumRows();
-//        if (row < 500) {
-//            r1 = row;
-//        }
-
-        int R = varX.getNumRows();
-        int rs1 = R < 500 ? R : 500;
-
-
-        // x=normalize(x);
-        // y=normalize(y);
-        // z=normalize(z);
-        // Standardize data
-        TetradMatrix xMatrix = new TetradMatrix(R, 1);
-        xMatrix.assignColumn(0,
-                new TetradVector(StatUtils.standardizeData(varX.getDoubleData().getColumn(0).toArray())));
-
-        TetradMatrix yMatrix = new TetradMatrix(R, yz.size());
-        for (int i = 0; i < yz.size(); i++) {
-            yMatrix.assignColumn(i,
-                    new TetradVector(StatUtils.standardizeData(varY.getDoubleData().getColumn(i).toArray())));
-        }
-
-        TetradMatrix zMatrix = new TetradMatrix(R, col);
-        for (int i = 0; i < col; i++) {
-            zMatrix.assignColumn(i,
-                    new TetradVector(StatUtils.standardizeData(varZ.getDoubleData().getColumn(i).toArray())));
-        }
-
-        // Randomized Fourier Features
-        // sigma_z
-        // sigma=median(c(t(dist(z[1:r1,]))))
-        double[] dist_z = new double[(R - 1) * (R) / 2];
-        int k = 0;
-        for (int i = 0; i < R; i++) {
-            for (int j = i + 1; j < R; j++) {
-                double[] z_x = zMatrix.getRow(i).toArray();
-                double[] z_y = zMatrix.getRow(j).toArray();
-                dist_z[k] = getDistance(z_x, z_y);
-                k++;
-            }
-        }
-        double sigma_z = StatUtils.median(dist_z);
-        RandomFourierFeatures four_z = RandomFourierFeatures.generate(zMatrix, null, null, num_feature, sigma_z);
-
-        // sigma_x
-        // median(c(t(dist(x[1:r1,])))
-        double[] dist_x = new double[(R - 1) * (R) / 2];
-        k = 0;
-        for (int i = 0; i < R; i++) {
-            for (int j = i + 1; j < R; j++) {
-                double[] x_x = xMatrix.getRow(i).toArray();
-                double[] x_y = xMatrix.getRow(j).toArray();
-                dist_x[k] = getDistance(x_x, x_y);
-                k++;
-            }
-        }
-        double sigma_x = StatUtils.median(dist_x);
-        RandomFourierFeatures four_x = RandomFourierFeatures.generate(xMatrix, null, null, num_feature, sigma_x);
-
-        // sigma_y
-        // median(c(t(dist(y[1:r1,]))))
-        double[] dist_y = new double[(R - 1) * (R) / 2];
-        k = 0;
-        for (int i = 0; i < R; i++) {
-            for (int j = i + 1; j < R; j++) {
-                double[] y_x = yMatrix.getRow(i).toArray();
-                double[] y_y = yMatrix.getRow(j).toArray();
-                dist_y[k] = getDistance(y_x, y_y);
-                k++;
-            }
-        }
-        double sigma_y = StatUtils.median(dist_y);
-        RandomFourierFeatures four_y = RandomFourierFeatures.generate(yMatrix, null, null, num_feature, sigma_y);
-
-        // Standardize randomized Fourier features
-        // f_x=normalize(four_x$feat);
-        TetradMatrix fxMatrix = standardizedRandomFourierFeatures(four_x);
-
-        // f_y=normalize(four_y$feat);
-        TetradMatrix fyMatrix = standardizedRandomFourierFeatures(four_y);
-
-        // f_z=normalize(four_z$feat);
-        TetradMatrix fzMatrix = standardizedRandomFourierFeatures(four_z);
-
-        // Covariance Matrix f_x,f_y
-        // Cxy=cov(f_x,f_y);
-        TetradMatrix cxyMatrix = fourierCovarianceMatrix(fxMatrix, fyMatrix);
-
-        // Covariance Matrix f_x,f_z
-        // Cxz=cov(f_x,f_z);
-        TetradMatrix cxzMatrix = fourierCovarianceMatrix(fxMatrix, fzMatrix);
-
-        // Covariance Matrix f_z,f_y
-        // double[][] czy = new double[f_z.length][f_y.length];
-        TetradMatrix czyMatrix = fourierCovarianceMatrix(fzMatrix, fyMatrix);
-
-        // Covariance matrix f_z
-        // double[][] czz = new double[f_z.length][f_z.length];
-        TetradMatrix czzMatrix = getCzzMatrix(fzMatrix);
-
-        // i_Czz = ginv(Czz+diag(num_f)*1E-10);
-        TetradMatrix diagFeature = new TetradMatrix(MatrixUtils.identity(num_feature));
-        diagFeature = diagFeature.scalarMult(1E-10);
-        czzMatrix = czzMatrix.plus(diagFeature);
-
-        TetradMatrix i_czzMatrix = czzMatrix.ginverse();
-
-        // z_i_Czz=f_z%*%i_Czz;
-        // e_x_z = z_i_Czz%*%t(Cxz);
-        // e_y_z = z_i_Czz%*%Czy;
-        TetradMatrix z_i_czzMatrix = fzMatrix.times(i_czzMatrix);
-        TetradMatrix e_x_zMatrix = z_i_czzMatrix.times(cxzMatrix.transpose());
-        TetradMatrix e_y_zMatrix = z_i_czzMatrix.times(czyMatrix);
-
-        // Approximate null distributions
-        // res_x = f_x-e_x_z;
-        // res_y = f_y-e_y_z;
-        TetradMatrix res_x = fxMatrix.minus(e_x_zMatrix);
-        TetradMatrix res_y = fyMatrix.minus(e_y_zMatrix);
-
-        if (approx == RandomIndApproximateMethod.perm) {
-            // Covariance matrix res_x, res_y
-            // Cxy_z = cov(res_x, res_y);
-            TetradMatrix cxy_zMatrix = new TetradMatrix(res_x.columns(), res_y.columns());
-            double sum_cxy_z_squared = 0;
-            for (int i = 0; i < res_x.columns(); i++) {
-                for (int j = i; j < res_y.columns(); j++) {
-                    double cxy_z = StatUtils.covariance(res_x.getColumn(i).toArray(), res_y.getColumn(j).toArray());
-                    cxy_zMatrix.set(i, j, cxy_z);
-                    sum_cxy_z_squared += cxy_z * cxy_z;
-                }
-            }
-
-            // Sta = r*sum(Cxy_z^2);
-            this.statistic = ((double) R) * sum_cxy_z_squared;
-
-            int nperm = 1000;
-
-            // Stas = c();
-            // for (ps in 1:nperm){
-            //    perm = sample(1:r,r);
-            //    Sta_p = Sta_perm(res_x[perm,],res_y,r)
-            //    Stas = c(Stas, Sta_p);
-            //  }
-            int perm_stat_less_than_stat = 0;
-            for (int perm = 0; perm < nperm; perm++) {
-                TetradMatrix permMatrix = new TetradMatrix(res_x.rows(), res_x.columns());
-                List<Integer> perm_order = new ArrayList<>();
-                for (int i = 0; i < res_x.rows(); i++) {
-                    perm_order.add(i);
-                }
-                for (int i = 0; i < permMatrix.rows(); i++) {
-                    int _row = RandomUtil.getInstance().nextInt(perm_order.size());
-                    permMatrix.assignRow(i, new TetradVector(res_x.getRow(perm_order.get(_row)).toArray()));
-                    perm_order.remove(_row);
-                }
-
-                double sum_perm_res_xy_squared = 0;
-                for (int i = 0; i < permMatrix.columns(); i++) {
-                    for (int j = i; j < res_y.columns(); j++) {
-                        double cov_perm_res_y = StatUtils.covariance(permMatrix.getColumn(i).toArray(),
-                                res_y.getColumn(j).toArray());
-                        sum_perm_res_xy_squared += cov_perm_res_y * cov_perm_res_y;
-                    }
-                }
-                sum_perm_res_xy_squared = ((double) R) * sum_perm_res_xy_squared;
-
-                if (this.statistic >= sum_perm_res_xy_squared) {
-                    perm_stat_less_than_stat++;
-                }
-            }
-
-            // p = 1-(sum(Sta >= Stas)/length(Stas));
-            this.pValue = 1 - (double) perm_stat_less_than_stat / nperm;
-        } else {
-
-            // Cxy_z=Cxy-Cxz%*%i_Czz%*%Czy; #less accurate for permutation testing
-            TetradMatrix cxy_zMatrix = cxyMatrix.minus(cxzMatrix.times(i_czzMatrix.times(czyMatrix)));
-            double sum_cxy_z_squared = getSum_cxy_z_squared(cxy_zMatrix);
-
-            // Sta = r*sum(Cxy_z^2);
-            this.statistic = ((double) R * R) * sum_cxy_z_squared;
-
-            // d =expand.grid(1:ncol(f_x),1:ncol(f_y));
-            int fxMatrix_cols = fxMatrix.columns();
-            int fyMatrix_cols = fyMatrix.columns();
-            TetradMatrix d = getD(fxMatrix_cols, fyMatrix_cols);
-
-            // res = res_x[,d[,1]]*res_y[,d[,2]];
-            TetradMatrix res = getRes(res_x, res_y, d);
-
-            // Cov = 1/r * (t(res)%*%res);
-            TetradMatrix covMatrix = res.transpose().times(res).scalarMult(1.0 / (double) R);
-
-//            if (approx == RandomIndApproximateMethod.chi2) {
-//
-//                // i_Cov = ginv(Cov)
-//                TetradMatrix iCovMatrix = covMatrix.ginverse();
-//
-//                // Sta = r * (c(Cxy_z)%*% i_Cov %*% c(Cxy_z) );
-//                // Flatten Cxy_z
-//                TetradMatrix c = c(cxy_zMatrix);
-//
-//                this.statistic = ((double) R) * c.transpose().times(iCovMatrix).times(c).get(0, 0);
-//
-//                // p = 1-pchisq(Sta, length(c(Cxy_z)));
-//                this.pValue = 1.0 - ProbUtils.chisqCdf(this.statistic, c.rows());
-//
-//            } else
-            {
-                List<Double> eig_d = getTopEigenvalues(covMatrix);
-
-                if (approx == RandomIndApproximateMethod.gamma) {
-
-                    // p=1-sw(eig_d$values,Sta);
-                    this.pValue = 1.0 - sw(eig_d, this.statistic);
-                } else if (approx == RandomIndApproximateMethod.hbe) {
-
-                    // p=1-hbe(eig_d$values,Sta);
-                    this.pValue = 1.0 - hbe(eig_d, this.statistic);
-                } else if (approx == RandomIndApproximateMethod.lpd4) {
-
-                    // eig_d_values=eig_d$values;
-
-                    // p=try(1-lpb4(eig_d_values,Sta),silent=TRUE);
-
-                    // if (!is.numeric(p) | is.nan(p)){
-                    // p=1-hbe(eig_d$values,Sta);
-                    // }
-                    try {
-                        this.pValue = 1.0 - lpd4(eig_d, this.statistic);
-                    } catch (Exception e) {
-                        e.printStackTrace();
-                        this.pValue = 1.0 - hbe(eig_d, this.statistic);
-                    }
-                }
-            }
-
-        }
-
-        if (this.pValue < 0) {
-            this.pValue = 0;
-        }
-
-        printResult(approx, x, y, new ArrayList<>(), pValue);
-
-        return this.pValue > alpha;
-    }
-
-
-    private TetradMatrix getRes(TetradMatrix res_x, TetradMatrix res_y, TetradMatrix d) {
-        TetradMatrix res = new TetradMatrix(res_x.rows(), d.rows());
-        // System.out.println("res.rows() " + res.rows());
-        for (int i = 0; i < res_x.rows(); i++) {
-            for (int j = 0; j < d.rows(); j++) {
-                int _d_0 = (int) d.get(j, 0);
-                int _d_1 = (int) d.get(j, 1);
-
-                double _res_x = res_x.get(i, _d_0);
-                double _res_y = res_y.get(i, _d_1);
-
-                res.set(i, j, _res_x * _res_y);
-            }
-        }
-        return res;
-    }
-
-    private TetradMatrix getD(TetradMatrix fxMatrix, TetradMatrix fyMatrix) {
-        int fxMatrix_cols = fxMatrix.columns();
-        int fyMatrix_cols = fyMatrix.columns();
-        TetradMatrix d = new TetradMatrix(fxMatrix_cols * fyMatrix_cols, 2);
-        int d_row = 0;
-        for (int fy_col = 0; fy_col < fyMatrix_cols; fy_col++) {
-            for (int fx_col = 0; fx_col < fxMatrix_cols; fx_col++) {
-                d.set(d_row, 0, fx_col);
-                d.set(d_row, 1, fy_col);
-                d_row++;
-            }
-        }
-        return d;
-    }
-
-    private List<Double> getTopEigenvalues(TetradMatrix covMatrix) {
-        edu.pitt.csb.mgm.EigenDecomposition ed1 = new edu.pitt.csb.mgm.EigenDecomposition(covMatrix.getRealMatrix());
-        List<Double> eig_d = asList(ed1.getRealEigenvalues());
-
-        // Sorts the eigenvalues high to low.
-        eig_d.sort((o1, o2) -> Double.compare(o2, o1));
-
-        // Gets the guys in ev1 and ev2 that are greater than threshold * max guy.
-        eig_d = getPositiveGuys(eig_d);
-        return eig_d;
-    }
-
-    private TetradMatrix getTetradMatrix(int r, TetradMatrix fxMatrix) {
-        TetradMatrix colMeans_f_x = new TetradMatrix(1, fxMatrix.columns());
-        for (int i = 0; i < fxMatrix.columns(); i++) {
-            colMeans_f_x.set(0, i, StatUtils.mean(fxMatrix.getColumn(i).toArray()));
-        }
-        return fxMatrix.minus(new TetradMatrix(RandomFourierFeatures.repMat(colMeans_f_x.toArray(), r, 1)));
-    }
-
-    private double getSum_cxy_squared(TetradMatrix fxMatrix, TetradMatrix fyMatrix, TetradMatrix cxyMatrix) {
-        double sum_cxy_squared = 0;
-        for (int i = 0; i < fxMatrix.columns(); i++) {
-            for (int j = 0; j < fyMatrix.columns(); j++) {
-                double cxy = StatUtils.covariance(fxMatrix.getColumn(i).toArray(), fyMatrix.getColumn(j).toArray());
-                cxyMatrix.set(i, j, cxy);
-                sum_cxy_squared += cxy * cxy;
-            }
-        }
-        return sum_cxy_squared;
-    }
-
-    private void printResult(RandomIndApproximateMethod approx, Node x, Node y, List<Node> z, double pValue) {
-        if (isVerbose()) {
-            System.out.println(approx + " " + SearchLogUtils.independenceFact(x, y, z) + " p = " + pValue + " "
-                    + ((pValue > alpha) ? "Independent" : "Dependent"));
-        }
-
-    }
-
-    private TetradMatrix c(TetradMatrix cxyMatrix) {
-        TetradMatrix flattenCxyMatrix = new TetradMatrix(cxyMatrix.rows() * cxyMatrix.columns(), 1);
-        int index = 0;
-        for (int j = 0; j < cxyMatrix.columns(); j++) {
-            for (int i = 0; i < cxyMatrix.rows(); i++) {
-                flattenCxyMatrix.set(index, 0, cxyMatrix.get(i, j));
-                index++;
-            }
-        }
-        return flattenCxyMatrix;
-    }
-
-
-    private TetradMatrix getD(int fxMatrix_cols, int fyMatrix_cols) {
-        TetradMatrix d = new TetradMatrix(fxMatrix_cols * fyMatrix_cols, 2);
-        int d_row = 0;
-        for (int fy_col = 0; fy_col < fyMatrix_cols; fy_col++) {
-            for (int fx_col = 0; fx_col < fxMatrix_cols; fx_col++) {
-                d.set(d_row, 0, fx_col);
-                d.set(d_row, 1, fy_col);
-                d_row++;
-            }
-        }
-        return d;
-    }
-
-    private TetradMatrix getCzzMatrix(TetradMatrix fzMatrix) {
-        TetradMatrix czzMatrix = new TetradMatrix(fzMatrix.columns(), fzMatrix.columns());
-
-        for (int i = 0; i < fzMatrix.columns(); i++) {
-            for (int j = i; j < fzMatrix.columns(); j++) {
-                czzMatrix.set(i, j,
-                        StatUtils.covariance(fzMatrix.getColumn(i).toArray(), fzMatrix.getColumn(j).toArray()));
-                if (i != j) {
-                    czzMatrix.set(j, i,
-                            StatUtils.covariance(fzMatrix.getColumn(i).toArray(), fzMatrix.getColumn(j).toArray()));
-                }
-            }
-        }
-
-        return czzMatrix;
-    }
-
-    private TetradMatrix fourierCovarianceMatrix(TetradMatrix fxMatrix, TetradMatrix fyMatrix) {
-        TetradMatrix cxyMatrix = new TetradMatrix(fxMatrix.columns(), fyMatrix.columns());
-
-        for (int i = 0; i < fxMatrix.columns(); i++) {
-            for (int j = 0; j < fyMatrix.columns(); j++) {
-                cxyMatrix.set(i, j,
-                        StatUtils.covariance(fxMatrix.getColumn(i).toArray(), fyMatrix.getColumn(j).toArray()));
-            }
-        }
-
-        return cxyMatrix;
-    }
-
-    private TetradMatrix standardizedRandomFourierFeatures(RandomFourierFeatures four_x) {
-        TetradMatrix fxMatrix = new TetradMatrix(four_x.getFeature().rows(), four_x.getFeature().columns());
-
-        for (int i = 0; i < fxMatrix.columns(); i++) {
-            fxMatrix.assignColumn(i,
-                    new TetradVector(StatUtils.standardizeData(four_x.getFeature().getColumn(i).toArray())));
-        }
-
-        return fxMatrix;
-    }
-
-    private double getSum_cxy_z_squared(TetradMatrix cxy_zMatrix) {
-        double sum_cxy_z_squared = 0;
-        for (int i = 0; i < cxy_zMatrix.rows(); i++) {
-            for (int j = i; j < cxy_zMatrix.columns(); j++) {
-                double cov_cxy_z_squared = StatUtils.covariance(
-                        cxy_zMatrix.getColumn(i).toArray(),
-                        cxy_zMatrix.getColumn(j).toArray());
-                sum_cxy_z_squared += cov_cxy_z_squared * cov_cxy_z_squared;
-            }
-        }
-        return sum_cxy_z_squared;
-    }
-
-    private double sw(List<Double> coeff, double x) {
-
-        // Satterthwaite-Welch method
-        // translated from sw.R, momentchi2 library
-        // https://cran.r-project.org/web/packages/momentchi2/index.html
-        // sw <- function(coeff, x)
-
-        // compute cumulant and ratio of cumulants
-        // w_val <- sum(coeff)
-        // u_val <- sum(coeff^2) / (w_val^2)
-        double sumcoef = 0;
-        double sumcoef2 = 0;
-        for (Double v : coeff) {
-            sumcoef += v;
-            sumcoef2 += v * v;
-        }
-
-        double w_val = sumcoef;
-        double u_val = sumcoef2 / (w_val * w_val);
-
-        // now the G k and theta:
-        // gamma_k <- 0.5 / u_val
-        double gamma_k = 0.5 / u_val;
-
-        // gamma_theta <- 2 * u_val*w_val
-        double gamma_theta = 2.0 * u_val * w_val;
-
-        // the actual x value
-        // p_sw <- pgamma(x, shape=gamma_k, scale=gamma_theta)
-        GammaDistribution gamma = new GammaDistribution(gamma_k, gamma_theta);
-        return gamma.cumulativeProbability(x);
-    }
-
-    private double hbe(List<Double> coeff, double x) {
-
-        // Hall-Buckley-Eagleson method
-        // translated from hbe.R, momentchi2 library
-        // https://cran.r-project.org/web/packages/momentchi2/index.html
-        // hbe <- function(coeff, x)
-
-        // compute cumulants and nu
-        // kappa <- c(sum(coeff), 2*sum(coeff^2), 8*sum(coeff^3) )
-        // Flatten eig_d list
-        double k_1 = 0;
-        double k_2 = 0;
-        double k_3 = 0;
-        for (double v : coeff) {
-            k_1 += v;
-            k_2 += v * v;
-            k_3 += v * v * v;
-        }
-        k_2 = 2.0 * k_2;
-        k_3 = 8.0 * k_3;
-
-        // K_1 <- sum(coeff)
-        // K_2 <- 2 * sum(coeff^2)
-        // K_3 <- 8 * sum(coeff^3)
-        // nu <- 8 * (K_2^3) / (K_3^2)
-
-        double nu = 8.0 * (k_2 * k_2 * k_2) / (k_3 * k_3);
-
-        // #gamma parameters for chi-square
-        // gamma_k <- nu/2
-        double gamma_k = nu / 2.0;
-
-        // gamma_theta <- 2
-        double gamma_theta = 2.0;
-
-        // need to transform the actual x value to x_chisqnu ~ chi^2(nu)
-        // This transformation is used to match the first three moments
-        // First x is normalised and then scaled to be x_chisqnu
-        // x_chisqnu_vec <- sqrt(2 * nu / K_2) * (x - K_1) + nu
-        double x_chisqnu_vec = Math.sqrt(2.0 * nu / k_2) * (x - k_1) + nu;
-
-        // now this is a chi_sq(nu) variable
-        // p_chisqnu_vec <- pgamma(x_chisqnu_vec, shape=gamma_k, scale=gamma_theta)
-        GammaDistribution gamma = new GammaDistribution(gamma_k, gamma_theta);
-        return gamma.cumulativeProbability(x_chisqnu_vec);
-    }
-
-    private double lpd4(List<Double> coeff, double x) {
-
-        // Lindsay-Pilla-Basak method
-        // Computes the cdf of a positively-weighted sum of chi-squared random variables
-        // with
-        // the Lindsay-Pilla-Basak (LPB4) method using four support points.
-        // Note that the coefficient vector must be of length at least four.
-        // translated from lpb4.R, momentchi2 library
-        // https://cran.r-project.org/web/packages/momentchi2/index.html
-        // lpb <- function(coeff, x)
-
-        // Steps for computing cdf using (Lindsay, 2000) method
-
-        // step 0.1: Obtain coefficients d_i for H = sum_i^n d_i w_i^2
-        // These determine the distribution
-
-        // step 0.2: Decide on p, the number of support points to use for method
-        // The more support points, the more accurate (and more computationally
-        // intensive)
-
-        // step 1: Determine/compute the moments/cumulants m_1(H), ... m_2p(H)
-        // First compute cumulants - sums of powers of coefficients
-        // cf: (Wood, 1989)
-        // Then use the cumulants to compute moments (using a recursive formula):
-        // mu_n = kappa_n + \sum_{m=1}^{n-1} (n-1)choose(m-1) kappa_n mu_{n-m}
-
-        // step 2.1: generate the matrices delta_i(x)
-
-        // step 2.2: Find lambdatilde_1, the unique root of det (delta_1(x))
-        // This does not require bisection - just a rational expression in
-        // terms of the moments
-
-        // step 3: Use bisection method (R uniroot) to find lambdatilde_2
-        // in [0, lambdatilde_1)
-        // Find lambdatilde_i+1 in [0, lambdatilde_i) for i = 2,3,...p
-        //
-        // End result: we have lambdatilde_p
-
-        // step 4: should have this method from step 2 already, but compute
-        // deltastar_i(lambdatilde_p) for i =1,2,...2p-1
-
-        // step 5.1: use the deltastar_i(lambdatilde_p) from step 4 to generate
-        // matrix Stilde(lambdatilde_p, t)
-        //
-        // step 5.2: Then need to diagonalise/use linear algerba trick in paper
-        // to get polynomial coefficients (from det) in "coeff_vec"
-        //
-        // step 5.3 use Re(polyroot(coeff_vec)) to obtain roots of polynomial
-        // denoted mu_vec = (mu_1, ..., mu_p)
-
-        // step 6: Generate Vandermonde matrix using mu_vec
-        // and vector using deltastar_i's, to solve for
-        // pi_vec = (pi_1, ..., pi_p)
-
-        // step 7: ? compute the linear combination (using pi_vec)
-        // of the i gamma cdfs using parameters lambdatilde_p and mu_i
-        //
-        // This should be the final answer
-
-        // check if there is less than 4 elements - if so, stop
-        if (coeff.size() < 4) {
-            return hbe(coeff, x);
-        }
-
-        // step 0: decide on parameters for distribution and support points p
-        // specified to be 4 for this version of the function
-        int p = 4;
-
-        // step 1: Determine/compute the moments m_1(H), ... m_2p(H)
-        // compute the first 2p moments for Q = sum coeff chi-squared
-        // moment_vec <- get_weighted_sum_of_chi_squared_moments(coeff, p)
-        TetradVector coeffvec = new TetradVector(coeff.size());
-        for (int i = 0; i < coeffvec.size(); i++) {
-            coeffvec.set(i, coeff.get(i));
-        }
-        TetradVector moment_vec = get_weighted_sum_of_chi_squared_moments(coeffvec, p);
-
-        // Step 2.1: generate matrices delta_i(x)
-        // functions created:
-        // deltaNmat_applied
-        // and
-        // det_deltamat_n
-
-        // Step 2.2: get lambdatilde_1 - this method is exact (no bisection), solves
-        // determinant equation
-        // lambdatilde_1 <- get_lambdatilde_1(moment_vec[1], moment_vec[2])
-        double lambdatilde_1 = get_lambdatilde_1(moment_vec.get(0), moment_vec.get(1));
-
-        // Step 3: Use bisection method (R uniroot) to find lambdatilde_2
-        // and others up to lambdatilde_p, for tol=bisect_tol
-        // all we need is the final lambdatilde_p, not the intermediate values
-        // lambdatilde_2, lambdatilde_3, etc
-        // bisect_tol <- 1e-9
-        // lambdatilde_p <- get_lambdatilde_p(lambdatilde_1, p, moment_vec, bisect_tol)
-        double bisect_tol = 1e-9;
-        double lambdatilde_p = get_lambdatilde_p(lambdatilde_1, p, moment_vec, bisect_tol);
-
-        // Step 4:
-        // Calculate delta_star_lambda_p
-        // can already do this using methods in Step 2.1
-
-        // Step 5.1: use the deltastar_i(lambdatilde_p) from Step 4 to generate
-        // M_p, which will be used to create matrix Stilde(lambdatilde_p, t)
-        // M_p <- deltaNmat_applied(lambdatilde_p, moment_vec, p)
-        TetradMatrix m_p = deltaNmat_applied(lambdatilde_p, moment_vec, p - 1);
-
-        // Step 5.2: Compute polynomial coefficients of the modified M_p matrix (as in
-        // paper).
-        // mu_poly_coeff_vec <- get_Stilde_polynomial_coefficients(M_p)
-        TetradVector mu_poly_coeff_vec = get_Stilde_polynomial_coefficients(m_p);
-
-        // step 5.3 use Re(polyroot(coeff_vec)) to obtain roots of polynomial
-        // denoted mu_vec = (mu_1, ..., mu_p)
-        // mu_roots <- Re(polyroot(mu_poly_coeff_vec))
-        // https://ejml.org/wiki/index.php?title=Example_Polynomial_Roots
-        int mu_length = mu_poly_coeff_vec.size() - 1;
-        TetradMatrix c = new TetradMatrix(mu_length, mu_length);
-        double a = mu_poly_coeff_vec.get(mu_length);
-        for (int i = 0; i < mu_length; i++) {
-            c.set(i, mu_length - 1, -mu_poly_coeff_vec.get(i) / a);
-        }
-        for (int i = 0; i < mu_length; i++) {
-            c.set(i, i, 1);
-        }
-        EigenDecomposition eigen = new EigenDecomposition(c.getRealMatrix());
-        TetradVector mu_roots = new TetradVector(eigen.getRealEigenvalues());
-
-        // Step 6: Generate Vandermonde matrix using mu_vec
-        // and vector using deltastar_i's, to solve for
-        // pi_vec = (pi_1, ..., pi_p)
-        // pi_vec <- generate_and_solve_VDM_system(M_p, mu_roots)
-        TetradVector pi_vec = generate_and_solve_VDM_system(m_p, mu_roots);
-
-        // Step 7: Compute the linear combination (using pi_vec)
-        // of the i gamma cdfs using parameters lambdatilde_p and mu_i
-        // (but need to create scale/shape parameters carefully)
-        //
-        // This is the final answer
-        // mixed_p_val_vec <- get_mixed_p_val_vec(x, mu_roots, pi_vec, lambdatilde_p)
-
-        return get_mixed_p_val_vec(x, mu_roots, pi_vec, lambdatilde_p);
-    }
-
-    // Step 1:
-    // hides the computation of the cumulants, by just talking about moments
-    private TetradVector get_weighted_sum_of_chi_squared_moments(TetradVector coeffvec, int p) {
-        TetradVector cumulant_vec = get_cumulant_vec_vectorised(coeffvec, p);
-        return get_moments_from_cumulants(cumulant_vec);
-    }
-
-    // get the cumulants kappa_1, kappa_2, ..., kappa_2p
-    private TetradVector get_cumulant_vec_vectorised(TetradVector coeffvec, int p) {
-        // index <- c(1:(2*p))
-        double[] index = new double[2 * p];
-        for (int i = 0; i < index.length; i++) {
-            index[i] = i + 1;
-        }
-
-        // cumulant_vec <- 2^(index-1) * factorial(index-1) * vapply(X=index,
-        // FUN=sum_of_powers, FUN.VALUE=rep(0,1), v=coeffvec)
-        for (int i = 0; i < index.length; i++) {
-            index[i] = powers((int) index[i] - 1, 2) * StatUtils.factorial((int) index[i] - 1)
-                    * sum_of_powers(coeffvec, (int) index[i]);
-        }
-        return new TetradVector(index);
-    }
-
-    // returns the sum of the elements raised to a power
-    private double sum_of_powers(TetradVector index, int x) {
-        double sum = 0;
-        for (int i = 0; i < index.size(); i++) {
-            sum += powers(x, index.get(i));
-        }
-        return sum;
-    }
-
-    // return x^p
-    private double powers(int p, double x) {
-        if (p == 0) {
-            return 1.0;
-        }
-        boolean inversed = false;
-        if (p < 0) {
-            inversed = true;
-            p = -p;
-        }
-        if (p == 1) {
-            return !inversed ? x : 1 / x;
-        }
-        int odd = 0;
-        if (p % 2 == 1) {
-            odd++;
-            p -= 1;
-        }
-        int height = binlog(p);
-        odd += p - powers(height, 2);
-        double product = 1.0;
-        for (int i = 0; i < height; i++) {
-            if (product == 1.0) {
-                product = x * x;
-            } else {
-                product = product * product;
-            }
-        }
-        if (odd > 0) {
-            product = product * powers(odd, x);
-        }
-        if (inversed) {
-            product = 1 / product;
-        }
-        return product;
-    }
-
-    // https://stackoverflow.com/questions/3305059/how-do-you-calculate-log-base-2-in-java-for-integers
-    // 10 times faster than Math.log(x)/Math.log(2)
-    private int binlog(int bits) {
-        int log = 0;
-        if ((bits & 0xffff0000) != 0) {
-            bits >>>= 16;
-            log = 16;
-        }
-        if (bits >= 256) {
-            bits >>>= 8;
-            log += 8;
-        }
-        if (bits >= 16) {
-            bits >>>= 4;
-            log += 4;
-        }
-        if (bits >= 4) {
-            bits >>>= 2;
-            log += 2;
-        }
-        return log + (bits >>> 1);
-    }
-
-    // get the moment vector from the cumulant vector
-    // have removed one for loop (vectorised), but can't remove the other one
-    private TetradVector get_moments_from_cumulants(TetradVector cumulant_vec) {
-        // start off by assigning it to cumulant_vec, since moment[n] = cumulant[n] +
-        // {other stuff}
-        // moment_vec <- cumulant_vec
-        TetradVector moment_vec = cumulant_vec.copy();
-        // check if more than 1 moment required
-        // if (length(moment_vec)>1){
-        if (moment_vec.size() > 1) {
-            // can't get rid of this for loop, since updates depend on previous moments
-            // for (n in 2:length(moment_vec)){
-            for (int i = 1; i <= moment_vec.size(); i++) {
-                // can vectorise this part, I think
-                moment_vec.set(i - 1, moment_vec.get(i - 1)
-                        + update_moment_from_lower_moments_and_cumulants(i, moment_vec, cumulant_vec));
-            }
-        }
-        return moment_vec;
-    }
-
-    // returns the sum of the additional terms/lower products of moments and
-    // cumulants
-    // used in the computation of moments
-    private double update_moment_from_lower_moments_and_cumulants(int n, TetradVector moment_vec,
-                                                                  TetradVector cumulant_vec) {
-        // m <- c(1:(n-1))
-        int[] m = new int[n - 1];
-        for (int i = 1; i <= m.length - 1; i++) {
-            m[i] = i + 1;
-        }
-
-        // sum_of_additional_terms <- sum(choose(n-1, m-1) * cumulant_vec[m] *
-        // moment_vec[n-m])
-        double sum_of_additional_terms = 0;
-        for (int i = 1; i <= m.length; i++) {
-            double choose_n_m = MathUtils.choose(n, m[i - 1]);
-            double cumulant_vec_m = cumulant_vec.get(m[i - 1]);
-            double moment_vec_n_m = moment_vec.get(n - m[i - 1] - 1);
-            sum_of_additional_terms += choose_n_m * cumulant_vec_m * moment_vec_n_m;
-        }
-
-        return sum_of_additional_terms;
-    }
-
-    // Step 2.1: get lambdatilde_1
-    // no need to use bisection method - can get lambdatilde_1 directly
-    private double get_lambdatilde_1(double m1, double m2) {
-        return m2 / (m1 * m1) - 1;
-    }
-
-    // Step 2.2: generate delta_mat_N and det_delta_mat_N
-    // compute the delta_N matrix - vectorised using lapply and mapply
-    private static TetradMatrix deltaNmat_applied(double x, TetradVector m_vec, int n) {
-        // Nplus1 <- N+1
-        int nplus1 = n + 1;
-
-        // want moments 0, 1, ..., 2N
-        // m_vec <- c(1, m_vec[1:(2*N)])
-//        m_vec = new TetradVector(2 * n + 1);
-//        for (int i = 0; i < 2 * n + 1; i++) {
-//            m_vec.set(i, i);
-//        }
-
-        // these will be the coefficients for the x in (1+c_1*x)*(1+c_2*x)*...
-        // want coefficients 0, 0, 1, 2, .., 2N-1 - so 2N+1 in total
-        // coeff_vec <- c(0, 0:(2*N-1))*x + 1
-        TetradVector coeff_vec = new TetradVector(2 * n + 1);
-        coeff_vec.set(0, 1);
-        for (int i = 0; i < 2 * n; i++) {
-            coeff_vec.set(i + 1, i + 1);
-        }
-
-        // not necessary to initialise, could use length(m_vec) below, but we do it
-        // anyway for readability
-        // prod_x_terms_vec <- rep(0, 2*N+1)
-        TetradVector prod_x_terms_vec = new TetradVector(2 * n + 1);
-
-        // this computes the terms involving lambda in a vectorised way
-        // prod_x_terms_vec <- 1/vapply(c(1:length(prod_x_terms_vec)),
-        // FUN=get_partial_products, FUN.VALUE=c(0), vec=coeff_vec)
-        for (int i = 0; i < 2 * n; i++) {
-            prod_x_terms_vec.set(i, 1 / get_partial_products(i + 1, coeff_vec.toArray()));
-        }
-
-        // going to use mapply over matrix indices i, j
-        // i_vec <- c(1:Nplus1)
-        // j_vec <- c(1:Nplus1)
-
-        // not necessary to initialise
-        // delta_mat <- matrix(0, Nplus1, Nplus1)
-        // delta_mat <- mapply( get_index_element, i=i_vec,
-        // MoreArgs=list(j=j_vec, vec1 = m_vec, vec2 = prod_x_terms_vec),
-        // SIMPLIFY="matrix")
-        TetradMatrix delta_mat = new TetradMatrix(nplus1, nplus1);
-        for (int i = 0; i < nplus1; i++) {
-            for (int j = 0; j < nplus1; j++) {
-                delta_mat.set(i, j, get_index_element(i, j, m_vec.toArray(), prod_x_terms_vec.toArray()));
-            }
-        }
-
-        return delta_mat;
-    }
-
-    // get_partial_products gets prod[1:index]
-    private static double get_partial_products(int index, double[] vec) {
-        double product = 1.0;
-        for (int i = 0; i < index; i++) {
-            product *= vec[i];
-        }
-        return product;
-    }
-
-    // this function in deltaNmat_applied computes the index from i and j, and then
-    // returns the appropriate product
-    // of vec1 and vec2
-    // (in deltaNmat_applied, these vectors are the moment vector and the vector of
-    // the products of the (1+N*lambda)^(-1) terms)
-    private static double get_index_element(int i, int j, double[] vec1, double[] vec2) {
-        int index = i + j;
-        return vec1[index] * vec2[index];
-    }
-
-    // Simply uses above matrix generation function
-    private static class DetDeltamatN implements UnivariateFunction {
-
-        private TetradVector m_vec;
-        private int n;
-
-        void setM_vec(TetradVector m_vec) {
-            this.m_vec = m_vec;
-        }
-
-        public void setN(int n) {
-            this.n = n;
-        }
-
-        @Override
-        public double value(double x) {
-            // TODO Auto-generated method stub
-            return deltaNmat_applied(x, this.m_vec, this.n).det();
-        }
-
-
-    }
-
-    // Step 3: get lambdatilde_p
-    // uses det_delta_mat_n and uniroot
-    // get lambdatilde_p by using bisection method repeatedly.
-    // Need lambdatilde_1 to start
-    // Need to use R function uniroot
-    private double get_lambdatilde_p(double lambdatilde_1, int p, TetradVector moment_vec, double bisect_tol) {
-        // lambdatilde_vec <- rep(0, p)
-        // lambdatilde_vec[1] <- lambdatilde_1
-        // bisect_tol <- 1e-9
-        TetradVector lambdatilde_vec = new TetradVector(p);
-        lambdatilde_vec.assign(0);
-        lambdatilde_vec.set(0, lambdatilde_1);
-        // bisect_tol = 1e-9;
-
-        // check that p>1
-        if (p > 1) {
-            int maximumIterations = 100;
-            BrentSolver solver = new BrentSolver(bisect_tol);
-            // for (i in 2:p){
-            for (int i = 1; i < p; i++) {
-                // root <- uniroot(det_deltamat_n, c(0, lambdatilde_vec[i-1]), m_vec=moment_vec, N=i, tol=bisect_tol)
-                DetDeltamatN det_deltamat_n = new DetDeltamatN();
-                det_deltamat_n.setM_vec(moment_vec);
-                det_deltamat_n.setN(i);
-                double lower = 0;
-                double upper = lambdatilde_vec.get(i);
-                double root;
-                if (upper == 0) {
-                    root = .0001;
-                } else {
-                    root = solver.solve(maximumIterations, det_deltamat_n, lower, upper);
-                }
-
-                // lambdatilde_vec[i] <- root$root
-                lambdatilde_vec.set(i, root);
-                // }#end of for
-            }
-        }
-        // now distinguish lambdatilde_p
-        // lambdatilde_p <- lambdatilde_vec[p]
-
-        return lambdatilde_vec.get(p - 1);
-    }
-
-    // Step 5.2: Compute polynomial coefficients for mu polynomial
-    // We could use the linear algebra trick described in the Lindsay paper, but
-    // want to avoid
-    // dealing with small eigenvalues. Instead, we simply compute p+1 determinants.
-    // This method replaces last column with the base vectors (0, ..., 0 , 1, 0, ...
-    // 0)
-    // to compute the coefficients, and so does not need to compute
-    // any eigen decomposition, just (p+1) determinants
-    private TetradVector get_Stilde_polynomial_coefficients(TetradMatrix m_p) {
-        // number of rows, number of coefficients ( ==(p+1) )
-        // n <- dim(M_p)[1]
-        int n = m_p.rows();
-
-        // index <- c(1:n)
-        TetradVector index = new TetradVector(n);
-        for (int i = 0; i < n; i++) {
-            index.set(i, i + 1);
-        }
-
-        // mu_poly_coeff_vec <- vapply(X=index, FUN=get_ith_coeff_of_Stilde_poly, FUN.VALUE=rep(0,1), mat=M_p)
-        TetradVector mu_poly_coeff_vec = new TetradVector(n);
-        for (int i = 0; i < n; i++) {
-            mu_poly_coeff_vec.set(i, get_ith_coeff_of_Stilde_poly(i, m_p));
-        }
-
-        return mu_poly_coeff_vec;
-    }
-
-    // generate a base vector of all zeros except for 1 in ith position
-    private TetradVector get_base_vector(int n, int i) {
-        TetradVector base_vec = new TetradVector(n);
-        base_vec.assign(0);
-        base_vec.set(i, 1);
-        return base_vec;
-    }
-
-    // get the ith coefficient by computing determinant of appropriate matrix
-    private double get_ith_coeff_of_Stilde_poly(int i, TetradMatrix mat) {
-        // n <- dim(mat)[1]
-        int n = mat.rows();
-
-        // base_vec <- get_base_vector(n, i)
-        TetradVector base_vec = get_base_vector(n, i);
-
-        // mat[, n] <- base_vec
-        for (int ii = 0; ii < n; ii++) {
-            mat.set(ii, n - 1, base_vec.get(ii));
-        }
-
-        return mat.det();
-    }
-
-    // Step 6:Generate van der monde (VDM) matrix and solve the system VDM * pi_vec
-    // = b
-    // generates the VDM matrix and solves the linear system.
-    // uses R's built in solve function - there may be a better VDM routine (as
-    // cited in Lindsay)
-    private TetradVector generate_and_solve_VDM_system(TetradMatrix m_p, TetradVector mu_roots) {
-        // easiest way to get rhs vector is to just take first column of M_p
-        // b_vec <- get_VDM_b_vec(M_p)
-        TetradVector b_vec = get_VDM_b_vec(m_p);
-
-        // generate Van der Monde matrix; just powers of mu_roots
-        // VDM <- generate_van_der_monde(mu_roots)
-        TetradMatrix vdm = generate_van_der_monde(mu_roots);
-
-        // use R's solve function to solve the linear system
-        // there may be better routines for this, but such an implementation is deferred until later
-        // NB: If p is too large (p>10), this can yield an error (claims the matrix is singluar).
-        // A tailor-made VDM solver should fix this.
-        // pi_vec <- solve(VDM, b_vec)
-        TetradVector pi_vec;
-        try {
-            pi_vec = vdm.inverse().times(b_vec);
-        } catch (SingularMatrixException e) {
-            return TetradVector.ones(b_vec.size());
-        }
-
-        return pi_vec;
-    }
-
-    // simply takes the last column, and removes last element of last column
-    private TetradVector get_VDM_b_vec(TetradMatrix mat) {
-        // b_vec <- mat[, 1]
-        TetradVector b_vec = mat.getColumn(0);
-
-        // b_vec <- b_vec[-length(b_vec)]
-        TetradVector _b_vec = new TetradVector(b_vec.size() - 1);
-        for (int i = 0; i < _b_vec.size() - 1; i++) {
-            _b_vec.set(i, b_vec.get(i));
-        }
-
-        return _b_vec;
-    }
-
-    // generates the van der monde matrix from a vector
-    private TetradMatrix generate_van_der_monde(TetradVector vec) {
-        // p <- length(vec)
-        int p = vec.size();
-
-        // vdm <- matrix(0, p, p)
-        TetradMatrix vdm = new TetradMatrix(p, p);
-
-
-        // for (i in 0:(p-1)){
-        //	vdm[i+1, ] <- vec^i
-        // }
-        for (int i = 0; i < p; i++) {
-            for (int j = 0; j < p; j++) {
-                vdm.set(i, j, powers(i, vec.get(j)));
-            }
-        }
-
-        return vdm;
-    }
-
-    // Step 7: Here we use mu_vec, pi_vec and lambdatilde_p to compute the composite
-    // pgamma values
-    // and combine them into the ifnal pvalue
-
-    // get_mixed_p_val - weight sum of pgammas
-    // now compute for a vector of quantiles - assume the vector of quantiles is
-    // very long,
-    // while p < 10 (so vectorise over length of quantiles)
-    private double get_mixed_p_val_vec(double quantile, TetradVector mu_vec, TetradVector pi_vec, double lambdatilde_p) {
-        // First compute the composite pvalues
-        // p <- length(mu_vec)
-        int p = mu_vec.size();
-
-        // For pgamma, we need to specify the shape and scale parameters
-        // shape alpha = 1/lambda
-        // alpha <- 1/lambdatilde_p
-        double alpha = 1 / lambdatilde_p;
-
-        // NB: scale beta = mu/alpha, as per formulation in Lindsay paper
-        // beta_vec <- mu_vec/alpha
-        TetradVector beta_vec = mu_vec.scalarMult(1 / alpha);
-
-        // we could probably vectorise this, but this is simpler
-        // we use the pgamma to compute a vector of pvalues from the vector of quantiles, for a given distribution
-        // we then scale this by the appropriate pi_vec value, and add this vector to a 0 vector, and repeat
-        // finally, each component of the vector is a pi_vec-scaled sum of pvalues
-        // partial_pval_vec <- rep(0, length(quantile_vec))
-        double partial_pval_vec = 0;
-
-        // for (i in 1:p){
-        // 	partial_pval_vec <- partial_pval_vec + pi_vec[i] * pgamma(quantile_vec, shape=alpha, scale = beta_vec[i])
-        // }
-        for (int i = 1; i < p; i++) {
-            GammaDistribution gamma = new GammaDistribution(alpha, beta_vec.get(i - 1));
-            double pi = pi_vec.get(i - 1);
-            partial_pval_vec += pi * gamma.cumulativeProbability(quantile);
-        }
-
-        return partial_pval_vec;
-    }
-
-    // computes pgamma of the appropriate gamma function
-    //private double compute_composite_pgamma(int index, double qval, double shape_val, double[] scale_vec) {
-    //	GammaDistribution gamma = new GammaDistribution(shape_val, scale_vec[index]);
-    //	return gamma.cumulativeProbability(qval);
-    //}
-
-    // Euclidean distance.
-    private double distance(double[][] data, int[] yCols, int i, int j) {
-        double sum = 0.0;
-
-        for (int yCol : yCols) {
-            double d = data[yCol][i] - data[yCol][j];
-
-            if (!Double.isNaN(d)) {
-                sum += d * d;
-            }
-        }
-
-        return sqrt(sum);
-    }
-
-    // Standardizes the given data array. No need to make a copy here.
-    private TetradVector standardize(TetradVector data) {
-//        double[] data = Arrays.copyOf(data, data.length);
-
-        double sum = 0.0;
-
-        for (int i = 0; i < data.size(); i++) {
-            double d = data.get(i);
-            sum += d;
-        }
-
-        double mean = sum / data.size();
-
-        for (int i = 0; i < data.size(); i++) {
-            data.set(i, data.get(i) - mean);
-        }
-
-        double var = 0.0;
-
-        for (int i = 0; i < data.size(); i++) {
-            double d = data.get(i);
-            var += d * d;
-        }
-
-        var /= (data.size());
-        double sd = sqrt(var);
-
-        for (int i = 0; i < data.size(); i++) {
-            data.set(i, data.get(i) / sd);
-        }
-
-        return data;
-    }
-
-    private List<Double> getPositiveGuys(List<Double> d) {
-        List<Double> prodSelection = new ArrayList<>();
-
-        for (double p : d) {
-            if (p > 0) {
-                prodSelection.add(p);
-            }
-        }
-
-        return prodSelection;
-    }
-
-    private double getDistance(double[] x, double[] y) {
-        double distance = 0;
-        for (int i = 0; i < x.length; i++) {
-            double diff = x[i] - y[i];
-            distance += diff * diff;
-        }
-        return Math.sqrt(distance);
-    }
-
-=======
 	// The type of approximation to use.
 	private RandomIndApproximateMethod approx = RandomIndApproximateMethod.chi2;
 
@@ -3154,7 +1595,6 @@
 		}
 		return Math.sqrt(distance);
 	}
->>>>>>> 38524ad8
 
 
 }