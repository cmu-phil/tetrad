///////////////////////////////////////////////////////////////////////////////
// For information as to what this class does, see the Javadoc, below.       //
// Copyright (C) 1998, 1999, 2000, 2001, 2002, 2003, 2004, 2005, 2006,       //
// 2007, 2008, 2009, 2010, 2014, 2015 by Peter Spirtes, Richard Scheines, Joseph   //
// Ramsey, and Clark Glymour.                                                //
//                                                                           //
// This program is free software; you can redistribute it and/or modify      //
// it under the terms of the GNU General Public License as published by      //
// the Free Software Foundation; either version 2 of the License, or         //
// (at your option) any later version.                                       //
//                                                                           //
// This program is distributed in the hope that it will be useful,           //
// but WITHOUT ANY WARRANTY; without even the implied warranty of            //
// MERCHANTABILITY or FITNESS FOR A PARTICULAR PURPOSE.  See the             //
// GNU General Public License for more details.                              //
//                                                                           //
// You should have received a copy of the GNU General Public License         //
// along with this program; if not, write to the Free Software               //
// Foundation, Inc., 59 Temple Place, Suite 330, Boston, MA  02111-1307  USA //
///////////////////////////////////////////////////////////////////////////////

package edu.pitt.csb.mgm;

import cern.colt.matrix.DoubleFactory1D;
import cern.colt.matrix.DoubleFactory2D;
import cern.colt.matrix.DoubleMatrix1D;
import cern.colt.matrix.DoubleMatrix2D;
import cern.colt.matrix.linalg.Algebra;
import cern.jet.math.Functions;
import edu.cmu.tetrad.data.ContinuousVariable;
import edu.cmu.tetrad.data.DataSet;
import edu.cmu.tetrad.data.DiscreteVariable;
import edu.cmu.tetrad.graph.*;
import edu.cmu.tetrad.search.GraphSearch;
import edu.cmu.tetrad.sem.GeneralizedSemIm;
import edu.cmu.tetrad.sem.GeneralizedSemPm;
import edu.cmu.tetrad.util.StatUtils;
import java.io.IOException;
import java.util.ArrayList;
import java.util.Arrays;
import java.util.HashMap;
import java.util.List;

//import cern.colt.Arrays;
//import la.matrix.Matrix;
//import la.matrix.DenseMatrix;
//import ml.optimization.AcceleratedProximalGradient;
//import ml.optimization.ProximalMapping;
//import ml.utils.Matlab;

/**
 * Implementation of Lee and Hastie's (2012) pseudolikelihood method for learning
 * Mixed Gaussian-Categorical Graphical Models
 * Created by ajsedgewick on 7/15/15.
 */
public class MGM extends ConvexProximal implements GraphSearch{
    private DoubleFactory2D factory2D = DoubleFactory2D.dense;
    private DoubleFactory1D factory1D = DoubleFactory1D.dense;

    //private DoubleFactory2D factory2D = DoubleFactory2D.sparse;
    //private DoubleFactory1D factory1D = DoubleFactory1D.sparse;

    //Continuous Data
    private DoubleMatrix2D xDat;

    //Discrete Data coded as integers, no IntMatrix2D apparently...
    private DoubleMatrix2D yDat;

    private List<Node> variables;
    private List<Node> initVariables = null;

    //Discrete Data coded as dummy variables
    private DoubleMatrix2D dDat;


    private DoubleMatrix1D lambda;
    private Algebra alg = new Algebra();

    private long elapsedTime = 0;

    //Levels of Discrete variables
    private int[] l;
    private int lsum;
    private int[] lcumsum;
    int p;
    int q;
    int n;

    //parameter weights
    private DoubleMatrix1D weights;

    public MGM(DoubleMatrix2D x, DoubleMatrix2D y, List<Node> variables, int[] l, double[] lambda){

        if(l.length != y.columns())
            throw new IllegalArgumentException("length of l doesn't match number of variables in Y");

        if(y.rows() != x.rows())
            throw new IllegalArgumentException("different number of samples for x and y");

        //lambda should have 3 values corresponding to cc, cd, and dd
        if(lambda.length != 3)
            throw new IllegalArgumentException("Lambda should have three values for cc, cd, and dd edges respectively");


        this.xDat = x;
        this.yDat = y;
        this.l = l;
        this.p = x.columns();
        this.q = y.columns();
        this.n = x.rows();
        this.variables = variables;


        this.lambda = factory1D.make(lambda);
        fixData();
        initParameters();
        calcWeights();
        makeDummy();
    }

    public MGM(DataSet ds, double[] lambda){
        this.variables = ds.getVariables();
<<<<<<< HEAD

=======
        
        // Notify the user that you need at least one continuous and one discrete variable to run MGM
>>>>>>> 4bc36bba
        boolean hasContinuous = false;
        boolean hasDiscrete = false;

        for (Node node : variables) {
            if (node instanceof ContinuousVariable) {
                hasContinuous = true;
            }

            if (node instanceof DiscreteVariable) {
                hasDiscrete = true;
            }
        }

        if (!hasContinuous || !hasDiscrete) {
<<<<<<< HEAD
            throw new IllegalArgumentException("Please give data with at least one discrete and one continuous variable.");
=======
            throw new IllegalArgumentException("Please give data with at least one discrete and one continuous variable to run MGM.");
>>>>>>> 4bc36bba
        }

        DataSet dsCont = MixedUtils.getContinousData(ds);
        DataSet dsDisc = MixedUtils.getDiscreteData(ds);

        this.xDat = factory2D.make(dsCont.getDoubleData().toArray());
        this.yDat = factory2D.make(dsDisc.getDoubleData().toArray());
        this.l = MixedUtils.getDiscLevels(ds);
        this.p = xDat.columns();
        this.q = yDat.columns();
        this.n = xDat.rows();

        //the variables are now ordered continuous first then discrete
        this.variables = new ArrayList<>();
        variables.addAll(dsCont.getVariables());
        variables.addAll(dsDisc.getVariables());

        this.initVariables = ds.getVariables();

        this.lambda = factory1D.make(lambda);

        //Data is checked for 0 or 1 indexing and fore missing levels
        fixData();
        initParameters();
        calcWeights();
        makeDummy();
    }

    public static class MGMParams{
        //Model parameters
        private DoubleMatrix2D beta; //continuous-continuous
        private DoubleMatrix1D betad; //cont squared node pot
        private DoubleMatrix2D theta; //continuous-discrete
        private DoubleMatrix2D phi; //discrete-discrete
        private DoubleMatrix1D alpha1; //cont linear node pot
        private DoubleMatrix1D alpha2; //disc node pot

        public MGMParams(){

        }

        //nothing is copied here, all pointers back to inputs...
        public MGMParams(DoubleMatrix2D beta, DoubleMatrix1D betad, DoubleMatrix2D theta,
            DoubleMatrix2D phi, DoubleMatrix1D alpha1, DoubleMatrix1D alpha2) {
            this.beta = beta;
            this.betad = betad;
            this.theta = theta;
            this.phi = phi;
            this.alpha1 = alpha1;
            this.alpha2 = alpha2;
        }

        //copy from another parameter set
        public MGMParams(MGMParams parIn){
            this.beta = parIn.beta.copy();
            this.betad = parIn.betad.copy();
            this.theta = parIn.theta.copy();
            this.phi = parIn.phi.copy();
            this.alpha1 = parIn.alpha1.copy();
            this.alpha2 = parIn.alpha2.copy();
        }

        //copy params from flattened vector
        public MGMParams(DoubleMatrix1D vec, int p, int ltot){
            int[] lens = {p*p, p, p*ltot, ltot*ltot, p, ltot};
            int[] lenSums = new int[lens.length];
            lenSums[0] = lens[0];
            for(int i = 1; i < lenSums.length; i++){
                lenSums[i] = lens[i] + lenSums[i-1];
            }

            if(vec.size() != lenSums[5])
                throw new IllegalArgumentException("Param vector dimension doesn't match: Found " + vec.size() + " need " + lenSums[5]);

            beta = DoubleFactory2D.dense.make(vec.viewPart(0, lens[0]).toArray(), p);
            betad = vec.viewPart(lenSums[0], lens[1]).copy();
            theta = DoubleFactory2D.dense.make(vec.viewPart(lenSums[1], lens[2]).toArray(), ltot);
            phi = DoubleFactory2D.dense.make(vec.viewPart(lenSums[2], lens[3]).toArray(), ltot);
            alpha1 = vec.viewPart(lenSums[3], lens[4]).copy();
            alpha2 = vec.viewPart(lenSums[4], lens[5]).copy();
        }

        public String toString(){
            String outStr = "alpha1: " + alpha1.toString();
            outStr += "\nalpha2: " + alpha2.toString();
            outStr += "\nbeta: " + beta.toString();
            outStr += "\nbetad: " + betad.toString();
            outStr += "\ntheta: " + theta.toString();
            outStr += "\nphi: " + phi.toString();
            return outStr;
        }

        public DoubleMatrix1D getAlpha1() {
            return alpha1;
        }

        public DoubleMatrix1D getAlpha2() {
            return alpha2;
        }

        public DoubleMatrix1D getBetad() {
            return betad;
        }

        public DoubleMatrix2D getBeta() {
            return beta;
        }

        public DoubleMatrix2D getPhi() {
            return phi;
        }

        public DoubleMatrix2D getTheta() {
            return theta;
        }

        public void setAlpha1(DoubleMatrix1D alpha1) {
            this.alpha1 = alpha1;
        }

        public void setAlpha2(DoubleMatrix1D alpha2) {
            this.alpha2 = alpha2;
        }

        public void setBeta(DoubleMatrix2D beta) {
            this.beta = beta;
        }

        public void setBetad(DoubleMatrix1D betad) {
            this.betad = betad;
        }

        public void setPhi(DoubleMatrix2D phi) {
            this.phi = phi;
        }

        public void setTheta(DoubleMatrix2D theta) {
            this.theta = theta;
        }

        /**
         * Copy all params into a single vector
         * @return
         */
        public DoubleMatrix1D toMatrix1D(){
            DoubleFactory1D fac = DoubleFactory1D.dense;
            int p = alpha1.size();
            int ltot = alpha2.size();
            int[] lens = {p*p, p, p*ltot, ltot*ltot, p, ltot};
            int[] lenSums = new int[lens.length];
            lenSums[0] = lens[0];
            for(int i = 1; i < lenSums.length; i++){
                lenSums[i] = lens[i] + lenSums[i-1];
            }

            DoubleMatrix1D outVec = fac.make(p*p + p + p*ltot + ltot*ltot + p + ltot);
            outVec.viewPart(0, lens[0]).assign(flatten(beta));
            outVec.viewPart(lenSums[0],lens[1]).assign(betad);
            outVec.viewPart(lenSums[1],lens[2]).assign(flatten(theta));
            outVec.viewPart(lenSums[2],lens[3]).assign(flatten(phi));
            outVec.viewPart(lenSums[3],lens[4]).assign(alpha1);
            outVec.viewPart(lenSums[4],lens[5]).assign(alpha2);

            return outVec;
        }

        //likely depreciated
        public double[][] toVector(){
            double[][] outArr = new double[1][];
            outArr[0] = toMatrix1D().toArray();
            return outArr;
        }
    }

    private MGMParams params;

    public void setParams(MGMParams newParams){
        params = newParams;
    }

    //create column major vector from matrix (i.e. concatenate columns)
    public static DoubleMatrix1D flatten(DoubleMatrix2D m){
        DoubleMatrix1D[] colArray = new DoubleMatrix1D[m.columns()];
        for(int i = 0; i < m.columns(); i++){
            colArray[i] = m.viewColumn(i);
        }

        return DoubleFactory1D.dense.make(colArray);
    }

    //init all parameters to zeros except for betad which is set to 1s
    private void initParameters(){
        lcumsum = new int[l.length+1];
        lcumsum[0] = 0;
        for(int i = 0; i < l.length; i++){
            lcumsum[i+1] = lcumsum[i] + l[i];
        }
        lsum = lcumsum[l.length];

        //LH init to zeros, maybe should be random init?
        DoubleMatrix2D beta = factory2D.make(xDat.columns(), xDat.columns()); //continuous-continuous
        DoubleMatrix1D betad = factory1D.make(xDat.columns(), 1.0); //cont squared node pot
        DoubleMatrix2D  theta = factory2D.make(lsum, xDat.columns());; //continuous-discrete
        DoubleMatrix2D phi = factory2D.make(lsum, lsum); //discrete-discrete
        DoubleMatrix1D alpha1 = factory1D.make(xDat.columns()); //cont linear node pot
        DoubleMatrix1D alpha2 = factory1D.make(lsum); //disc node potbeta =
        params = new MGMParams(beta, betad, theta, phi, alpha1, alpha2);

        //separate lambda for each type of edge, [cc, cd, dd]
        //lambda = factory1D.make(3);
    }

    // avoid underflow in log(sum(exp(x))) calculation
    private double logsumexp(DoubleMatrix1D x){
        DoubleMatrix1D myX = x.copy();
        double maxX = StatUtils.max(myX.toArray());
        return Math.log(myX.assign(Functions.minus(maxX)).assign(Functions.exp).zSum()) + maxX;
    }

    //calculate parameter weights as in Lee and Hastie
    private void calcWeights(){
        weights = factory1D.make(p+q);
        for(int i = 0; i < p; i++){
            weights.set(i, StatUtils.sd(xDat.viewColumn(i).toArray()));
        }
        for(int j = 0; j < q; j++){
            double curWeight = 0;
            for(int k = 0; k < l[j] ; k++){
                double curp = yDat.viewColumn(j).copy().assign(Functions.equals(k+1)).zSum()/(double) n;
                curWeight += curp*(1-curp);
            }
            weights.set(p+j, Math.sqrt(curWeight));
        }
    }

    /**
     * Convert discrete data (in yDat) to a matrix of dummy variables (stored in dDat)
     */
    private void makeDummy(){
        dDat = factory2D.make(n, lsum);
        for(int i = 0; i < q; i++){
            for(int j = 0; j < l[i]; j++){
                DoubleMatrix1D curCol = yDat.viewColumn(i).copy().assign(Functions.equals(j+1));
                if(curCol.zSum() == 0)
                    throw new IllegalArgumentException("Discrete data is missing a level: variable " + i + " level " + j);
                dDat.viewColumn(lcumsum[i]+j).assign(curCol);
            }
        }
    }

    /**
     * checks if yDat is zero indexed and converts to 1 index. zscores x
     */
    private void fixData(){
        double ymin = StatUtils.min(flatten(yDat).toArray());
        if(ymin < 0 || ymin > 1)
            throw new IllegalArgumentException("Discrete data must be either zero or one indexed. Found min index: " + ymin);

        if(ymin==0){
            yDat.assign(Functions.plus(1.0));
        }


        //z-score columns of X
        for(int i = 0; i < p; i++){
            xDat.viewColumn(i).assign(StatUtils.standardizeData(xDat.viewColumn(i).toArray()));
        }
    }

    /**
     * non-penalized -log(pseudolikelihood) this is the smooth function g(x) in prox gradient
     *
     * @param parIn
     * @return
     */
    public double smoothValue(DoubleMatrix1D parIn){
        //work with copy
        MGMParams par = new MGMParams(parIn, p, lsum);

        for(int i = 0; i < par.betad.size(); i++){
            if(par.betad.get(i)<0)
                return Double.POSITIVE_INFINITY;
        }
        //double nll = 0;
        //int n = xDat.rows();
        //beta=beta+beta';
        //phi=phi+phi';
        upperTri(par.beta, 1);
        par.beta.assign(alg.transpose(par.beta), Functions.plus);

        for(int i = 0; i < q; i++){
            par.phi.viewPart(lcumsum[i], lcumsum[i], l[i], l[i]).assign(0);
        }
        // ensure mats are upper triangular
        upperTri(par.phi,0);
        par.phi.assign(alg.transpose(par.phi), Functions.plus);


        //Xbeta=X*beta*diag(1./betad);
        DoubleMatrix2D divBetaD = factory2D.diagonal(factory1D.make(p,1.0).assign(par.betad, Functions.div));
        DoubleMatrix2D xBeta = alg.mult(xDat,alg.mult(par.beta, divBetaD));

        //Dtheta=D*theta*diag(1./betad);
        DoubleMatrix2D dTheta = alg.mult(alg.mult(dDat, par.theta), divBetaD);

        // Squared loss
        //sqloss=-n/2*sum(log(betad))+...
        //.5*norm((X-e*alpha1'-Xbeta-Dtheta)*diag(sqrt(betad)),'fro')^2;
        DoubleMatrix2D tempLoss = factory2D.make(n, xDat.columns());

        //wxprod=X*(theta')+D*phi+e*alpha2';
        DoubleMatrix2D wxProd = alg.mult(xDat, alg.transpose(par.theta));
        wxProd.assign(alg.mult(dDat, par.phi), Functions.plus);
        for(int i = 0; i < n; i++){
            for(int j = 0; j < xDat.columns(); j++){
                tempLoss.set(i,j,xDat.get(i,j) - par.alpha1.get(j) - xBeta.get(i,j) - dTheta.get(i,j));
            }
            for(int j = 0; j < dDat.columns(); j++){
                wxProd.set(i,j,wxProd.get(i,j) + par.alpha2.get(j));
            }
        }

        double sqloss = -n/2.0*par.betad.copy().assign(Functions.log).zSum() +
                .5 * Math.pow(alg.normF(alg.mult(tempLoss, factory2D.diagonal(par.betad.copy().assign(Functions.sqrt)))), 2);


        // categorical loss
        /*catloss=0;
        wxprod=X*(theta')+D*phi+e*alpha2'; %this is n by Ltot
        for r=1:q
            wxtemp=wxprod(:,Lsum(r)+1:Lsum(r)+L(r));
            denom= logsumexp(wxtemp,2); %this is n by 1
            catloss=catloss-sum(wxtemp(sub2ind([n L(r)],(1:n)',Y(:,r))));
            catloss=catloss+sum(denom);
        end
        */

        double catloss = 0;
        for(int i = 0; i < yDat.columns(); i++){
            DoubleMatrix2D wxTemp = wxProd.viewPart(0, lcumsum[i], n, l[i]);
            for(int k = 0; k < n; k++){
                DoubleMatrix1D curRow = wxTemp.viewRow(k);

                catloss -= curRow.get((int) yDat.get(k, i) - 1);
                catloss += logsumexp(curRow);
            }
        }

        return (sqloss + catloss)/((double) n);
    }

    /**
     * non-penalized -log(pseudolikelihood) this is the smooth function g(x) in prox gradient
     * this overloaded version calculates both nll and the smooth gradient at the same time
     * any value in gradOut will be replaced by the new calculations
     *
     *
     * @param parIn
     * @param gradOutVec
     * @return
     */
    public double smooth(DoubleMatrix1D parIn, DoubleMatrix1D gradOutVec){
        //work with copy
        MGMParams par = new MGMParams(parIn, p, lsum);
        MGMParams gradOut = new MGMParams();

        for(int i = 0; i < par.betad.size(); i++){
            if(par.betad.get(i)<0)
                return Double.POSITIVE_INFINITY;
        }

        //beta=beta-diag(diag(beta));
        //for r=1:q
        //  phi(Lsum(r)+1:Lsum(r+1),Lsum(r)+1:Lsum(r+1))=0;
        //end
        //beta=triu(beta); phi=triu(phi);
        //beta=beta+beta';
        //phi=phi+phi';
        upperTri(par.beta, 1);
        par.beta.assign(alg.transpose(par.beta), Functions.plus);

        for(int i = 0; i < q; i++){
            par.phi.viewPart(lcumsum[i], lcumsum[i], l[i], l[i]).assign(0);
        }
        //ensure matrix is upper triangular
        upperTri(par.phi,0);
        par.phi.assign(alg.transpose(par.phi), Functions.plus);

        //Xbeta=X*beta*diag(1./betad);
        DoubleMatrix2D divBetaD = factory2D.diagonal(factory1D.make(p,1.0).assign(par.betad, Functions.div));
        DoubleMatrix2D xBeta = alg.mult(xDat,alg.mult(par.beta, divBetaD));

        //Dtheta=D*theta*diag(1./betad);
        DoubleMatrix2D dTheta = alg.mult(alg.mult(dDat, par.theta), divBetaD);

        // Squared loss
        //tempLoss =  (X-e*alpha1'-Xbeta-Dtheta) = -res (in gradient code)
        DoubleMatrix2D tempLoss = factory2D.make(n, xDat.columns());

        //wxprod=X*(theta')+D*phi+e*alpha2';
        DoubleMatrix2D wxProd = alg.mult(xDat, alg.transpose(par.theta));
        wxProd.assign(alg.mult(dDat, par.phi), Functions.plus);
        for(int i = 0; i < n; i++){
            if (Thread.currentThread().isInterrupted()) {
                break;
            }

            for(int j = 0; j < xDat.columns(); j++){
                tempLoss.set(i,j,xDat.get(i,j) - par.alpha1.get(j) - xBeta.get(i,j) - dTheta.get(i,j));
            }
            for(int j = 0; j < dDat.columns(); j++){
                wxProd.set(i,j,wxProd.get(i,j) + par.alpha2.get(j));
            }
        }

        //sqloss=-n/2*sum(log(betad))+...
        //.5*norm((X-e*alpha1'-Xbeta-Dtheta)*diag(sqrt(betad)),'fro')^2;
        double sqloss = -n/2.0*par.betad.copy().assign(Functions.log).zSum() +
                .5 * Math.pow(alg.normF(alg.mult(tempLoss, factory2D.diagonal(par.betad.copy().assign(Functions.sqrt)))), 2);

        //ok now tempLoss = res
        tempLoss.assign(Functions.mult(-1));

        //gradbeta=X'*(res);
        gradOut.beta = alg.mult(alg.transpose(xDat), tempLoss);

        //gradbeta=gradbeta-diag(diag(gradbeta)); % zero out diag
        //gradbeta=tril(gradbeta)'+triu(gradbeta);
        DoubleMatrix2D lowerBeta = alg.transpose(lowerTri(gradOut.beta.copy(), -1));
        upperTri(gradOut.beta, 1).assign(lowerBeta, Functions.plus);

        //gradalpha1=diag(betad)*sum(res,1)';
        gradOut.alpha1 = alg.mult(factory2D.diagonal(par.betad),margSum(tempLoss, 1));

        //gradtheta=D'*(res);
        gradOut.theta = alg.mult(alg.transpose(dDat), tempLoss);

        // categorical loss
        /*catloss=0;
        wxprod=X*(theta')+D*phi+e*alpha2'; %this is n by Ltot
        for r=1:q
            wxtemp=wxprod(:,Lsum(r)+1:Lsum(r)+L(r));
            denom= logsumexp(wxtemp,2); %this is n by 1
            catloss=catloss-sum(wxtemp(sub2ind([n L(r)],(1:n)',Y(:,r))));
            catloss=catloss+sum(denom);
        end
        */

        double catloss = 0;
        for(int i = 0; i < yDat.columns(); i++){
            if (Thread.currentThread().isInterrupted()) {
                break;
            }

            DoubleMatrix2D wxTemp = wxProd.viewPart(0, lcumsum[i], n, l[i]);
            //need to copy init values for calculating nll
            DoubleMatrix2D wxTemp0 = wxTemp.copy();

            // does this need to be done in log space??
            wxTemp.assign(Functions.exp);
            DoubleMatrix1D invDenom = factory1D.make(n,1.0).assign(margSum(wxTemp, 2), Functions.div);
            wxTemp.assign(alg.mult(factory2D.diagonal(invDenom), wxTemp));
            for(int k = 0; k < n; k++){
                if (Thread.currentThread().isInterrupted()) {
                    break;
                }

                DoubleMatrix1D curRow = wxTemp.viewRow(k);
                DoubleMatrix1D curRow0 = wxTemp0.viewRow(k);

                catloss -= curRow0.get((int) yDat.get(k, i) - 1);
                catloss += logsumexp(curRow0);


                //wxtemp(sub2ind(size(wxtemp),(1:n)',Y(:,r)))=wxtemp(sub2ind(size(wxtemp),(1:n)',Y(:,r)))-1;
                curRow.set((int) yDat.get(k,i)-1, curRow.get((int) yDat.get(k,i)-1) - 1);
            }
        }

        //gradalpha2=sum(wxprod,1)';
        gradOut.alpha2 = margSum(wxProd,1);

        //gradw=X'*wxprod;
        DoubleMatrix2D gradW = alg.mult(alg.transpose(xDat), wxProd);

        //gradtheta=gradtheta+gradw';
        gradOut.theta.assign(alg.transpose(gradW), Functions.plus);

        //gradphi=D'*wxprod;
        gradOut.phi = alg.mult(alg.transpose(dDat), wxProd);

        //zero out gradphi diagonal
        //for r=1:q
        //gradphi(Lsum(r)+1:Lsum(r+1),Lsum(r)+1:Lsum(r+1))=0;
        //end
        for(int i = 0; i < q; i++){
            gradOut.phi.viewPart(lcumsum[i], lcumsum[i], l[i], l[i]).assign(0);
        }

        //gradphi=tril(gradphi)'+triu(gradphi);
        DoubleMatrix2D lowerPhi = alg.transpose(lowerTri(gradOut.phi.copy(), 0));
        upperTri(gradOut.phi, 0).assign(lowerPhi, Functions.plus);

        /*
        for s=1:p
            gradbetad(s)=-n/(2*betad(s))+1/2*norm(res(:,s))^2-res(:,s)'*(Xbeta(:,s)+Dtheta(:,s));
        end
         */
        gradOut.betad = factory1D.make(xDat.columns());
        for(int i = 0; i < p; i++){
            gradOut.betad.set(i, -n / (2.0 * par.betad.get(i)) + alg.norm2(tempLoss.viewColumn(i)) / 2.0 -
                    alg.mult(tempLoss.viewColumn(i), xBeta.viewColumn(i).copy().assign(dTheta.viewColumn(i), Functions.plus)));
        }

        gradOut.alpha1.assign(Functions.div((double) n));
        gradOut.alpha2.assign(Functions.div((double) n));
        gradOut.betad.assign(Functions.div((double) n));
        gradOut.beta.assign(Functions.div((double) n));
        gradOut.theta.assign(Functions.div((double) n));
        gradOut.phi.assign(Functions.div((double) n));

        gradOutVec.assign(gradOut.toMatrix1D());
        return (sqloss + catloss)/((double) n);
    }

    /**
     * Calculates penalty term of objective function
     *
     * @param parIn
     * @return
     */
    public double nonSmoothValue(DoubleMatrix1D parIn){
        //DoubleMatrix1D tlam = lambda.copy().assign(Functions.mult(t));
        //Dimension checked in constructor
        //par is a copy so we can update it
        MGMParams par = new MGMParams(parIn, p, lsum);

        //penbeta = t(1).*(wv(1:p)'*wv(1:p));
        //betascale=zeros(size(beta));
        //betascale=max(0,1-penbeta./abs(beta));
        DoubleMatrix2D weightMat = alg.multOuter(weights,
                weights, null);

        //int p = xDat.columns();

        //weight beta
        //betaw = (wv(1:p)'*wv(1:p)).*abs(beta);
        //betanorms=sum(betaw(:));
        DoubleMatrix2D betaWeight = weightMat.viewPart(0, 0, p, p);
        DoubleMatrix2D absBeta = par.beta.copy().assign(Functions.abs);
        double betaNorms = absBeta.assign(betaWeight, Functions.mult).zSum();


        /*
        thetanorms=0;
        for s=1:p
            for j=1:q
                tempvec=theta(Lsums(j)+1:Lsums(j+1),s);
                thetanorms=thetanorms+(wv(s)*wv(p+j))*norm(tempvec);
            end
        end
        */
        double thetaNorms = 0;
        for(int i = 0; i < p; i++){
            if (Thread.currentThread().isInterrupted()) {
                break;
            }

            for(int j = 0; j < lcumsum.length-1; j++){
                if (Thread.currentThread().isInterrupted()) {
                    break;
                }

                DoubleMatrix1D tempVec = par.theta.viewColumn(i).viewPart(lcumsum[j], l[j]);
                thetaNorms += weightMat.get(i, p+j)*Math.sqrt(alg.norm2(tempVec));
            }
        }

        /*
        for r=1:q
            for j=1:q
                if r<j
                    tempmat=phi(Lsums(r)+1:Lsums(r+1),Lsums(j)+1:Lsums(j+1));
                    tempmat=max(0,1-t(3)*(wv(p+r)*wv(p+j))/norm(tempmat))*tempmat; % Lj by 2*Lr
                    phinorms=phinorms+(wv(p+r)*wv(p+j))*norm(tempmat,'fro');
                    phi( Lsums(r)+1:Lsums(r+1),Lsums(j)+1:Lsums(j+1) )=tempmat;
                end
            end
        end
         */
        double phiNorms = 0;
        for(int i = 0; i < lcumsum.length-1; i++){
            if (Thread.currentThread().isInterrupted()) {
                break;
            }

            for(int j = i+1; j < lcumsum.length-1; j++){
                if (Thread.currentThread().isInterrupted()) {
                    break;
                }

                DoubleMatrix2D tempMat = par.phi.viewPart(lcumsum[i], lcumsum[j], l[i], l[j]);
                phiNorms += weightMat.get(p+i,p+j)*alg.normF(tempMat);
            }
        }

        return lambda.get(0)*betaNorms + lambda.get(1)*thetaNorms + lambda.get(2)*phiNorms;
    }


    /**
     * Gradient of the pseudolikelihood
     *
     * @param parIn
     * @return
     */
    public DoubleMatrix1D smoothGradient(DoubleMatrix1D parIn){
        int n = xDat.rows();
        MGMParams grad = new MGMParams();

        //
        MGMParams par = new MGMParams(parIn, p, lsum);
        upperTri(par.beta, 1);
        par.beta.assign(alg.transpose(par.beta), Functions.plus);

        for(int i = 0; i < q; i++){
            par.phi.viewPart(lcumsum[i], lcumsum[i], l[i], l[i]).assign(0);
        }
        upperTri(par.phi, 0);
        par.phi.assign(alg.transpose(par.phi), Functions.plus);

        //Xbeta=X*beta*diag(1./betad);
        //Dtheta=D*theta*diag(1./betad);
        DoubleMatrix2D divBetaD = factory2D.diagonal(factory1D.make(p, 1.0).assign(par.betad, Functions.div));

        DoubleMatrix2D xBeta = alg.mult(alg.mult(xDat, par.beta), divBetaD);
        DoubleMatrix2D dTheta = alg.mult(alg.mult(dDat, par.theta), divBetaD);

        //res=Xbeta-X+e*alpha1'+Dtheta;
        DoubleMatrix2D negLoss = factory2D.make(n, xDat.columns());

        //wxprod=X*(theta')+D*phi+e*alpha2';
        DoubleMatrix2D wxProd = alg.mult(xDat, alg.transpose(par.theta));
        wxProd.assign(alg.mult(dDat, par.phi), Functions.plus);
        for(int i = 0; i < n; i++){
            if (Thread.currentThread().isInterrupted()) {
                break;
            }

            for(int j = 0; j < p; j++){
                if (Thread.currentThread().isInterrupted()) {
                    break;
                }

                negLoss.set(i,j, xBeta.get(i,j) - xDat.get(i,j) + par.alpha1.get(j) + dTheta.get(i,j));
            }
            for(int j = 0; j < dDat.columns(); j++){
                if (Thread.currentThread().isInterrupted()) {
                    break;
                }

                wxProd.set(i,j,wxProd.get(i,j) + par.alpha2.get(j));
            }
        }

        //gradbeta=X'*(res);
        grad.beta = alg.mult(alg.transpose(xDat), negLoss);

        //gradbeta=gradbeta-diag(diag(gradbeta)); % zero out diag
        //gradbeta=tril(gradbeta)'+triu(gradbeta);
        DoubleMatrix2D lowerBeta = alg.transpose(lowerTri(grad.beta.copy(), -1));
        upperTri(grad.beta, 1).assign(lowerBeta, Functions.plus);

        //gradalpha1=diag(betad)*sum(res,1)';
        grad.alpha1 = alg.mult(factory2D.diagonal(par.betad),margSum(negLoss, 1));

        //gradtheta=D'*(res);
        grad.theta = alg.mult(alg.transpose(dDat), negLoss);

        /*
        wxprod=X*(theta')+D*phi+e*alpha2'; %this is n by Ltot
        Lsum=[0;cumsum(L)];
        for r=1:q
            idx=Lsum(r)+1:Lsum(r)+L(r);
            wxtemp=wxprod(:,idx); %n by L(r)
            denom=sum(exp(wxtemp),2); % this is n by 1
            wxtemp=diag(sparse(1./denom))*exp(wxtemp);
            wxtemp(sub2ind(size(wxtemp),(1:n)',Y(:,r)))=wxtemp(sub2ind(size(wxtemp),(1:n)',Y(:,r)))-1;
            wxprod(:,idx)=wxtemp;
        end
        */

        for(int i = 0; i < yDat.columns(); i++){
            DoubleMatrix2D wxTemp = wxProd.viewPart(0, lcumsum[i], n, l[i]);

            // does this need to be done in log space??
            wxTemp.assign(Functions.exp);
            DoubleMatrix1D invDenom = factory1D.make(n,1.0).assign(margSum(wxTemp, 2), Functions.div);
            wxTemp.assign(alg.mult(factory2D.diagonal(invDenom), wxTemp));
            for(int k = 0; k < n; k++){
                DoubleMatrix1D curRow = wxTemp.viewRow(k);

                //wxtemp(sub2ind(size(wxtemp),(1:n)',Y(:,r)))=wxtemp(sub2ind(size(wxtemp),(1:n)',Y(:,r)))-1;
                curRow.set((int) yDat.get(k,i)-1, curRow.get((int) yDat.get(k,i)-1) - 1);
            }
        }

        //gradalpha2=sum(wxprod,1)';
        grad.alpha2 = margSum(wxProd,1);

        //gradw=X'*wxprod;
        DoubleMatrix2D gradW = alg.mult(alg.transpose(xDat), wxProd);

        //gradtheta=gradtheta+gradw';
        grad.theta.assign(alg.transpose(gradW), Functions.plus);

        //gradphi=D'*wxprod;
        grad.phi = alg.mult(alg.transpose(dDat), wxProd);

        //zero out gradphi diagonal
        //for r=1:q
        //gradphi(Lsum(r)+1:Lsum(r+1),Lsum(r)+1:Lsum(r+1))=0;
        //end
        for(int i = 0; i < q; i++){
            if (Thread.currentThread().isInterrupted()) {
                break;
            }

            grad.phi.viewPart(lcumsum[i], lcumsum[i], l[i], l[i]).assign(0);
        }

        //gradphi=tril(gradphi)'+triu(gradphi);
        DoubleMatrix2D lowerPhi = alg.transpose(lowerTri(grad.phi.copy(), 0));
        upperTri(grad.phi, 0).assign(lowerPhi, Functions.plus);

        /*
        for s=1:p
            gradbetad(s)=-n/(2*betad(s))+1/2*norm(res(:,s))^2-res(:,s)'*(Xbeta(:,s)+Dtheta(:,s));
        end
         */
        grad.betad = factory1D.make(xDat.columns());
        for(int i = 0; i < p; i++){
            if (Thread.currentThread().isInterrupted()) {
                break;
            }

            grad.betad.set(i, -n / (2.0 * par.betad.get(i)) + alg.norm2(negLoss.viewColumn(i)) / 2.0 -
                    alg.mult(negLoss.viewColumn(i), xBeta.viewColumn(i).copy().assign(dTheta.viewColumn(i), Functions.plus)));
        }

        grad.alpha1.assign(Functions.div((double) n));
        grad.alpha2.assign(Functions.div((double) n));
        grad.betad.assign(Functions.div((double) n));
        grad.beta.assign(Functions.div((double) n));
        grad.theta.assign(Functions.div((double) n));
        grad.phi.assign(Functions.div((double) n));

        return grad.toMatrix1D();
    }

    /**
     * A proximal operator for the MGM
     *
     * @param t parameter for operator, must be positive
     * @param X input vector to operator
     * @return output vector, same dimension as X
     */
    public DoubleMatrix1D proximalOperator(double t, DoubleMatrix1D X) {
            //System.out.println("PROX with t = " + t);
        if(t <= 0)
            throw new IllegalArgumentException("t must be positive: " + t);


        DoubleMatrix1D tlam = lambda.copy().assign(Functions.mult(t));

        //Constructor copies and checks dimension
        //par is a copy so we can update it
        MGMParams par = new MGMParams(X.copy(), p, lsum);

        //penbeta = t(1).*(wv(1:p)'*wv(1:p));
        //betascale=zeros(size(beta));
        //betascale=max(0,1-penbeta./abs(beta));
        DoubleMatrix2D weightMat = alg.multOuter(weights,
                weights, null);
        DoubleMatrix2D betaWeight = weightMat.viewPart(0, 0, p, p);
        DoubleMatrix2D betascale = betaWeight.copy().assign(Functions.mult(-tlam.get(0)));
        betascale.assign(par.beta.copy().assign(Functions.abs), Functions.div);
        betascale.assign(Functions.plus(1));
        betascale.assign(Functions.max(0));

        //beta=beta.*betascale;
        //par.beta.assign(betascale, Functions.mult);
        for(int i= 0; i < p; i++){
            if (Thread.currentThread().isInterrupted()) {
                break;
            }

            for(int j = 0; j < p; j++){
                if (Thread.currentThread().isInterrupted()) {
                    break;
                }

                double curVal =  par.beta.get(i,j);
                if(curVal !=0){
                    par.beta.set(i,j, curVal*betascale.get(i,j));
                }
            }
        }

        //weight beta
        //betaw = (wv(1:p)'*wv(1:p)).*beta;
        //betanorms=sum(abs(betaw(:)));
        //double betaNorm = betaWeight.copy().assign(par.beta, Functions.mult).assign(Functions.abs).zSum();

        /*
        thetanorms=0;
        for s=1:p
            for j=1:q
                tempvec=theta(Lsums(j)+1:Lsums(j+1),s);
                tempvec=max(0,1-t(2)*(wv(s)*wv(p+j))/norm(tempvec))*tempvec;
                thetanorms=thetanorms+(wv(s)*wv(p+j))*norm(tempvec);
                theta(Lsums(j)+1:Lsums(j+1),s)=tempvec(1:L(j));
            end
        end
        */
        for(int i = 0; i < p; i++){
            if (Thread.currentThread().isInterrupted()) {
                break;
            }

            for(int j = 0; j < lcumsum.length-1; j++){
                if (Thread.currentThread().isInterrupted()) {
                    break;
                }

                DoubleMatrix1D tempVec = par.theta.viewColumn(i).viewPart(lcumsum[j], l[j]);
                //double thetaScale = Math.max(0, 1 - tlam.get(1)*weightMat.get(i, p+j)/Math.sqrt(alg.norm2(tempVec)));
                double foo = norm2(tempVec);
                double thetaScale = Math.max(0, 1 - tlam.get(1) * weightMat.get(i, p+j)/norm2(tempVec));
                tempVec.assign(Functions.mult(thetaScale));
            }
        }

        /*
        for r=1:q
            for j=1:q
                if r<j
                    tempmat=phi(Lsums(r)+1:Lsums(r+1),Lsums(j)+1:Lsums(j+1));
                    tempmat=max(0,1-t(3)*(wv(p+r)*wv(p+j))/norm(tempmat))*tempmat; % Lj by 2*Lr
                    phinorms=phinorms+(wv(p+r)*wv(p+j))*norm(tempmat,'fro');
                    phi( Lsums(r)+1:Lsums(r+1),Lsums(j)+1:Lsums(j+1) )=tempmat;
                end
            end
        end
         */
        for(int i = 0; i < lcumsum.length-1; i++){
            if (Thread.currentThread().isInterrupted()) {
                break;
            }

            for(int j = i+1; j < lcumsum.length-1; j++){
                if (Thread.currentThread().isInterrupted()) {
                    break;
                }

                DoubleMatrix2D tempMat = par.phi.viewPart(lcumsum[i], lcumsum[j], l[i], l[j]);

                //Not sure why this isnt Frobenius norm...
                //double phiScale = Math.max(0, 1-tlam.get(2)*weightMat.get(p+i,p+j)/alg.norm2(tempMat));
                double phiScale = Math.max(0, 1 - tlam.get(2) * weightMat.get(p + i,p+j)/norm2(tempMat));
                //double phiScale = Math.max(0, 1-tlam.get(2)*weightMat.get(p+i,p+j)/alg.normF(tempMat));
                tempMat.assign(Functions.mult(phiScale));
            }
        }
        return par.toMatrix1D();
    }

    /**
     * Calculates penalty term and proximal operator at the same time for speed
     *
     * @param t proximal operator parameter
     * @param X input
     * @param pX prox operator solution
     * @return value of penalty term
     */
    public double nonSmooth(double t, DoubleMatrix1D X, DoubleMatrix1D pX) {

        //System.out.println("PROX with t = " + t);
        double nonSmooth = 0;

        DoubleMatrix1D tlam = lambda.copy().assign(Functions.mult(t));

        //Constructor copies and checks dimension
        //par is a copy so we can update it
        MGMParams par = new MGMParams(X, p, lsum);

        //penbeta = t(1).*(wv(1:p)'*wv(1:p));
        //betascale=zeros(size(beta));
        //betascale=max(0,1-penbeta./abs(beta));
        DoubleMatrix2D weightMat = alg.multOuter(weights,
                weights, null);
        DoubleMatrix2D betaWeight = weightMat.viewPart(0, 0, p, p);
        DoubleMatrix2D betascale = betaWeight.copy().assign(Functions.mult(-tlam.get(0)));
        DoubleMatrix2D absBeta = par.beta.copy().assign(Functions.abs);
        betascale.assign(absBeta, Functions.div);
        betascale.assign(Functions.plus(1));
        betascale.assign(Functions.max(0));

        double betaNorms  = 0;

        //beta=beta.*betascale;
        //par.beta.assign(betascale, Functions.mult);
        for(int i= 0; i < p; i++){
            if (Thread.currentThread().isInterrupted()) {
                break;
            }

            for(int j = 0; j < p; j++){
                if (Thread.currentThread().isInterrupted()) {
                    break;
                }

                double curVal =  par.beta.get(i,j);
                if(curVal !=0){
                    curVal=curVal * betascale.get(i,j);
                    par.beta.set(i,j,curVal);
                    betaNorms += Math.abs(betaWeight.get(i,j)*curVal);
                }
            }
        }

        //weight beta
        //betaw = (wv(1:p)'*wv(1:p)).*beta;
        //betanorms=sum(abs(betaw(:)));
        //double betaNorm = betaWeight.copy().assign(par.beta, Functions.mult).assign(Functions.abs).zSum();

        /*
        thetanorms=0;
        for s=1:p
            for j=1:q
                tempvec=theta(Lsums(j)+1:Lsums(j+1),s);
                tempvec=max(0,1-t(2)*(wv(s)*wv(p+j))/norm(tempvec))*tempvec;
                thetanorms=thetanorms+(wv(s)*wv(p+j))*norm(tempvec);
                theta(Lsums(j)+1:Lsums(j+1),s)=tempvec(1:L(j));
            end
        end
        */
        double thetaNorms = 0;
        for(int i = 0; i < p; i++){
            if (Thread.currentThread().isInterrupted()) {
                break;
            }

            for(int j = 0; j < lcumsum.length-1; j++){
                if (Thread.currentThread().isInterrupted()) {
                    break;
                }

                DoubleMatrix1D tempVec = par.theta.viewColumn(i).viewPart(lcumsum[j], l[j]);
                //double thetaScale = Math.max(0, 1 - tlam.get(1)*weightMat.get(i, p+j)/Math.sqrt(alg.norm2(tempVec)));
                double foo = norm2(tempVec);
                double thetaScale = Math.max(0, 1 - tlam.get(1) * weightMat.get(i, p+j)/norm2(tempVec));
                tempVec.assign(Functions.mult(thetaScale));
                thetaNorms += weightMat.get(i, p+j)*Math.sqrt(alg.norm2(tempVec));
            }
        }

        /*
        for r=1:q
            for j=1:q
                if r<j
                    tempmat=phi(Lsums(r)+1:Lsums(r+1),Lsums(j)+1:Lsums(j+1));
                    tempmat=max(0,1-t(3)*(wv(p+r)*wv(p+j))/norm(tempmat))*tempmat; % Lj by 2*Lr
                    phinorms=phinorms+(wv(p+r)*wv(p+j))*norm(tempmat,'fro');
                    phi( Lsums(r)+1:Lsums(r+1),Lsums(j)+1:Lsums(j+1) )=tempmat;
                end
            end
        end
         */
        double phiNorms = 0;
        for(int i = 0; i < lcumsum.length-1; i++){
            if (Thread.currentThread().isInterrupted()) {
                break;
            }

            for(int j = i+1; j < lcumsum.length-1; j++){
                if (Thread.currentThread().isInterrupted()) {
                    break;
                }

                DoubleMatrix2D tempMat = par.phi.viewPart(lcumsum[i], lcumsum[j], l[i], l[j]);

                //not sure why this isnt Frobenius norm...
                //double phiScale = Math.max(0, 1-tlam.get(2)*weightMat.get(p+i,p+j)/alg.norm2(tempMat));
                double phiScale = Math.max(0, 1 - tlam.get(2) * weightMat.get(p + i,p+j)/norm2(tempMat));
                //double phiScale = Math.max(0, 1-tlam.get(2)*weightMat.get(p+i,p+j)/alg.normF(tempMat));
                tempMat.assign(Functions.mult(phiScale));
                phiNorms += weightMat.get(p+i,p+j)*alg.normF(tempMat);
            }
        }

        pX.assign(par.toMatrix1D());
        return lambda.get(0)*betaNorms + lambda.get(1)*thetaNorms + lambda.get(2)*phiNorms;
    }

        /*public Matrix compute(double t, Matrix X){
            double[][] out = new double[1][];
            out[0] = computeColt(t, factory1D.make(X.getContinuousData()[0])).toArray();
            return new DenseMatrix(out);
        }*/

    /*public static class softThreshold implements DoubleFunction{
        public double th;
        public softThreshold(double th){
            this.th = Math.abs(th);
        }

        public double apply(double x){
            if(x > th){
                return x-th;
            } else if(x < -th){
                return x+th;
            } else {
                return 0;
            }
        }
    }*/


    /**
     *  Learn MGM traditional way with objective function tolerance. Recommended for inference applications that need
     *  accurate pseudolikelihood
     *
     * @param epsilon tolerance in change of objective function
     * @param iterLimit iteration limit
     */
    public void learn(double epsilon, int iterLimit){
        ProximalGradient pg = new ProximalGradient();
        setParams(new MGMParams(pg.learnBackTrack(this, params.toMatrix1D(), epsilon, iterLimit), p, lsum));
    }

    /**
     *  Learn MGM using edge convergence using default 3 iterations of no edge changes. Recommended when we only care about
     *  edge existence.
     *
     * @param iterLimit
     */
    public void learnEdges(int iterLimit){
        ProximalGradient pg = new ProximalGradient(.5, .9, true);
        setParams(new MGMParams(pg.learnBackTrack(this, params.toMatrix1D(), 0.0, iterLimit), p, lsum));
    }

    /**
     *  Learn MGM using edge convergence using edgeChangeTol (see ProximalGradient for documentation). Recommended when we only care about
     *  edge existence.
     *
     * @param iterLimit
     * @param edgeChangeTol
     */
    public void learnEdges(int iterLimit, int edgeChangeTol){
        ProximalGradient pg = new ProximalGradient(.5, .9, true);
        pg.setEdgeChangeTol(edgeChangeTol);
        setParams(new MGMParams(pg.learnBackTrack(this, params.toMatrix1D(), 0.0, iterLimit), p, lsum));
    }

    /**
     * Converts MGM object to Graph object with edges if edge parameters are non-zero. Loses all edge param information
     *
     * @return
     */
    public Graph graphFromMGM(){

        //List<Node> variables = getVariable();
        Graph g = new EdgeListGraph(variables);

        for (int i = 0; i < p; i++) {
            if (Thread.currentThread().isInterrupted()) {
                break;
            }

            for (int j = i+1; j < p; j++) {
                if (Thread.currentThread().isInterrupted()) {
                    break;
                }

                double v1 = params.beta.get(i, j);

                if (Math.abs(v1)>0) {
                    if (!g.isAdjacentTo(variables.get(i), variables.get(j))) {
                        g.addUndirectedEdge(variables.get(i), variables.get(j));
                    }
                }
            }
        }

        for (int i = 0; i < p; i++) {
            if (Thread.currentThread().isInterrupted()) {
                break;
            }

            for (int j = 0; j < q; j++) {
                if (Thread.currentThread().isInterrupted()) {
                    break;
                }

                double v1 = params.theta.viewColumn(i).viewPart(lcumsum[j], l[j]).copy().assign(Functions.abs).zSum();

                if (v1>0) {
                    if (!g.isAdjacentTo(variables.get(i), variables.get(p+j))) {
                        g.addUndirectedEdge(variables.get(i), variables.get(p+j));
                    }
                }
            }
        }

        for (int i = 0; i < q; i++) {
            if (Thread.currentThread().isInterrupted()) {
                break;
            }

            for (int j = i+1; j < q; j++) {
                if (Thread.currentThread().isInterrupted()) {
                    break;
                }

                double v1 = params.phi.viewPart(lcumsum[i], lcumsum[j], l[i], l[j]).copy().assign(Functions.abs).zSum();

                if (v1>0) {
                    if (!g.isAdjacentTo(variables.get(p+i), variables.get(p+j))) {
                        g.addUndirectedEdge(variables.get(p+i), variables.get(p+j));
                    }
                }
            }
        }


        return g;
    }

    /**
     * Converts MGM to matrix of doubles. uses 2-norm to combine c-d edge parameters into single value and f-norm for
     * d-d edge parameters.
     *
     * @return
     */
    public DoubleMatrix2D adjMatFromMGM(){
        //List<Node> variables = getVariable();
        DoubleMatrix2D outMat = DoubleFactory2D.dense.make(p+q,p+q);

        outMat.viewPart(0,0,p,p).assign(params.beta.copy().assign(alg.transpose(params.beta), Functions.plus));

        for (int i = 0; i < p; i++) {
            if (Thread.currentThread().isInterrupted()) {
                break;
            }

            for (int j = 0; j < q; j++) {
                if (Thread.currentThread().isInterrupted()) {
                    break;
                }

                double val = norm2(params.theta.viewColumn(i).viewPart(lcumsum[j], l[j]));
                outMat.set(i, p + j, val);
                outMat.set(p + j, i, val);
            }
        }

        for (int i = 0; i < q; i++) {
            if (Thread.currentThread().isInterrupted()) {
                break;
            }

            for (int j = i+1; j < q; j++) {
                if (Thread.currentThread().isInterrupted()) {
                    break;
                }

                double val = alg.normF(params.phi.viewPart(lcumsum[i], lcumsum[j], l[i], l[j]));
                outMat.set(p+i,p+j,val);
                outMat.set(p+j,p+i,val);
            }
        }

        //order the adjmat to be the same as the original DataSet variable ordering
        if(initVariables!=null) {
            int[] varMap = new int[p+q];
            for(int i = 0; i < p+q; i++){
                varMap[i] = variables.indexOf(initVariables.get(i));
            }
            outMat = outMat.viewSelection(varMap, varMap);
        }

        return outMat;
    }

    /**
     * Simple search command for GraphSearch implementation. Uses default edge convergence, 1000 iter limit.
     *
     * @return
     */
    public Graph search(){
        long startTime = System.currentTimeMillis();
        learnEdges(1000); //unlikely to hit this limit
        elapsedTime = System.currentTimeMillis() - startTime;
        return graphFromMGM();
    }

    /**
     * NodeEffects time of execution for learning.
     * @return
     */
    public long getElapsedTime(){
        return elapsedTime;
    }


    /*
     * PRIVATE UTILS
     */
    //Utils
    //sum rows together if marg == 1 and cols together if marg == 2
    //Using row-major speeds up marg=1 5x
    private static DoubleMatrix1D margSum(DoubleMatrix2D mat, int marg){
        int n = 0;
        DoubleMatrix1D vec = null;
        DoubleFactory1D fac = DoubleFactory1D.dense;

        if(marg==1){
            n = mat.columns();
            vec = fac.make(n);
            for (int j = 0; j < mat.rows(); j++){
                if (Thread.currentThread().isInterrupted()) {
                    break;
                }

                for (int i = 0; i < n; i++){
                    vec.setQuick(i, vec.getQuick(i) + mat.getQuick(j,i));
                }
            }
        } else if (marg ==2){
            n = mat.rows();
            vec = fac.make(n);
            for (int i = 0; i < n; i++) {
                if (Thread.currentThread().isInterrupted()) {
                    break;
                }

                vec.setQuick(i, mat.viewRow(i).zSum());
            }
        }

        return vec;
    }

    //zeros out everthing below di-th diagonal
    public static DoubleMatrix2D upperTri(DoubleMatrix2D mat, int di){
        for(int i = Math.max(-di + 1, 0); i < mat.rows(); i++){
            if (Thread.currentThread().isInterrupted()) {
                break;
            }

            for(int j = 0; j < Math.min(i + di, mat.rows()); j++){
                if (Thread.currentThread().isInterrupted()) {
                    break;
                }

                mat.set(i,j,0);
            }
        }

        return mat;
    }

    //zeros out everthing above di-th diagonal
    private static DoubleMatrix2D lowerTri(DoubleMatrix2D mat, int di){
        for(int i = 0; i < mat.rows() - Math.max(di + 1, 0); i++){
            if (Thread.currentThread().isInterrupted()) {
                break;
            }

            for(int j = Math.max(i + di + 1, 0); j <  mat.rows(); j++){
                if (Thread.currentThread().isInterrupted()) {
                    break;
                }

                mat.set(i,j,0);
            }
        }

        return mat;
    }

    // should move somewhere else...
    private static double norm2(DoubleMatrix2D mat){
        //return Math.sqrt(mat.copy().assign(Functions.pow(2)).zSum());
        Algebra al = new Algebra();

        //norm found by svd so we need rows >= cols
        if(mat.rows() < mat.columns()){
            return al.norm2(al.transpose(mat));
        }
        return al.norm2(mat);
    }

    private static double norm2(DoubleMatrix1D vec){
        //return Math.sqrt(vec.copy().assign(Functions.pow(2)).zSum());
        return Math.sqrt(new Algebra().norm2(vec));
    }

    private static void runTests1(){
        try {
            //DoubleMatrix2D xIn = DoubleFactory2D.dense.make(loadDataSelect("/Users/ajsedgewick/tetrad/test_data", "med_test_C.txt"));
            //DoubleMatrix2D yIn = DoubleFactory2D.dense.make(loadDataSelect("/Users/ajsedgewick/tetrad/test_data", "med_test_D.txt"));
            //String path = MGM.class.getResource("test_data").getPath();
            String path = "/Users/ajsedgewick/tetrad_master/tetrad/tetrad-lib/src/main/java/edu/pitt/csb/mgm/test_data";
            System.out.println(path);
            DoubleMatrix2D xIn = DoubleFactory2D.dense.make(MixedUtils.loadDelim(path, "med_test_C.txt").getDoubleData().toArray());
            DoubleMatrix2D yIn = DoubleFactory2D.dense.make(MixedUtils.loadDelim(path, "med_test_D.txt").getDoubleData().toArray());
            int[] L = new int[24];
            Node[] vars = new Node[48];
            for(int i = 0; i < 24; i++){
                L[i] = 2;
                vars[i] = new ContinuousVariable("X" + i);
                vars[i+24] = new DiscreteVariable("Y" + i);
            }

            double lam = .2;
            MGM model = new MGM(xIn, yIn, new ArrayList<>(Arrays.asList(vars)), L, new double[]{lam, lam, lam});
            MGM model2 = new MGM(xIn, yIn, new ArrayList<>(Arrays.asList(vars)), L, new double[]{lam, lam, lam});

            System.out.println("Weights: " + Arrays.toString(model.weights.toArray()));

            DoubleMatrix2D test = xIn.copy();
            DoubleMatrix2D test2 = xIn.copy();
            long t = System.currentTimeMillis();
            for(int i=0; i<50000; i++) {
                test2 = xIn.copy();
                test.assign(test2);
            }
            System.out.println("assign Time: " + (System.currentTimeMillis() - t));

            t = System.currentTimeMillis();
            double[][] xArr = xIn.toArray();
            for(int i=0; i<50000; i++) {
                if (Thread.currentThread().isInterrupted()) {
                    break;
                }

                //test = DoubleFactory2D.dense.make(xArr);
                test2 = xIn.copy();
                test = test2;
            }
            System.out.println("equals Time: " + (System.currentTimeMillis() - t));


            System.out.println("Init nll: " + model.smoothValue(model.params.toMatrix1D()));
            System.out.println("Init reg term: " + model.nonSmoothValue(model.params.toMatrix1D()));

            t = System.currentTimeMillis();
            model.learnEdges(700);
            //model.learn(1e-7, 700);
            System.out.println("Orig Time: " + (System.currentTimeMillis()-t));

            System.out.println("nll: " + model.smoothValue(model.params.toMatrix1D()));
            System.out.println("reg term: " + model.nonSmoothValue(model.params.toMatrix1D()));

            System.out.println("params:\n" + model.params);
            System.out.println("adjMat:\n" + model.adjMatFromMGM());


        } catch (IOException ex){
            ex.printStackTrace();
        }
    }

    /**
     * test non penalty use cases
     */
    private static void runTests2(){
        Graph g = GraphConverter.convert("X1-->X2,X3-->X2,X4-->X5");
        //simple graph pm im gen example

        HashMap<String, Integer> nd = new HashMap<>();
        nd.put("X1", 0);
        nd.put("X2", 0);
        nd.put("X3", 4);
        nd.put("X4", 4);
        nd.put("X5", 4);

        g = MixedUtils.makeMixedGraph(g, nd);

        GeneralizedSemPm pm = MixedUtils.GaussianCategoricalPm(g, "Split(-1.5,-.5,.5,1.5)");
        System.out.println(pm);

        GeneralizedSemIm im = MixedUtils.GaussianCategoricalIm(pm);
        System.out.println(im);

        int samps = 1000;
        DataSet ds = im.simulateDataFisher(samps);
        ds = MixedUtils.makeMixedData(ds, nd);
        //System.out.println(ds);

        double lambda = 0;
        MGM model = new MGM(ds, new double[]{lambda, lambda, lambda});

        System.out.println("Init nll: " + model.smoothValue(model.params.toMatrix1D()));
        System.out.println("Init reg term: " + model.nonSmoothValue(model.params.toMatrix1D()));

        model.learn(1e-8,1000);

        System.out.println("Learned nll: " + model.smoothValue(model.params.toMatrix1D()));
        System.out.println("Learned reg term: " + model.nonSmoothValue(model.params.toMatrix1D()));

        System.out.println("params:\n" + model.params);
        System.out.println("adjMat:\n" + model.adjMatFromMGM());
    }

    public static void main(String[] args){
        runTests1();
    }

}
<|MERGE_RESOLUTION|>--- conflicted
+++ resolved
@@ -120,12 +120,8 @@
 
     public MGM(DataSet ds, double[] lambda){
         this.variables = ds.getVariables();
-<<<<<<< HEAD
-
-=======
         
         // Notify the user that you need at least one continuous and one discrete variable to run MGM
->>>>>>> 4bc36bba
         boolean hasContinuous = false;
         boolean hasDiscrete = false;
 
@@ -140,16 +136,11 @@
         }
 
         if (!hasContinuous || !hasDiscrete) {
-<<<<<<< HEAD
-            throw new IllegalArgumentException("Please give data with at least one discrete and one continuous variable.");
-=======
             throw new IllegalArgumentException("Please give data with at least one discrete and one continuous variable to run MGM.");
->>>>>>> 4bc36bba
         }
 
         DataSet dsCont = MixedUtils.getContinousData(ds);
         DataSet dsDisc = MixedUtils.getDiscreteData(ds);
-
         this.xDat = factory2D.make(dsCont.getDoubleData().toArray());
         this.yDat = factory2D.make(dsDisc.getDoubleData().toArray());
         this.l = MixedUtils.getDiscLevels(ds);
@@ -1353,7 +1344,7 @@
     }
 
     /**
-     * NodeEffects time of execution for learning.
+     * Return time of execution for learning.
      * @return
      */
     public long getElapsedTime(){
