package edu.cmu.tetrad.search;

import edu.cmu.tetrad.data.Knowledge;
import edu.cmu.tetrad.graph.Graph;
import edu.cmu.tetrad.graph.Node;
import edu.cmu.tetrad.search.score.Score;
import edu.cmu.tetrad.search.utils.BesPermutation;
import edu.cmu.tetrad.search.utils.GrowShrinkTree;
import edu.cmu.tetrad.util.RandomUtil;

import java.util.*;
import java.util.concurrent.*;

import static java.util.Collections.shuffle;

/**
 * <p>Implements Best Order Score Search (BOSS). The following references are relevant:</p>
 *
 * <p>Lam, W. Y., Andrews, B., & Ramsey, J. (2022, August). Greedy relaxations of the sparsest permutation algorithm.
 * In Uncertainty in Artificial Intelligence (pp. 1052-1062). PMLR.</p>
 *
 * <p>Teyssier, M., & Koller, D. (2012). Ordering-based search: A simple and effective algorithm for learning Bayesian
 * networks. arXiv preprint arXiv:1207.1429.</p>
 *
 * <p>Solus, L., Wang, Y., & Uhler, C. (2021). Consistency guarantees for greedy permutation-based causal inference
 * algorithms. Biometrika, 108(4), 795-814.</p>
 *
 * <p>The BOSS algorithm is based on the idea that implied DAGs for permutations are most optimal in their BIC scores
 * when the variables in the permutations are ordered causally--that is, so that that causes in the models come before
 * effects in a topological order.</p>
 *
 * <p>This algorithm is implemented as a "plugin-in" algorithm to a PermutationSearch object (see), which deals with
 * certain details of knowledge handling that are common to different permutation searches.</p>
 *
 * <p>BOSS, like GRaSP (see), is characterized by high adjacency and orientation precision (especially) and recall for
 * moderate sample sizes. BOSS scales up currently further than GRaSP to larger variable sets and denser graphs and so
 * is currently preferable from a practical standpoint, though performance is essentially identical.</p>
 *
 * <p>The algorithm works as follows:</p>
 *
 * <ol>
 *     <li>Start with an arbitrary ordering.</li>
 *     <li>Run the permutation search to find a better ordering.</li>
 *     <li>Project this ordering to a CPDAG.</li>
 *     <li>Optionally, Run BES this CPDAG.
 *     <li>Return this CPDAG.</li>
 * </ol>
 *
 * <o>The optional BES step is needed for correctness, though with large
 * models is has very little effect on the output, since nearly all edges
 * are already oriented, so a parameter is included to turn that step off.</o>
 *
 * <p>Knowledge can be used with this search. If tiered knowledge is used,
 * then the procedure is carried out for each tier separately, given the
 * variables preceding that tier, which allows the Boss algorithm to address
 * tiered (e.g., time series) problems with larger numbers of variables.
 * However, knowledge of required and forbidden edges is correctly implemented
 * for arbitrary such knowledge.</p>
 *
 * <p>A parameter is included to restart the search a certain number of time.
 * The idea is that the goal is to optimize a BIC score, so if several runs
 * are done of the algorithm for the same data, the model with the highest
 * BIC score should be returned and the others ignored.</p>
 *
 * <p>This class is meant to be used in the context of the PermutationSearch
 * class (see).
 *
 * @author bryanandrews
 * @author josephramsey
 * @see PermutationSearch
 * @see Grasp
 * @see Knowledge
 */
public class Boss implements SuborderSearch {
    private final Score score;
    private final List<Node> variables;
    private final Map<Node, Set<Node>> parents;
    private Map<Node, GrowShrinkTree> gsts;
    private ExecutorService pool;
    private Knowledge knowledge = new Knowledge();
    private BesPermutation bes = null;
    private int numStarts = 1;
    private boolean useDataOrder = true;
<<<<<<< HEAD
=======
    private int numThreads = 1;
>>>>>>> e029775a

    /**
     * This algorithm will work with an arbitrary BIC score.
     *
     * @param score The Score to use.
     */
    public Boss(Score score) {
        this.score = score;
        this.variables = score.getVariables();
        this.parents = new HashMap<>();
        for (Node x : this.variables) {
            this.parents.put(x, new HashSet<>());
        }
    }

    @Override
    public void searchSuborder(List<Node> prefix, List<Node> suborder, Map<Node, GrowShrinkTree> gsts) {
        assert this.numStarts > 0;
        this.gsts = gsts;

        List<Node> bestSuborder = null;
        double score, bestScore = Double.NEGATIVE_INFINITY;
        boolean improved;

        this.pool = Executors.newFixedThreadPool(this.numThreads);

        for (int i = 0; i < this.numStarts; i++) {
<<<<<<< HEAD
            if (Thread.interrupted()) break;

=======
>>>>>>> e029775a
            if ((i == 0 && !this.useDataOrder) || i > 0) {
                RandomUtil.shuffle(suborder);
            }

            makeValidKnowledgeOrder(suborder);

            do {
                improved = false;
                for (Node x : new ArrayList<>(suborder)) {
                    if (this.numThreads == 1 && betterMutation(prefix, suborder, x)) improved = true;
                    if (this.numThreads > 1 && betterMutationAsync(prefix, suborder, x)) improved = true;
                }
            } while (improved);

            if (this.bes != null) bes(prefix, suborder);

            score = update(prefix, suborder);
            if (score > bestScore) {
                bestSuborder = new ArrayList<>(suborder);
                bestScore = score;
            }
        }

        this.pool.shutdown();

        suborder.clear();

        if (bestSuborder != null) {
            suborder.addAll(bestSuborder);
        }

        update(prefix, suborder);
    }

    /**
     * Sets up BOSS to use the BES algorithm to render BOSS correct under the faithfulness assumption.
     *
     * @param use True if BES should be used.
     */
    public void setUseBes(boolean use) {
        this.bes = null;
        if (use) {
            this.bes = new BesPermutation(this.score);
            this.bes.setVerbose(false);
            this.bes.setKnowledge(knowledge);
        }
    }

    @Override
    public void setKnowledge(Knowledge knowledge) {
        this.knowledge = knowledge;

        if (this.bes != null) {
            this.bes.setKnowledge(knowledge);
        }
    }

    /**
     * Sets the number of random starts to use. The model with the best score from these restarts will be reported.
     *
     * @param numStarts The number of random starts to use.
     */
    public void setNumStarts(int numStarts) {
        this.numStarts = numStarts;
    }

    public void setNumThreads(int numThreads) {
        this.numThreads = numThreads;
    }

    @Override
    public List<Node> getVariables() {
        return this.variables;
    }

    @Override
    public Map<Node, Set<Node>> getParents() {
        return this.parents;
    }

    @Override
    public Score getScore() {
        return this.score;
    }

     /**
     * True if the order of the variables in the data should be used for an initial best-order search, false if a random
     * permutation should be used. (Subsequence automatic best order runs will use random permutations.) This is
     * included so that the algorithm will be capable of outputting the same results with the same data without any
     * randomness.
     *
     * @param useDataOrder True if so
     */
    public void setUseDataOrder(boolean useDataOrder) {
        this.useDataOrder = useDataOrder;
<<<<<<< HEAD
=======
    }

    private boolean betterMutationAsync(List<Node> prefix, List<Node> suborder, Node x) {
        Set<Node> all = new HashSet<>(suborder);
        all.addAll(prefix);

        List<Future<Double>> futures = new ArrayList<>();
        List<Future<Double>> with = new ArrayList<>();
        List<Future<Double>> without = new ArrayList<>();

        Set<Node> Z;

        Z = new HashSet<>(prefix);
        Z.add(x);

        for (Node z : suborder) {
            if (this.knowledge.isRequired(x.getName(), z.getName())) break;
            if (x == z) continue;
            with.add(0, this.pool.submit(new Trace(this.gsts.get(z), Z, all)));
            Z.add(z);
        }

        Z = new HashSet<>(prefix);

        for (Node z : suborder) {
            if (this.knowledge.isRequired(x.getName(), z.getName())) break;
            if (x == z) continue;
            without.add(this.pool.submit(new Trace(this.gsts.get(z), Z, all)));
            Z.add(z);
        }

        Z = new HashSet<>(prefix);
        int curr = 0;
        int i = 0;

        futures.add(this.pool.submit(new Trace(this.gsts.get(x), Z, all)));
        for (Node z : suborder) {
            if (this.knowledge.isRequired(x.getName(), z.getName())) break;
            if (x == z) {
                curr = i;
                continue;
            }
            Z.add(z);
            futures.add(this.pool.submit(new Trace(this.gsts.get(x), Z, all)));
            i++;
        }

        double[] scores = new double[futures.size()];
        double score;

        try {
            i = 0;
            for (Future<Double> future : futures) {
                scores[i++] = future.get();
            }

            score = 0;
            i = with.size();
            for (Future<Double> future : with) {
                score += future.get();
                scores[--i] += score;
            }

            score = 0;
            i = 0;
            for (Future<Double> future : without) {
                score += future.get();
                scores[++i] += score;
            }
        } catch (InterruptedException | ExecutionException e) {
            throw new RuntimeException(e);
        }

        int best = curr;

        for (i = scores.length - 1; i >= 0; i--) {
            if (this.knowledge.isRequired(suborder.get(i).getName(), x.getName())) break;
            if (scores[i] + 1e-6 > scores[best]) best = i;
        }

        if (scores[curr] + 1e-6 > scores[best]) return false;
        suborder.remove(x);
        suborder.add(best, x);

        return true;
    }

    private static class Trace implements Callable<Double> {

        private final GrowShrinkTree gst;
        private final Set<Node> prefix;
        private final Set<Node> available;

        Trace(GrowShrinkTree gst, Set<Node> prefix, Set<Node> available) {
            this.gst = gst;
            this.prefix = new HashSet<>(prefix);
            this.available = new HashSet<>(available);
        }

        @Override
        public Double call() {
            return gst.traceUnsafe(this.prefix, this.available);
        }
>>>>>>> e029775a
    }

    private boolean betterMutation(List<Node> prefix, List<Node> suborder, Node x) {
        Set<Node> all = new HashSet<>(suborder);
        all.addAll(prefix);

        ListIterator<Node> itr = suborder.listIterator();
        double[] scores = new double[suborder.size() + 1];
        Set<Node> Z = new HashSet<>(prefix);

        int i = 0;
        double score = 0;
        int curr = 0;

        while (itr.hasNext()) {
            Node z = itr.next();

            if (this.knowledge.isRequired(x.getName(), z.getName())) {
                itr.previous();
                break;
            }

            scores[i++] = this.gsts.get(x).trace(Z, all) + score;
            if (z != x) {
                score += this.gsts.get(z).trace(Z, all);
                Z.add(z);
            } else curr = i - 1;
        }

        scores[i] = this.gsts.get(x).trace(Z, all) + score;
        int best = i;

        Z.add(x);
        score = 0;

        while (itr.hasPrevious()) {
            Node z = itr.previous();

            if (this.knowledge.isRequired(z.getName(), x.getName())) break;

            if (z != x) {
                Z.remove(z);
                score += gsts.get(z).trace(Z, all);
            }

            scores[--i] += score;
            if (scores[i] + 1e-6 > scores[best]) best = i;
        }

        if (scores[curr] + 1e-6 > scores[best]) return false;
        if (best > curr) best--;
        suborder.remove(x);
        suborder.add(best, x);

        return true;
    }

    private void bes(List<Node> prefix, List<Node> suborder) {
        List<Node> all = new ArrayList<>(prefix);
        all.addAll(suborder);

        Graph graph = PermutationSearch.getGraph(all, this.parents, this.knowledge, true);
        this.bes.bes(graph, all, suborder);
        graph.paths().makeValidOrder(suborder);
    }

    private double update(List<Node> prefix, List<Node> suborder) {
        double score = 0;
        Set<Node> all = new HashSet<>(suborder);
        all.addAll(prefix);

        Set<Node> Z = new HashSet<>(prefix);

        for (Node x : suborder) {
            Set<Node> parents = this.parents.get(x);
            parents.clear();
            score += this.gsts.get(x).trace(Z, all, parents);
            Z.add(x);
        }

        return score;
    }

    private void makeValidKnowledgeOrder(List<Node> order) {
        if (this.knowledge.isEmpty()) return;
        for (int i = 1; i < order.size(); i++) {
            String a = order.get(i).getName();
            for (int j = 0; j < i; j++) {
                String b = order.get(j).getName();
                if (this.knowledge.isRequired(a, b)) {
                    Node x = order.remove(i);
                    order.add(j, x);
                    break;
                }
            }
        }
    }
}<|MERGE_RESOLUTION|>--- conflicted
+++ resolved
@@ -11,7 +11,7 @@
 import java.util.*;
 import java.util.concurrent.*;
 
-import static java.util.Collections.shuffle;
+import static edu.cmu.tetrad.util.RandomUtil.shuffle;
 
 /**
  * <p>Implements Best Order Score Search (BOSS). The following references are relevant:</p>
@@ -81,10 +81,7 @@
     private BesPermutation bes = null;
     private int numStarts = 1;
     private boolean useDataOrder = true;
-<<<<<<< HEAD
-=======
     private int numThreads = 1;
->>>>>>> e029775a
 
     /**
      * This algorithm will work with an arbitrary BIC score.
@@ -112,11 +109,6 @@
         this.pool = Executors.newFixedThreadPool(this.numThreads);
 
         for (int i = 0; i < this.numStarts; i++) {
-<<<<<<< HEAD
-            if (Thread.interrupted()) break;
-
-=======
->>>>>>> e029775a
             if ((i == 0 && !this.useDataOrder) || i > 0) {
                 RandomUtil.shuffle(suborder);
             }
@@ -212,8 +204,6 @@
      */
     public void setUseDataOrder(boolean useDataOrder) {
         this.useDataOrder = useDataOrder;
-<<<<<<< HEAD
-=======
     }
 
     private boolean betterMutationAsync(List<Node> prefix, List<Node> suborder, Node x) {
@@ -317,7 +307,6 @@
         public Double call() {
             return gst.traceUnsafe(this.prefix, this.available);
         }
->>>>>>> e029775a
     }
 
     private boolean betterMutation(List<Node> prefix, List<Node> suborder, Node x) {
