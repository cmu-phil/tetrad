package edu.cmu.tetrad.search;

/**
 * The type of conditioning set to use for the Markov check. The default is LOCAL_MARKOV, which uses the parents of the
 * target variable to predict the separation set.
 * <p>
 * All of these options are available for DAG models as well as latent variable models. M-separation is used to
 * determine if two variables are independent given a conditioning set or dependent given a conditioning set, which is a
 * correct procedure in both cases. The conditioning set is the set of variables that are conditioned on in the
 * independence test.
 *
 * @author josephramsey
 * @version $Id: $Id
 * @see MarkovCheck
 */
public enum ConditioningSetType {

    /**
     * Testing all possible independence facts implied by the graph.  Some independence facts obtained in this way may
     * be for implied dependencies.
     */
    GLOBAL_MARKOV,

    /**
     * Testing independence facts implied by the graph, conditioning on the parents of each variable in the graph. Some
     * independence facts obtained in this way may be for implied dependencies.
     */
    LOCAL_MARKOV,

    /**
     * Conditioning on the parents and neighbors of each variable in the graph. Some independence facts obtained in this
     * way may be for implied dependencies.
     */
    PARENTS_AND_NEIGHBORS,

    /**
     * Conditioning on the Markov blanket of each variable in the graph. These are all conditional independence facts,
     * so no conditional dependence facts will be listed if this option is selected.
     */
    MARKOV_BLANKET,

    /**
     * Conditioning on variables in the recursive order of a depth-first M-separation search. Some independence facts
     * obtained in this way may be for implied dependencies.
     */
    RECURSIVE_MSEP,

    /**
     * Conditioning on noncolliders only. Some independence facts obtained in this way may be for implied dependencies.
     * This is equivalent to the "noncolliders only" option in the PC algorithm.
     */
    NONCOLLIDERS_ONLY,

    /**
     * Testing independence facts implied by the graph, conditioning on the parents of each variable in the graph, in a
     * causal order of the graph. Some independence facts obtained in this way may be for implied dependencies.
     */
    ORDERED_LOCAL_MARKOV,

    /**
<<<<<<< HEAD
     * Ordered local Markov property.
     */
    ORDERED_LOCAL_MARKOV_PROPERTY,

    /**
     * Testing independence facts implied by the graph, conditioning on the predecessors of each variable in the graph
     * in the Markov blanket for a node, in a causal order of the graph. Some independence facts obtained in this way
     * may be for implied dependencies.
=======
     * Generates a set of independence facts that implies Global Markov for MAG.
     * Taking a MAG in the given PAG in the calling method.
     *
     * @see OrderedLocalMarkovProperty
>>>>>>> 35266bea
     */
    ORDERED_LOCAL_MARKOV_MAG

}<|MERGE_RESOLUTION|>--- conflicted
+++ resolved
@@ -58,21 +58,10 @@
     ORDERED_LOCAL_MARKOV,
 
     /**
-<<<<<<< HEAD
-     * Ordered local Markov property.
-     */
-    ORDERED_LOCAL_MARKOV_PROPERTY,
-
-    /**
-     * Testing independence facts implied by the graph, conditioning on the predecessors of each variable in the graph
-     * in the Markov blanket for a node, in a causal order of the graph. Some independence facts obtained in this way
-     * may be for implied dependencies.
-=======
      * Generates a set of independence facts that implies Global Markov for MAG.
      * Taking a MAG in the given PAG in the calling method.
      *
      * @see OrderedLocalMarkovProperty
->>>>>>> 35266bea
      */
     ORDERED_LOCAL_MARKOV_MAG
 
