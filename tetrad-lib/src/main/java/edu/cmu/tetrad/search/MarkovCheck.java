--- conflicted
+++ resolved
@@ -195,12 +195,7 @@
                 while ((list = generator.next()) != null) {
                     Set<Node> z = GraphUtils.asSet(list, _other);
 
-<<<<<<< HEAD
-                    if (!(getIndependenceNodes().contains(x) && getIndependenceNodes().contains(y)
-                          && new HashSet<>(getConditioningNodes()).containsAll(z))) {
-=======
                     if (!checkNodeIndependenceAndConditioning(x, y, z)) {
->>>>>>> d5a0daa5
                         continue;
                     }
 
@@ -306,12 +301,7 @@
 
                     if (x == y || z.contains(x) || z.contains(y)) continue;
 
-<<<<<<< HEAD
-                    if (!(getIndependenceNodes().contains(x) && getIndependenceNodes().contains(y)
-                          && new HashSet<>(getConditioningNodes()).containsAll(z))) {
-=======
                     if (!checkNodeIndependenceAndConditioning(x, y, z)) {
->>>>>>> d5a0daa5
                         continue;
                     }
 
