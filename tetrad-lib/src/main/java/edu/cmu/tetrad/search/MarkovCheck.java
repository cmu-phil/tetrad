package edu.cmu.tetrad.search;

import edu.cmu.tetrad.algcomparison.statistic.*;
import edu.cmu.tetrad.data.GeneralAndersonDarlingTest;
import edu.cmu.tetrad.data.Knowledge;
import edu.cmu.tetrad.graph.Graph;
import edu.cmu.tetrad.graph.GraphUtils;
import edu.cmu.tetrad.graph.IndependenceFact;
import edu.cmu.tetrad.graph.Node;
import edu.cmu.tetrad.search.test.*;
import edu.cmu.tetrad.util.SublistGenerator;
import edu.cmu.tetrad.util.TetradLogger;
import edu.cmu.tetrad.util.UniformityTest;
import org.apache.commons.math3.distribution.BinomialDistribution;
import org.apache.commons.math3.distribution.UniformRealDistribution;
import org.apache.commons.math3.util.FastMath;
import org.apache.commons.math3.util.Pair;
import org.jetbrains.annotations.NotNull;

import java.io.BufferedWriter;
import java.io.FileWriter;
import java.io.IOException;
import java.text.DecimalFormat;
import java.text.NumberFormat;
import java.util.*;
import java.util.concurrent.Callable;
import java.util.concurrent.ExecutionException;
import java.util.concurrent.ForkJoinPool;
import java.util.concurrent.Future;
import java.util.stream.Collectors;

/**
 * Checks whether a graph is Markov given a data set. First, a list of m-separation predictions are made for each pair
 * of variables in the graph given the parents of one of the variables. One list (for Markov) is for where the
 * m-separation holds and another list (for dependency checks) where the m-separation does not hold. Then the
 * predictions are tested against the data set using the independence test. For the Markov test, since an independence
 * test yielding p-values should be Uniform under the null hypothesis, these p-values are tested for Uniformity using
 * the Kolmogorov-Smirnov test. Also, a fraction of dependent judgments is returned, which should equal the alpha level
 * of the independence test if the test is Uniform under the null hypothesis. For the Faithfulness test, the p-values
 * are tested for Uniformity using the Kolmogorov-Smirnov test; these should be dependent. Also, a fraction of dependent
 * judgments is returned.
 * <p>
 * Knowledge may be supplied to the Markov check. This knowledge is used to specify independence and conditioning
 * ranges. For facts of the form X _||_ Y | Z, X and Y should be in the last tier of the knowledge, and Z should be in
 * previous tiers. Additional forbidden or required edges are not allowed.
 *
 * @author josephramsey
 * @version $Id: $Id
 */
public class MarkovCheck {
    /**
     * The graph.
     */
    private final Graph graph;
    /**
     * The results of the Markov check for the independent case.
     */
    private final List<IndependenceResult> resultsIndep = new ArrayList<>();
    /**
     * The results of the Markov check for the dependent case.
     */
    private final List<IndependenceResult> resultsDep = new ArrayList<>();
    /**
     * True, just in case the given graph is a CPDAG (completed partially directed acyclic graph).
     */
    private final boolean isCpdag;
    /**
     * List of observers to be notified when changes are made to the model.
     */
    private final List<ModelObserver> observers = new ArrayList<>();
    /**
     * The independence test.
     */
    private IndependenceTest independenceTest;
    /**
     * The type of conditioning sets to use in the Markov check.
     */
    private ConditioningSetType setType;
    /**
     * True if the checks should be parallelized. (Not always a good idea.)
     */
    private boolean parallelized = false;
    /**
     * The fraction of dependent judgments for the independent case.
     */
    private double fractionDependentIndep = Double.NaN;
    /**
     * The fraction of dependent judgments for the dependent case.
     */
    private double fractionDependentDep = Double.NaN;
    /**
     * The Kolmogorov-Smirnov p-value for the independent case.
     */
    private double ksPValueIndep = Double.NaN;
    /**
     * The Kolmogorov-Smirnov p-value for the dependent case.
     */
    private double ksPValueDep = Double.NaN;
    /**
     * The Anderson-Darling A^2 statistic for the independent case.
     */
    private double aSquaredIndep = Double.NaN;
    /**
     * The Anderson-Darling A^2 statistic for the dependent case.
     */
    private double aSquaredDep = Double.NaN;
    /**
     * The Anderson-Darling A^2* statistic for the independent case.
     */
    private double aSquaredStarIndep = Double.NaN;
    /**
     * The Anderson-Darling A^2* statistic for the dependent case.
     */
    private double aSquaredStarDep = Double.NaN;
    /**
     * The Anderson-Darling p-value for the independent case.
     */
    private double andersonDarlingPIndep = Double.NaN;
    /**
     * The Anderson-Darling p-value for the dependent case.
     */
    private double andersonDarlingPDep = Double.NaN;
    /**
     * The Binomial p-value for the independent case.
     */
    private double binomialPIndep = Double.NaN;
    /**
     * The Binomial p-value for the dependent case.
     */
    private double binomialPDep = Double.NaN;
    /**
     * The percentage of all samples to use when resampling for each conditional independence test.
     */
    private double percentResample = 0.5;
    /**
     * The number of tests for the independent case.
     */
    private int numTestsIndep = 0;
    /**
     * The number of tests for the dependent case.
     */
    private int numTestsDep = 0;
    /**
     * A knowledge object to specify independence and conditioning ranges. Empty by default.
     */
    private Knowledge knowledge = new Knowledge();
    /**
     * For X _||_ Y | Z, X and Y must come from this set if knowledge is used.
     */
    private List<Node> independenceNodes;
    /**
     * For X _||_ Y | Z, the nodes in Z must come from this set if knowledge is used.
     */
    private List<Node> conditioningNodes;

    /**
     * Constructor. Takes a graph and an independence test over the variables of the graph.
     *
     * @param graph            The graph.
     * @param independenceTest The test over the variables of the graph.
     * @param setType          The type of conditioning sets to use in the Markov check.
     */
    public MarkovCheck(Graph graph, IndependenceTest independenceTest, ConditioningSetType setType) {
        this.graph = GraphUtils.replaceNodes(graph, independenceTest.getVariables());
        this.isCpdag = graph.paths().isLegalCpdag();
        this.independenceTest = independenceTest;
        this.setType = setType;
        this.independenceNodes = new ArrayList<>(independenceTest.getVariables());
        this.conditioningNodes = new ArrayList<>(independenceTest.getVariables());
    }

    /**
     * Returns the set of independence facts used in the Markov check, for dseparation and dconnection separately.
     *
     * @return The set of independence facts used in the Markov check, for dseparation and dconnection separately.
     */
    @NotNull
    public AllSubsetsIndependenceFacts getAllSubsetsIndependenceFacts() {
        List<Node> variables = new ArrayList<>(getVariables(graph.getNodes(), independenceNodes, conditioningNodes));

        for (Node node : variables) {
            if (node == null) throw new NullPointerException("Null node in graph.");
        }

        MsepTest msepTest = new MsepTest(graph);

        List<Node> nodes = new ArrayList<>(variables);
        Set<IndependenceFact> msep = new HashSet<>();
        Set<IndependenceFact> mconn = new HashSet<>();

        for (Node x : nodes) {
            List<Node> other = new ArrayList<>(variables);
            other.remove(x);

            for (Node y : other) {
                List<Node> _other = new ArrayList<>(other);
                _other.remove(y);

                SublistGenerator generator = new SublistGenerator(_other.size(), _other.size());
                int[] list;

                while ((list = generator.next()) != null) {
                    Set<Node> z = GraphUtils.asSet(list, _other);

                    if (!checkNodeIndependenceAndConditioning(x, y, z)) {
                        continue;
                    }

                    IndependenceFact fact = new IndependenceFact(x, y, z);

                    if (msepTest.isMSeparated(x, y, z)) {
                        msep.add(fact);
                    } else {
                        mconn.add(fact);
                    }
                }
            }
        }

        return new AllSubsetsIndependenceFacts(msep, mconn);
    }

    /**
     * Retrieves the list of local independence facts for a given node.
     *
     * @param x The node for which to retrieve the local independence facts.
     * @return The list of local independence facts for the given node.
     */
    public List<IndependenceFact> getLocalIndependenceFacts(Node x) {
        Set<Node> parents = new HashSet<>(graph.getParents(x));

        // Remove all parent nodes and x node itself from the graph
        List<Node> graphNodes_others = graph.getNodes();
        graphNodes_others.remove(x);
        for (Node p : parents) graphNodes_others.remove(p);

        List<IndependenceFact> factList = new ArrayList<>();
        for (Node y : graphNodes_others) {
            // Make a new MsepTest based on the true graph.
            MsepTest msepTest = new MsepTest(graph);
            IndependenceResult testRes = msepTest.checkIndependence(x, y, parents);
            if (testRes.isIndependent()) factList.add(testRes.getFact());
        }
        return factList;
    }

    /**
     * Calculates the local p-values for a given independence test and a list of independence facts.
     *
     * @param independenceTest The independence test used for calculating the p-values.
     * @param facts            The list of independence facts.
     * @return The list of local p-values.
     */
    public List<Double> getLocalPValues(IndependenceTest independenceTest, List<IndependenceFact> facts) {
        // call pvalue function on each item, only include the non-null ones
        List<Double> pVals = new ArrayList<>();
        for (IndependenceFact f : facts) {
            Double pV;
            // For now, check if the test is FisherZ test.
            if (independenceTest instanceof IndTestFisherZ) {
                pV = ((IndTestFisherZ) independenceTest).getPValue(f.getX(), f.getY(), f.getZ());
                pVals.add(pV);
            } else if (independenceTest instanceof IndTestChiSquare) {
                pV = ((IndTestChiSquare) independenceTest).getPValue(f.getX(), f.getY(), f.getZ());
                if (pV != null) pVals.add(pV);
            }
        }
        return pVals;
    }

    /**
     * Get Local P values with shuffle threshold provided.
     *
     * @param independenceTest The independence test used for calculating the p-values.
     * @param facts            The list of independence facts.
     * @param shuffleThreshold The threshold value for shuffling the data.
     * @return The list of local p-values.
     */
    public List<List<Double>> getLocalPValues(IndependenceTest independenceTest, List<IndependenceFact> facts, Double shuffleThreshold) {
        // Shuffle to generate more data from the same graph.
        int shuffleTimes = (int) Math.ceil(1 / shuffleThreshold);
        // pVals is a list of lists of the p values for each shuffled results.
        List<List<Double>> pVals_list = new ArrayList<>();
        for (int i = 0; i < shuffleTimes; i++) {
            List<Integer> rows = getSubsampleRows(shuffleThreshold); // Default as 0.5
            ((RowsSettable) independenceTest).setRows(rows); // the test will only calc pvalues to those rows
            // call pvalue function on each item, only include the non-null ones
            List<Double> pVals = new ArrayList<>();
            for (IndependenceFact f : facts) {
                Double pV;
                // For now, check if the test is FisherZ test.
                if (independenceTest instanceof IndTestFisherZ) {
                    pV = ((IndTestFisherZ) independenceTest).getPValue(f.getX(), f.getY(), f.getZ());
                    pVals.add(pV);
                } else if (independenceTest instanceof IndTestChiSquare) {
                    pV = ((IndTestChiSquare) independenceTest).getPValue(f.getX(), f.getY(), f.getZ());
                    if (pV != null) pVals.add(pV);
                }
            }
            pVals_list.add(pVals);
        }
        return pVals_list;
    }

    /**
     * Tests a list of p-values against the Anderson-Darling Test.
     *
     * @param pValues the list of p-values to be tested
     * @return the p-value obtained from the Anderson-Darling Test
     */
    public Double checkAgainstAndersonDarlingTest(List<Double> pValues) {
        GeneralAndersonDarlingTest generalAndersonDarlingTest = new GeneralAndersonDarlingTest(pValues, new UniformRealDistribution(0, 1));
        return generalAndersonDarlingTest.getP();
    }

    /**
     * Calculates the Anderson-Darling test and classifies nodes as accepted or rejected based on the given threshold.
     *
     * @param independenceTest The independence test to be used for calculating p-values.
     * @param graph            The graph containing the nodes for testing.
     * @param threshold        The threshold value for classifying nodes.
     * @param shuffleThreshold The threshold value for shuffling the data.
     * @return A list containing two lists: the first list contains the accepted nodes and the second list contains the
     * rejected nodes.
     */
    public List<List<Node>> getAndersonDarlingTestAcceptsRejectsNodesForAllNodes(IndependenceTest independenceTest, Graph graph, Double threshold, Double shuffleThreshold) {
        // When calling, default reject null as <=0.05
        List<List<Node>> accepts_rejects = new ArrayList<>();
        List<Node> accepts = new ArrayList<>();
        List<Node> rejects = new ArrayList<>();
        List<Node> allNodes = graph.getNodes();
        for (Node x : allNodes) {
            List<IndependenceFact> localIndependenceFacts = getLocalIndependenceFacts(x);
            // All local nodes' p-values for node x
            List<List<Double>> shuffledlocalPValues = getLocalPValues(independenceTest, localIndependenceFacts, shuffleThreshold);
            // TODO VBC: what should we do for cases when ADTest is NaN and ∞ ?
            List<Double> flatList = shuffledlocalPValues.stream()
                    .flatMap(List::stream)
                    .collect(Collectors.toList());
            Double ADTestPValue = checkAgainstAndersonDarlingTest(flatList);
            if (ADTestPValue <= threshold) {
                rejects.add(x);
            } else {
                accepts.add(x);
            }
        }
        accepts_rejects.add(accepts);
        accepts_rejects.add(rejects);
        return accepts_rejects;
    }

    /**
     * Get accepts and rejects nodes for all nodes from Anderson-Darling test and generate the plot data for confusion
     * statistics.
     * <p>
     * Confusion statistics were calculated using Adjacency (AdjacencyPrecision, AdjacencyRecall) and Arrowhead
     * (ArrowheadPrecision, ArrowheadRecall)
     *
     * @param independenceTest The independence test to be used for calculating p-values.
     * @param estimatedCpdag   The estimated CPDAG.
     * @param trueGraph        The true graph.
     * @param threshold        The threshold value for classifying nodes.
     * @param shuffleThreshold The threshold value for shuffling the data.
     * @param lowRecallBound   The bound value for recording low recall.
     * @return A list containing two lists: the first list contains the accepted nodes and the second list contains the
     */
    public List<List<Node>> getAndersonDarlingTestAcceptsRejectsNodesForAllNodesPlotData(IndependenceTest independenceTest, Graph estimatedCpdag, Graph trueGraph, Double threshold, Double shuffleThreshold, Double lowRecallBound) {
        // When calling, default reject null as <=0.05
        List<List<Node>> accepts_rejects_lowRecalls = new ArrayList<>();
        List<Node> accepts = new ArrayList<>();
        List<Node> rejects = new ArrayList<>();
        List<Node> allNodes = graph.getNodes();
        List<Node> lowAdjRecallNodes = new ArrayList<>();
        List<Node> lowAHRecallNodes = new ArrayList<>();

        // Confusion stats lists for data processing.
        Map<String, String> fileContentMap = new HashMap<>();

        List<List<Double>> accepts_AdjP_ADTestP = new ArrayList<>();
        List<List<Double>> accepts_AdjR_ADTestP = new ArrayList<>();
        List<List<Double>> accepts_AHP_ADTestP = new ArrayList<>();
        List<List<Double>> accepts_AHR_ADTestP = new ArrayList<>();
        fileContentMap.put("accepts_AdjP_ADTestP_data.csv", "");
        fileContentMap.put("accepts_AdjR_ADTestP_data.csv", "");
        fileContentMap.put("accepts_AHP_ADTestP_data.csv", "");
        fileContentMap.put("accepts_AHR_ADTestP_data.csv", "");

        List<List<Double>> rejects_AdjP_ADTestP = new ArrayList<>();
        List<List<Double>> rejects_AdjR_ADTestP = new ArrayList<>();
        List<List<Double>> rejects_AHP_ADTestP = new ArrayList<>();
        List<List<Double>> rejects_AHR_ADTestP = new ArrayList<>();
        fileContentMap.put("rejects_AdjP_ADTestP_data.csv", "");
        fileContentMap.put("rejects_AdjR_ADTestP_data.csv", "");
        fileContentMap.put("rejects_AHP_ADTestP_data.csv", "");
        fileContentMap.put("rejects_AHR_ADTestP_data.csv", "");

        fileContentMap.put("lowAdjRecallNodes.csv", "");
        fileContentMap.put("lowAHRecallNodes.csv", "");

        NumberFormat nf = new DecimalFormat("0.00");
        // Classify nodes into accepts and rejects base on ADTest result, and  update confusion stats lists accordingly.
        for (Node x : allNodes) {
            System.out.println("Target Node: " + x);
            List<IndependenceFact> localIndependenceFacts = getLocalIndependenceFacts(x);
            List<Double> ap_ar_ahp_ahr = getPrecisionAndRecallOnMarkovBlanketGraphPlotData(x, estimatedCpdag, trueGraph);
            Double ap = ap_ar_ahp_ahr.get(0);
            Double ar = ap_ar_ahp_ahr.get(1);
            Double ahp = ap_ar_ahp_ahr.get(2);
            Double ahr = ap_ar_ahp_ahr.get(3);
<<<<<<< HEAD
            // Record lower recall nodes
            if (ar < lowRecallBound) {
                lowAdjRecallNodes.add(x);
            }
            if (ahr < lowRecallBound) {
                lowAHRecallNodes.add(x);
            }
            // All local nodes' p-values for node x.
            List<List<Double>> shuffledlocalPValues = getLocalPValues(independenceTest, localIndependenceFacts, shuffleThreshold); // shuffleThreshold default to be 0.5
            List<Double> flatList = shuffledlocalPValues.stream()
                    .flatMap(List::stream)
                    .collect(Collectors.toList());
            Double ADTestPValue = checkAgainstAndersonDarlingTest(flatList);
            // TODO VBC: what should we do for cases when ADTest is NaN and ∞ ?
            if (ADTestPValue <= threshold) {
                rejects.add(x);
                if (!Double.isNaN(ap)) {
                    rejects_AdjP_ADTestP.add(Arrays.asList(ap, ADTestPValue));
                }
                if (!Double.isNaN(ar)) {
                    rejects_AdjR_ADTestP.add(Arrays.asList(ar, ADTestPValue));
                }
                if (!Double.isNaN(ahp)) {
                    rejects_AHP_ADTestP.add(Arrays.asList(ahp, ADTestPValue));
                }
                if (!Double.isNaN(ahr)) {
                    rejects_AHR_ADTestP.add(Arrays.asList(ahr, ADTestPValue));
                }
            } else {
                accepts.add(x);
                if (!Double.isNaN(ap)) {
                    accepts_AdjP_ADTestP.add(Arrays.asList(ap, ADTestPValue));
                }
                if (!Double.isNaN(ar)) {
                    accepts_AdjR_ADTestP.add(Arrays.asList(ar, ADTestPValue));
                }
                if (!Double.isNaN(ahp)) {
                    accepts_AHP_ADTestP.add(Arrays.asList(ahp, ADTestPValue));
                }
                if (!Double.isNaN(ahr)) {
                    accepts_AHR_ADTestP.add(Arrays.asList(ahr, ADTestPValue));
=======
            if (!localIndependenceFacts.isEmpty()) {
                // All local nodes' p-values for node x.
                List<List<Double>> shuffledlocalPValues = getLocalPValues(independenceTest, localIndependenceFacts, shuffleThreshold); // shuffleThreshold default to be 0.5
                List<Double> flatList = shuffledlocalPValues.stream()
                        .flatMap(List::stream)
                        .collect(Collectors.toList());
                Double ADTestPValue = checkAgainstAndersonDarlingTest(flatList);
                if (ADTestPValue <= threshold) {
                    rejects.add(x);
                    if (!Double.isNaN(ap)) {
                        rejects_AdjP_ADTestP.add(Arrays.asList(ap, ADTestPValue));
                    }
                    if (!Double.isNaN(ar)) {
                        rejects_AdjR_ADTestP.add(Arrays.asList(ar, ADTestPValue));
                    }
                    if (!Double.isNaN(ahp)) {
                        rejects_AHP_ADTestP.add(Arrays.asList(ahp, ADTestPValue));
                    }
                    if (!Double.isNaN(ahr)) {
                        rejects_AHR_ADTestP.add(Arrays.asList(ahr, ADTestPValue));
                    }
                } else {
                    accepts.add(x);
                    if (!Double.isNaN(ap)) {
                        accepts_AdjP_ADTestP.add(Arrays.asList(ap, ADTestPValue));
                    }
                    if (!Double.isNaN(ar)) {
                        accepts_AdjR_ADTestP.add(Arrays.asList(ar, ADTestPValue));
                    }
                    if (!Double.isNaN(ahp)) {
                        accepts_AHP_ADTestP.add(Arrays.asList(ahp, ADTestPValue));
                    }
                    if (!Double.isNaN(ahr)) {
                        accepts_AHR_ADTestP.add(Arrays.asList(ahr, ADTestPValue));
                    }
>>>>>>> d1c4da5b
                }
            }
            System.out.println("-----------------------------");
        }
        accepts_rejects_lowRecalls.add(accepts);
        accepts_rejects_lowRecalls.add(rejects);
        accepts_rejects_lowRecalls.add(lowAdjRecallNodes);
        accepts_rejects_lowRecalls.add(lowAHRecallNodes);
        // Write into data files.
        for (Map.Entry<String, String> entry : fileContentMap.entrySet()) {
            try (BufferedWriter writer = new BufferedWriter(new FileWriter(entry.getKey()))) {
                writer.write(entry.getValue());
                switch (entry.getKey()) {
                    case "accepts_AdjP_ADTestP_data.csv":
                        for (List<Double> AdjP_ADTestP_pair : accepts_AdjP_ADTestP) {
                            writer.write(nf.format(AdjP_ADTestP_pair.get(0)) + "," + nf.format(AdjP_ADTestP_pair.get(1)) + "\n");
                        }
                        break;

                    case "accepts_AdjR_ADTestP_data.csv":
                        for (List<Double> AdjR_ADTestP_pair : accepts_AdjR_ADTestP) {
                            writer.write(nf.format(AdjR_ADTestP_pair.get(0)) + "," + nf.format(AdjR_ADTestP_pair.get(1)) + "\n");
                        }
                        break;

                    case "accepts_AHP_ADTestP_data.csv":
                        for (List<Double> AHP_ADTestP_pair : accepts_AHP_ADTestP) {
                            writer.write(nf.format(AHP_ADTestP_pair.get(0)) + "," + nf.format(AHP_ADTestP_pair.get(1)) + "\n");
                        }
                        break;

                    case "accepts_AHR_ADTestP_data.csv":
                        for (List<Double> AHR_ADTestP_pair : accepts_AHR_ADTestP) {
                            writer.write(nf.format(AHR_ADTestP_pair.get(0)) + "," + nf.format(AHR_ADTestP_pair.get(1)) + "\n");
                        }
                        break;

                    case "rejects_AdjP_ADTestP_data.csv":
                        for (List<Double> AdjP_ADTestP_pair : rejects_AdjP_ADTestP) {
                            writer.write(nf.format(AdjP_ADTestP_pair.get(0)) + "," + nf.format(AdjP_ADTestP_pair.get(1)) + "\n");
                        }
                        break;

                    case "rejects_AdjR_ADTestP_data.csv":
                        for (List<Double> AdjR_ADTestP_pair : rejects_AdjR_ADTestP) {
                            writer.write(nf.format(AdjR_ADTestP_pair.get(0)) + "," + nf.format(AdjR_ADTestP_pair.get(1)) + "\n");
                        }
                        break;

                    case "rejects_AHP_ADTestP_data.csv":
                        for (List<Double> AHP_ADTestP_pair : rejects_AHP_ADTestP) {
                            writer.write(nf.format(AHP_ADTestP_pair.get(0)) + "," + nf.format(AHP_ADTestP_pair.get(1)) + "\n");
                        }
                        break;

                    case "rejects_AHR_ADTestP_data.csv":
                        for (List<Double> AHR_ADTestP_pair : rejects_AHR_ADTestP) {
                            writer.write(nf.format(AHR_ADTestP_pair.get(0)) + "," + nf.format(AHR_ADTestP_pair.get(1)) + "\n");
                        }
                        break;
                    case "lowAdjRecallNodes.csv":
                        for (Node n : lowAdjRecallNodes) {
                            writer.write(n.toString() + "\n");
                        }
                        break;
                    case "lowAHRecallNodes.csv":
                        for (Node n: lowAHRecallNodes) {
                            writer.write(n.toString()+"\n");
                        }
                         break;

                    default:
                        break;
                }
                System.out.println("Successfully written to " + entry.getKey());
            } catch (IOException e) {
                e.printStackTrace();
            }
        }
        return accepts_rejects_lowRecalls;
    }

    /**
     * Get accepts and rejects nodes for all nodes from Anderson-Darling test and generate the plot data for confusion
     * statistics.
     * <p>
     * Confusion statistics were calculated using Local Graph Precision and Recall (LocalGraphPrecision,
     * LocalGraphRecall).
     *
     * @param independenceTest The independence test to be used for calculating p-values.
     * @param estimatedCpdag   The estimated CPDAG.
     * @param trueGraph        The true graph.
     * @param threshold        The threshold value for classifying nodes.
<<<<<<< HEAD
     * @param shuffleThreshold The threshold value for shuffling the data.
     * @param lowRecallBound   The bound value for recording low recall.
=======
     * @param shuffleThreshold The threshold value for shuffling the data. shuffleThreshold default can set to be 0.5
>>>>>>> d1c4da5b
     * @return A list containing two lists: the first list contains the accepted nodes and the second list contains the
     */
    public List<List<Node>> getAndersonDarlingTestAcceptsRejectsNodesForAllNodesPlotData2(IndependenceTest independenceTest, Graph estimatedCpdag, Graph trueGraph, Double threshold, Double shuffleThreshold, Double lowRecallBound) {
        // When calling, default reject null as <=0.05
        List<List<Node>> accepts_rejects_lowRecall = new ArrayList<>();
        List<Node> accepts = new ArrayList<>();
        List<Node> rejects = new ArrayList<>();
        List<Node> allNodes = graph.getNodes();
        List<Node> lowLGRecallNodes = new ArrayList<>();

        // Confusion stats lists for data processing.
        Map<String, String> fileContentMap = new HashMap<>();

        // Using Local Graph Precision and Recall to calculate Confusion statistics.
        List<List<Double>> accepts_LGP_ADTestP = new ArrayList<>();
        List<List<Double>> accepts_LGR_ADTestP = new ArrayList<>();
        fileContentMap.put("accepts_LGP_ADTestP_data.csv", "");
        fileContentMap.put("accepts_LGR_ADTestP_data.csv", "");

        List<List<Double>> rejects_LGP_ADTestP = new ArrayList<>();
        List<List<Double>> rejects_LGR_ADTestP = new ArrayList<>();
        fileContentMap.put("rejects_LGP_ADTestP_data.csv", "");
        fileContentMap.put("rejects_LGR_ADTestP_data.csv", "");

        fileContentMap.put("lowLGRecallNodes.csv", "");

        NumberFormat nf = new DecimalFormat("0.00");
        // Classify nodes into accepts and rejects base on ADTest result, and  update confusion stats lists accordingly.
        for (Node x : allNodes) {
            System.out.println("Target Node: " + x);
            List<IndependenceFact> localIndependenceFacts = getLocalIndependenceFacts(x);
            List<Double> lgp_lgr = getPrecisionAndRecallOnMarkovBlanketGraphPlotData2(x, estimatedCpdag, trueGraph);
            Double lgp = lgp_lgr.get(0);
            Double lgr = lgp_lgr.get(1);
<<<<<<< HEAD
            if (lgr < lowRecallBound) {
                lowLGRecallNodes.add(x);
            }
            // All local nodes' p-values for node x.
            List<List<Double>> shuffledlocalPValues = getLocalPValues(independenceTest, localIndependenceFacts, shuffleThreshold); // shuffleThreshold default to be 0.5
            List<Double> flatList = shuffledlocalPValues.stream()
                    .flatMap(List::stream)
                    .collect(Collectors.toList());
            System.out.println("# p values feed into ADTest: " + flatList.size() );
            Double ADTestPValue = checkAgainstAndersonDarlingTest(flatList);
            // TODO VBC: what should we do for cases when ADTest is NaN and ∞ ?
            if (ADTestPValue <= threshold) {
                rejects.add(x);
                if (!Double.isNaN(lgp)) {
                    rejects_LGP_ADTestP.add(Arrays.asList(lgp, ADTestPValue));
                }
                if (!Double.isNaN(lgr)) {
                    rejects_LGR_ADTestP.add(Arrays.asList(lgr, ADTestPValue));
                }
            } else {
                accepts.add(x);
                if (!Double.isNaN(lgp)) {
                    accepts_LGP_ADTestP.add(Arrays.asList(lgp, ADTestPValue));
                }
                if (!Double.isNaN(lgr)) {
                    accepts_LGR_ADTestP.add(Arrays.asList(lgr, ADTestPValue));
=======
            if (!localIndependenceFacts.isEmpty()) {
                // All local nodes' p-values for node x.
                List<List<Double>> shuffledlocalPValues = getLocalPValues(independenceTest, localIndependenceFacts, shuffleThreshold);
                List<Double> flatList = shuffledlocalPValues.stream()
                        .flatMap(List::stream)
                        .collect(Collectors.toList());
                System.out.println("# p values feed into ADTest: " + flatList.size() );
                Double ADTestPValue = checkAgainstAndersonDarlingTest(flatList);
                if (ADTestPValue <= threshold) {
                    rejects.add(x);
                    if (!Double.isNaN(lgp)) {
                        rejects_LGP_ADTestP.add(Arrays.asList(lgp, ADTestPValue));
                    }
                    if (!Double.isNaN(lgr)) {
                        rejects_LGR_ADTestP.add(Arrays.asList(lgr, ADTestPValue));
                    }
                } else {
                    accepts.add(x);
                    if (!Double.isNaN(lgp)) {
                        accepts_LGP_ADTestP.add(Arrays.asList(lgp, ADTestPValue));
                    }
                    if (!Double.isNaN(lgr)) {
                        accepts_LGR_ADTestP.add(Arrays.asList(lgr, ADTestPValue));
                    }
>>>>>>> d1c4da5b
                }
            }
            System.out.println("-----------------------------");
        }
        accepts_rejects_lowRecall.add(accepts);
        accepts_rejects_lowRecall.add(rejects);
        accepts_rejects_lowRecall.add(lowLGRecallNodes);
        // Write into data files.
        for (Map.Entry<String, String> entry : fileContentMap.entrySet()) {
            try (BufferedWriter writer = new BufferedWriter(new FileWriter(entry.getKey()))) {
                writer.write(entry.getValue());
                switch (entry.getKey()) {
                    case "accepts_LGP_ADTestP_data.csv":
                        for (List<Double> LGP_ADTestP_pair : accepts_LGP_ADTestP) {
                            writer.write(nf.format(LGP_ADTestP_pair.get(0)) + "," + nf.format(LGP_ADTestP_pair.get(1)) + "\n");
                        }
                        break;

                    case "accepts_LGR_ADTestP_data.csv":
                        for (List<Double> LGR_ADTestP_pair : accepts_LGR_ADTestP) {
                            writer.write(nf.format(LGR_ADTestP_pair.get(0)) + "," + nf.format(LGR_ADTestP_pair.get(1)) + "\n");
                        }
                        break;

                    case "rejects_LGP_ADTestP_data.csv":
                        for (List<Double> LGP_ADTestP_pair : rejects_LGP_ADTestP) {
                            writer.write(nf.format(LGP_ADTestP_pair.get(0)) + "," + nf.format(LGP_ADTestP_pair.get(1)) + "\n");
                        }
                        break;

                    case "rejects_LGR_ADTestP_data.csv":
                        for (List<Double> LGR_ADTestP_pair : rejects_LGR_ADTestP) {
                            writer.write(nf.format(LGR_ADTestP_pair.get(0)) + "," + nf.format(LGR_ADTestP_pair.get(1)) + "\n");
                        }
                        break;
                    case "lowLGRecallNodes.csv":
                        for (Node n: lowLGRecallNodes) {
                            writer.write(n.toString()+"\n");
                        }
                        break;

                    default:
                        break;
                }
                System.out.println("Successfully written to " + entry.getKey());
            } catch (IOException e) {
                e.printStackTrace();
            }
        }
        return accepts_rejects_lowRecall;
    }

    /**
     * Calculates the precision and recall on the Markov Blanket graph for a given node. Prints the statistics to the
     * console.
     *
     * @param x              The target node.
     * @param estimatedGraph The estimated graph.
     * @param trueGraph      The true graph.
     */
    public void getPrecisionAndRecallOnMarkovBlanketGraph(Node x, Graph estimatedGraph, Graph trueGraph) {
        // Lookup graph is the same structure as trueGraph's structure but node objects replaced by estimated graph nodes.
        Graph lookupGraph = GraphUtils.replaceNodes(trueGraph, estimatedGraph.getNodes());
        Graph xMBLookupGraph = GraphUtils.getMarkovBlanketSubgraphWithTargetNode(lookupGraph, x);
        System.out.println("xMBLookupGraph:" + xMBLookupGraph);
        Graph xMBEstimatedGraph = GraphUtils.getMarkovBlanketSubgraphWithTargetNode(estimatedGraph, x);
        System.out.println("xMBEstimatedGraph:" + xMBEstimatedGraph);

        // TODO VBC: validate
        double ap = new AdjacencyPrecision().getValue(xMBLookupGraph, xMBEstimatedGraph, null);
        double ar = new AdjacencyRecall().getValue(xMBLookupGraph, xMBEstimatedGraph, null);
        double ahp = new ArrowheadPrecision().getValue(xMBLookupGraph, xMBEstimatedGraph, null);
        double ahr = new ArrowheadRecall().getValue(xMBLookupGraph, xMBEstimatedGraph, null);

        NumberFormat nf = new DecimalFormat("0.00");
        System.out.println("Node " + x + "'s statistics: " + " \n" +
                           " AdjPrecision = " + nf.format(ap) + " AdjRecall = " + nf.format(ar) + " \n" +
                           " ArrowHeadPrecision = " + nf.format(ahp) + " ArrowHeadRecall = " + nf.format(ahr));
    }

    /**
     * Calculates the precision and recall on the markov blanket graph plot data.
     *
     * @param x              the target node
     * @param estimatedGraph the estimated graph
     * @param trueGraph      the true graph
     * @return a list of doubles representing the precision and recall values: [adjacency precision, adjacency recall,
     * arrowhead precision, arrowhead recall]
     */
    public List<Double> getPrecisionAndRecallOnMarkovBlanketGraphPlotData(Node x, Graph estimatedGraph, Graph trueGraph) {
        // Lookup graph is the same structure as trueGraph's structure but node objects replaced by estimated graph nodes.
        Graph lookupGraph = GraphUtils.replaceNodes(trueGraph, estimatedGraph.getNodes());
        Graph xMBLookupGraph = GraphUtils.getMarkovBlanketSubgraphWithTargetNode(lookupGraph, x);
        System.out.println("xMBLookupGraph:" + xMBLookupGraph);
        Graph xMBEstimatedGraph = GraphUtils.getMarkovBlanketSubgraphWithTargetNode(estimatedGraph, x);
        System.out.println("xMBEstimatedGraph:" + xMBEstimatedGraph);

        double ap = new AdjacencyPrecision().getValue(xMBLookupGraph, xMBEstimatedGraph, null);
        double ar = new AdjacencyRecall().getValue(xMBLookupGraph, xMBEstimatedGraph, null);
        double ahp = new ArrowheadPrecision().getValue(xMBLookupGraph, xMBEstimatedGraph, null);
        double ahr = new ArrowheadRecall().getValue(xMBLookupGraph, xMBEstimatedGraph, null);
        return Arrays.asList(ap, ar, ahp, ahr);
    }

    /**
     * Calculates the precision and recall using LocalGraphConfusion (which calculates the combination of Adjacency and
     * ArrowHead) on the Markov Blanket graph for a given node. Prints the statistics to the console.
     *
     * @param x              The target node.
     * @param estimatedGraph The estimated graph.
     * @param trueGraph      The true graph.
     */
    public void getPrecisionAndRecallOnMarkovBlanketGraph2(Node x, Graph estimatedGraph, Graph trueGraph) {
        // Lookup graph is the same structure as trueGraph's structure but node objects replaced by estimated graph nodes.
        Graph lookupGraph = GraphUtils.replaceNodes(trueGraph, estimatedGraph.getNodes());
        Graph xMBLookupGraph = GraphUtils.getMarkovBlanketSubgraphWithTargetNode(lookupGraph, x);
        System.out.println("xMBLookupGraph:" + xMBLookupGraph);
        Graph xMBEstimatedGraph = GraphUtils.getMarkovBlanketSubgraphWithTargetNode(estimatedGraph, x);
        System.out.println("xMBEstimatedGraph:" + xMBEstimatedGraph);

        double lgp = new LocalGraphPrecision().getValue(xMBLookupGraph, xMBEstimatedGraph, null);
        double lgr = new LocalGraphRecall().getValue(xMBLookupGraph, xMBEstimatedGraph, null);

        NumberFormat nf = new DecimalFormat("0.00");
        System.out.println("Node " + x + "'s statistics: " + " \n" +
                           " LocalGraphPrecision = " + nf.format(lgp) + " LocalGraphRecall = " + nf.format(lgr) + " \n");
    }

    /**
     * This method calculates the precision and recall of a target node's Markov Blanket in the given estimated graph.
     *
     * @param x              the target node for which the precision and recall are calculated
     * @param estimatedGraph the estimated graph
     * @param trueGraph      the true graph
     * @return a list of two doubles representing the precision and recall, respectively
     */
    public List<Double> getPrecisionAndRecallOnMarkovBlanketGraphPlotData2(Node x, Graph estimatedGraph, Graph trueGraph) {
        // Lookup graph is the same structure as trueGraph's structure but node objects replaced by estimated graph nodes.
        Graph lookupGraph = GraphUtils.replaceNodes(trueGraph, estimatedGraph.getNodes());
        Graph xMBLookupGraph = GraphUtils.getMarkovBlanketSubgraphWithTargetNode(lookupGraph, x);
        System.out.println("xMBLookupGraph:" + xMBLookupGraph);
        Graph xMBEstimatedGraph = GraphUtils.getMarkovBlanketSubgraphWithTargetNode(estimatedGraph, x);
        System.out.println("xMBEstimatedGraph:" + xMBEstimatedGraph);

        double lgp = new LocalGraphPrecision().getValue(xMBLookupGraph, xMBEstimatedGraph, null);
        double lgr = new LocalGraphRecall().getValue(xMBLookupGraph, xMBEstimatedGraph, null);
        return Arrays.asList(lgp, lgr);
    }

    /**
     * Returns the variables of the independence test.
     *
     * @param graphNodes        a {@link java.util.List} object
     * @param independenceNodes a {@link java.util.List} object
     * @param conditioningNodes a {@link java.util.List} object
     * @return The variables of the independence test.
     */
    public List<Node> getVariables(List<Node> graphNodes, List<Node> independenceNodes, List<Node> conditioningNodes) {
        List<Node> sublistedVariables = new ArrayList<>(independenceNodes);
        sublistedVariables.addAll(conditioningNodes);
        List<Node> vars = new ArrayList<>(graphNodes);
        vars.retainAll(sublistedVariables);
        return vars;
    }

    /**
     * Clears the results stored in the `resultsIndep` and `resultsDep` lists.
     *
     * @see List#clear()
     */
    public void clear() {
        resultsIndep.clear();
        resultsDep.clear();
    }

    /**
     * Generates all results, for both the Markov and dependency checks, for each node in the graph given the parents of
     * that node. These results are stored in the resultsIndep and resultsDep lists. This should be called before any of
     * the result methods. Note that only results for X _||_ Y | Z1,...,Zn are generated, where X and Y are in the
     * independenceNodes list and Z1,...,Zn are in the conditioningNodes list.
     *
     * @param clear True, if the results should be cleared before generating new results; otherwise, the new results are
     *              appended to the existing results.
     * @see #getResults(boolean)
     */
    public void generateResults(boolean clear) {
        if (clear) {
            clear();
        }

        if (setType == ConditioningSetType.GLOBAL_MARKOV) {
            AllSubsetsIndependenceFacts result = getAllSubsetsIndependenceFacts();
            generateResultsAllSubsets(result.msep, result.mconn);
            generateResultsAllSubsets(result.msep, result.mconn);
        } else {
            List<Node> variables = getVariables(graph.getNodes(), independenceNodes, conditioningNodes);
            List<Node> nodes = new ArrayList<>(variables);

            List<Node> order = null;

            try {
                order = graph.paths().getValidOrder(graph.getNodes(), true);
            } catch (Exception e) {
                // Leave null. Not an error here. Just means we can't use the ordered local Markov check.
            }

            Set<IndependenceFact> allIndependenceFacts = new HashSet<>();
            Set<IndependenceFact> msep = new HashSet<>();
            Set<IndependenceFact> mconn = new HashSet<>();

            for (int i = 0; i < nodes.size(); i++) {
                for (int j = 0; j < nodes.size(); j++) {
                    if (i == j) continue;
                    Node x = nodes.get(i);
                    Node y = nodes.get(j);

                    Set<Node> z;

                    switch (setType) {
                        case LOCAL_MARKOV:
                            z = new HashSet<>(graph.getParents(x));
                            break;
                        case ORDERED_LOCAL_MARKOV:
                            if (order == null) throw new IllegalArgumentException("No valid order found.");
                            z = new HashSet<>(graph.getParents(x));

                            // Keep only the parents in Prefix(x).
                            for (Node w : new ArrayList<>(z)) {
                                int i1 = order.indexOf(x);
                                int i2 = order.indexOf(w);

                                if (i2 >= i1) {
                                    z.remove(w);
                                }
                            }

                            break;
                        case MARKOV_BLANKET:
                            z = GraphUtils.markovBlanket(x, graph);
                            break;
                        default:
                            throw new IllegalArgumentException("Unknown separation set type: " + setType);
                    }

                    if (x == y || z.contains(x) || z.contains(y)) continue;

                    if (!checkNodeIndependenceAndConditioning(x, y, z)) {
                        continue;
                    }

                    IndependenceFact fact = new IndependenceFact(x, y, z);
                    allIndependenceFacts.add(fact);
                }
            }

            generateMseps(new ArrayList<>(allIndependenceFacts), msep, mconn, new MsepTest(graph));
            generateResults(msep, true);
            generateResults(mconn, false);

            this.numTestsIndep = msep.size();
            this.numTestsDep = mconn.size();
        }

        calcStats(true);
        calcStats(false);
    }

    /**
     * Returns type of conditioning sets to use in the Markov check.
     *
     * @return The type of conditioning sets to use in the Markov check.
     * @see ConditioningSetType
     */
    public ConditioningSetType getSetType() {
        return this.setType;
    }

    /**
     * Sets the type of conditioning sets to use in the Markov check.
     *
     * @param setType The type of conditioning sets to use in the Markov check.
     * @see ConditioningSetType
     */
    public void setSetType(ConditioningSetType setType) {
        this.setType = setType;
    }

    /**
     * True if the checks should be parallelized. (Not always a good idea.)
     *
     * @param parallelized True if the checks should be parallelized.
     */
    public void setParallelized(boolean parallelized) {
        this.parallelized = parallelized;
    }

    /**
     * After the generateResults method has been called, this method returns the results for the Markov or dependency
     * check, depending on the value of the indep parameter.
     *
     * @param indep True for the Markov results, false for the dependency results.
     * @return The results for the Markov or dependency check.
     */
    public List<IndependenceResult> getResults(boolean indep) {
        if (indep) {
            return new ArrayList<>(this.resultsIndep);
        } else {
            return new ArrayList<>(this.resultsDep);
        }
    }

    /**
     * Returns the list of p-values for the given list of results.
     *
     * @param results The results.
     * @return Their p-values.
     */
    public List<Double> getPValues(List<IndependenceResult> results) {
        List<Double> pValues = new ArrayList<>();

        for (IndependenceResult result : results) {
            pValues.add(result.getPValue());
        }

        return pValues;
    }

    /**
     * Returns the fraction of dependent judgments for the given list of results.
     *
     * @param indep True for the Markov results, false for the dependency results.
     * @return The fraction of dependent judgments for this condition.
     */
    public double getFractionDependent(boolean indep) {
        if (indep) {
            return fractionDependentIndep;
        } else {
            return fractionDependentDep;
        }
    }

    /**
     * Calculates the fraction of dependent results.
     *
     * @param results the list of IndependenceResult objects
     * @return the fraction of dependent results as a double value
     */
    public double getFractionDependent(List<IndependenceResult> results) {
        int dependent = 0;

        for (IndependenceResult result : results) {
            if (result.isDependent() && !Double.isNaN(result.getPValue())) dependent++;
        }

        return dependent / (double) results.size();
    }

    /**
     * Returns the Kolmorogov-Smirnov p-value for the given list of results.
     *
     * @param indep True for the Markov results, false for the dependency results.
     * @return The Kolmorogov-Smirnov p-value for this condition.
     */
    public double getKsPValue(boolean indep) {
        if (indep) {
            return ksPValueIndep;
        } else {
            return ksPValueDep;
        }
    }

    /**
     * Returns the Anderson-Darling A^2 statistic for the given list of results.
     *
     * @param indep True if for implied independencies, false if for implied dependencies.
     * @return The Anderson-Darling A^2 statistic for the given list of results.
     */
    public double getAndersonDarlingA2(boolean indep) {
        if (indep) {
            return aSquaredIndep;
        } else {
            return aSquaredDep;
        }
    }

    /**
     * Returns the Anderson-Darling A^2* statistic for the given list of results.
     *
     * @param indep True if for implied independencies, false if for implied dependencies.
     * @return The Anderson-Darling A^2* statistic for the given list of results.
     */
    public double getAndersonDarlingA2Star(boolean indep) {
        if (indep) {
            return aSquaredStarIndep;
        } else {
            return aSquaredStarDep;
        }
    }

    /**
     * Returns the Anderson-Darling p-value for the given list of results.
     *
     * @param indep True if for implied independencies, false if for implied dependencies.
     * @return The Anderson-Darling p-value for the given list of results.
     */
    public double getAndersonDarlingP(boolean indep) {
        if (indep) {
            return andersonDarlingPIndep;
        } else {
            return andersonDarlingPDep;
        }
    }

    /**
     * Returns the Binomial p-value for the given list of results.
     *
     * @param indep True if for implied independencies, false if for implied dependencies.
     * @return The Binomial p-value for the given list of results.
     */
    public double getBinomialPValue(boolean indep) {
        if (indep) {
            return binomialPIndep;
        } else {
            return binomialPDep;
        }
    }

    /**
     * Returns the number of tests for the given list of results.
     *
     * @param indep True if for implied independencies, false if for implied dependencies.
     * @return The number of tests for the given list of results.
     */
    public int getNumTests(boolean indep) {
        if (indep) {
            return numTestsIndep;
        } else {
            return numTestsDep;
        }
    }

    /**
     * Returns the variable with the given name.
     *
     * @param name The name of the variables.
     * @return The variable with the given name.
     */
    public Node getVariable(String name) {
        return independenceTest.getVariable(name);
    }

    /**
     * Returns the independence test being used.
     *
     * @return This test.
     */
    public IndependenceTest getIndependenceTest() {
        return this.independenceTest;
    }

    /**
     * Sets the independence test to be used for determining independence between variables.
     *
     * @param test the independence test to be set
     * @throws IllegalArgumentException if the test parameter is null
     */
    public void setIndependenceTest(IndependenceTest test) {
        if (test == null) {
            throw new IllegalArgumentException("Independence test cannot be null.");
        }

        this.independenceTest = test;
    }

    /**
     * Sets the percentage of all samples to use when resampling for each conditional independence test.
     *
     * @param percentResample The percentage of all samples to use when resampling for each conditional independence
     *                        test.
     */
    public void setPercentResample(double percentResample) {
        this.percentResample = percentResample;
    }

    /**
     * Returns the knowledge object for the Markov checker. This knowledge object should contain the tier knowledge for
     * the Markov checker. The last tier contains the possible X and Y for X _||_ Y | Z1,...,Zn, and the previous tiers
     * contain the possible Z1,...,Zn for X _||_ Y | Z1,...,Zn. Additional forbidden or required edges are ignored.
     *
     * @return The knowledge object.
     */
    public Knowledge getKnowledge() {
        return knowledge;
    }

    /**
     * Sets the knowledge object for the Markov checker. The knowledge object should contain the tier knowledge for the
     * Markov checker. The last tier contains the possible X and Y for X _||_ Y | Z1,...,Zn, and the previous tiers
     * contain the possible Z1,...,Zn for X _||_ Y | Z1,...,Zn. Additional forbidden or required edges are ignored.
     *
     * @param knowledge The knowledge object.
     */
    public void setKnowledge(Knowledge knowledge) {
        if (!(knowledge.getListOfExplicitlyForbiddenEdges().isEmpty() && knowledge.getListOfRequiredEdges().isEmpty())) {
            throw new IllegalArgumentException("Knowledge object for the Markov checker cannot contain required of " +
                                               "explicitly forbidden edges; only tier knowledge is used. The last tier contains the possible X " +
                                               "and Y for X _||_ Y | Z1,..,Zn, and the previous tiers contain the possible Z1,..,Zn for X _||_ Y " +
                                               "| Z1,..,Zn.");
        }

        int lastTier = 0;

        for (int t = 0; t < knowledge.getNumTiers(); t++) {
            if (!knowledge.getTier(t).isEmpty()) {
                lastTier = t;
            }
        }

        List<String> independenceNames = knowledge.getTier(lastTier);

        List<String> conditioningNames = new ArrayList<>();

        // Assuming all named nodes go into thd conditioning set.
        for (int i = 0; i <= lastTier; i++) {
            conditioningNames.addAll(knowledge.getTier(i));
        }

        List<Node> independenceNodes = new ArrayList<>();
        for (String name : independenceNames) {
            Node variable = getVariable(name);
            if (variable != null) {
                independenceNodes.add(variable);
            }
        }

        List<Node> conditioningNodes = new ArrayList<>();
        for (String name : conditioningNames) {
            Node variable = getVariable(name);
            if (variable != null) {
                conditioningNodes.add(variable);
            }
        }

        this.independenceNodes = independenceNodes;
        this.conditioningNodes = conditioningNodes;

        this.knowledge = knowledge.copy();
    }

    /**
     * Generates the results for the given set of independence facts as a single record.
     *
     * @return The Markov check record.
     * @see MarkovCheckRecord
     */
    public MarkovCheckRecord getMarkovCheckRecord() {
        setPercentResample(percentResample);
        generateResults(true);
        double adInd = getAndersonDarlingP(true);
        double adDep = getAndersonDarlingP(false);
        double binIndep = getBinomialPValue(true);
        double binDep = getBinomialPValue(false);
        double fracDepInd = getFractionDependent(true);
        double fracDepDep = getFractionDependent(false);
        int numTestsInd = getNumTests(true);
        int numTestsDep = getNumTests(false);
        return new MarkovCheckRecord(adInd, adDep, binIndep, binDep, fracDepInd, fracDepDep, numTestsInd, numTestsDep);
    }

    /**
     * Returns the Markov check record as a string.
     *
     * @return The Markov check record as a string.
     * @see MarkovCheckRecord
     */
    public String getMarkovCheckRecordString() {
        NumberFormat nf = new DecimalFormat("0.000");
        MarkovCheckRecord record = getMarkovCheckRecord();

        return "Anderson-Darling p-value (indep): " + nf.format(record.adInd) + "\n" +
               "Anderson-Darling p-value (dep): " + nf.format(record.adDep) + "\n" +
               "Binomial p-value (indep): " + nf.format(record.binIndep) + "\n" +
               "Binomial p-value (dep): " + nf.format(record.binDep) + "\n" +
               "Fraction of dependent judgments (indep): " + nf.format(record.fracDepInd) + "\n" +
               "Fraction of dependent judgments (dep): " + nf.format(record.fracDepDep) + "\n" +
               "Number of tests (indep): " + record.numTestsInd + "\n" +
               "Number of tests (dep): " + record.numTestsDep;
    }

    /**
     * Returns the nodes that are possible X and Y for X _||_ Y | Z1,...,Zn.
     *
     * @return The nodes that are possible X and Y for X _||_ Y | Z1,...,Zn.
     */
    public List<Node> getIndependenceNodes() {
        return independenceNodes;
    }

    /**
     * Returns the nodes that are possible Z1,...,Zn for X _||_ Y | Z1,...,Zn.
     *
     * @return The nodes that are possible Z1,...,Zn for X _||_ Y | Z1,...,Zn.
     */
    public List<Node> getConditioningNodes() {
        return conditioningNodes;
    }

    /**
     * Generates the m-separation sets for the given list of independence facts. The m-separation sets are stored in the
     * msep and mconn sets.
     *
     * @param allIndependenceFacts The list of independence facts.
     * @param msep                 The set of m-separation facts.
     * @param mconn                The set of m-connection facts.
     * @param msepTest             The m-separation test.
     */
    private void generateMseps(List<IndependenceFact> allIndependenceFacts, Set<IndependenceFact> msep, Set<IndependenceFact> mconn,
                               MsepTest msepTest) {
        class IndCheckTask implements Callable<Pair<Set<IndependenceFact>, Set<IndependenceFact>>> {
            private final int index;
            private final List<IndependenceFact> facts;
            private final MsepTest msepTest;

            IndCheckTask(int index, List<IndependenceFact> facts, MsepTest test) {
                this.index = index;
                this.facts = facts;
                this.msepTest = test;
            }

            @Override
            public Pair<Set<IndependenceFact>, Set<IndependenceFact>> call() {
                Set<IndependenceFact> msep = new HashSet<>();
                Set<IndependenceFact> mconn = new HashSet<>();

                IndependenceFact fact = facts.get(index);

                Node x = fact.getX();
                Node y = fact.getY();
                Set<Node> z = fact.getZ();

                if (this.msepTest.isMSeparated(x, y, z)) {
                    msep.add(fact);
                } else {
                    mconn.add(fact);
                }

                return new Pair<>(msep, mconn);
            }
        }

        List<Callable<Pair<Set<IndependenceFact>, Set<IndependenceFact>>>> tasks = new ArrayList<>();

        for (int i = 0; i < allIndependenceFacts.size() /*&& !Thread.currentThread().isInterrupted()*/; i++) {
            if (Thread.currentThread().isInterrupted()) {
                break;
            }

            IndCheckTask task = new IndCheckTask(i, allIndependenceFacts, msepTest);

            if (!parallelized) {
                Pair<Set<IndependenceFact>, Set<IndependenceFact>> _results = task.call();
                msep.addAll(_results.getFirst());
                mconn.addAll(_results.getSecond());
            } else {
                tasks.add(task);
            }
        }

        if (parallelized) {
            int parallelism = Runtime.getRuntime().availableProcessors();
            ForkJoinPool pool = new ForkJoinPool(parallelism);

            List<Future<Pair<Set<IndependenceFact>, Set<IndependenceFact>>>> theseResults;
            theseResults = pool.invokeAll(tasks);

            for (Future<Pair<Set<IndependenceFact>, Set<IndependenceFact>>> future : theseResults) {
                try {
                    Pair<Set<IndependenceFact>, Set<IndependenceFact>> setPair = future.get();
                    msep.addAll(setPair.getFirst());
                    mconn.addAll(setPair.getSecond());
                } catch (InterruptedException | ExecutionException e) {
                    TetradLogger.getInstance().log(e.getMessage());
                }
            }

            pool.shutdown();
        }
    }

    /**
     * Generates the results for the given set of independence facts.
     *
     * @param facts The set of independence facts.
     * @param msep  True if for implied independencies, false if for implied dependencies.
     */
    private void generateResults(Set<IndependenceFact> facts, boolean msep) {
        class IndCheckTask implements Callable<Pair<Set<IndependenceResult>, Set<IndependenceResult>>> {
            private final int index;
            private final List<IndependenceFact> facts;
            private final IndependenceTest independenceTest;

            IndCheckTask(int index, List<IndependenceFact> facts, IndependenceTest test) {
                this.index = index;
                this.facts = facts;
                this.independenceTest = test;
            }

            @Override
            public Pair<Set<IndependenceResult>, Set<IndependenceResult>> call() {
                Set<IndependenceResult> resultsIndep = new HashSet<>();
                Set<IndependenceResult> resultsDep = new HashSet<>();
                independenceTest.setVerbose(false);

                IndependenceFact fact = facts.get(index);

                Node x = fact.getX();
                Node y = fact.getY();
                Set<Node> z = fact.getZ();

                if (independenceTest instanceof RowsSettable) {
                    List<Integer> rows = getSubsampleRows(percentResample); // Default as 0.5
                    ((RowsSettable) independenceTest).setRows(rows); // FisherZ will only calc pvalues to those rows
                }

                addResults(resultsIndep, resultsDep, fact, x, y, z);

                return new Pair<>(resultsIndep, resultsDep);
            }

            private void addResults(Set<IndependenceResult> resultsIndep, Set<IndependenceResult> resultsDep, IndependenceFact fact, Node x, Node y, Set<Node> z) {
                boolean verbose = independenceTest.isVerbose();
                // Temporarily turn off verbose
                independenceTest.setVerbose(false);
                IndependenceResult result;
                try {
                    result = independenceTest.checkIndependence(x, y, z);
                } catch (Exception e) {
                    throw new RuntimeException(e);
                }
                boolean indep = result.isIndependent();
                double pValue = result.getPValue();

                double min = 0.0;

                // Optionally, remove the p-values less than alpha.
                if (false) {
                    min = independenceTest.getAlpha();
                }

                if (pValue >= min) {
                    if (msep) {
                        resultsIndep.add(new IndependenceResult(fact, indep, pValue, Double.NaN));
                    } else {
                        resultsDep.add(new IndependenceResult(fact, indep, pValue, Double.NaN));
                    }
                }
            }
        }

        List<Callable<Pair<Set<IndependenceResult>, Set<IndependenceResult>>>> tasks = new ArrayList<>();

        for (int i = 0; i < facts.size() /*&& !Thread.currentThread().isInterrupted()*/; i++) {
            if (Thread.currentThread().isInterrupted()) {
                break;
            }

            IndCheckTask task = new IndCheckTask(i, new ArrayList<>(facts), independenceTest);

            if (!parallelized) {
                Pair<Set<IndependenceResult>, Set<IndependenceResult>> _results = task.call();
                resultsIndep.addAll(_results.getFirst());
                resultsDep.addAll(_results.getSecond());
            } else {
                tasks.add(task);
            }
        }

        if (parallelized) {
            int parallelism = Runtime.getRuntime().availableProcessors();
            ForkJoinPool pool = new ForkJoinPool(parallelism);
            List<Future<Pair<Set<IndependenceResult>, Set<IndependenceResult>>>> theseResults;
            theseResults = pool.invokeAll(tasks);

            for (Future<Pair<Set<IndependenceResult>, Set<IndependenceResult>>> future : theseResults) {
                try {
                    resultsIndep.addAll(future.get().getFirst());
                    resultsDep.addAll(future.get().getSecond());
                } catch (InterruptedException | ExecutionException e) {
                    TetradLogger.getInstance().log(e.getMessage());
                }
            }

            pool.shutdown();
        }
    }

    /**
     * Calculates the statistics for the given list of results.
     *
     * @param indep True if for implied independencies, false if for implied dependencies.
     */
    private void calcStats(boolean indep) {
        List<IndependenceResult> results = new ArrayList<>(getResultsLocal(indep));

        int dependent = 0;

        for (IndependenceResult result : results) {
            if (result.isDependent() && !Double.isNaN(result.getPValue())) dependent++;
        }

        List<Double> pValues = getPValues(results);

        double min = 0.0;

        // Optionally let the minimum of the uniform range be the minimum p-value. This is useful if we ignore
        // p-values less than alpha. This is hard-coded for now.
        if (false) {
            min = Double.POSITIVE_INFINITY;
            for (double pValue : pValues) {
                if (pValue < min) {
                    min = pValue;
                }
            }
        }

        if (indep) {
            fractionDependentIndep = dependent / (double) results.size();

            if (pValues.size() < 2) {
                ksPValueIndep = Double.NaN;
                binomialPIndep = Double.NaN;
                aSquaredIndep = Double.NaN;
                aSquaredStarIndep = Double.NaN;
                andersonDarlingPIndep = Double.NaN;
            } else {
                GeneralAndersonDarlingTest _generalAndersonDarlingTest = new GeneralAndersonDarlingTest(pValues, new UniformRealDistribution(min, 1));
                double _aSquared = _generalAndersonDarlingTest.getASquared();
                double _aSquaredStar = _generalAndersonDarlingTest.getASquaredStar();

                ksPValueIndep = UniformityTest.getKsPValue(pValues, min, 1.0);
                binomialPIndep = getBinomialPValue(pValues, independenceTest.getAlpha());
                aSquaredIndep = _aSquared;
                aSquaredStarIndep = _aSquaredStar;
                andersonDarlingPIndep = 1. - _generalAndersonDarlingTest.getProbTail(pValues.size(), _aSquaredStar);
            }
        } else {
            fractionDependentDep = dependent / (double) results.size();

            if (pValues.size() < 2) {
                ksPValueDep = Double.NaN;
                binomialPDep = Double.NaN;
                aSquaredDep = Double.NaN;
                aSquaredStarDep = Double.NaN;
                andersonDarlingPDep = Double.NaN;

            } else {
                GeneralAndersonDarlingTest _generalAndersonDarlingTest = new GeneralAndersonDarlingTest(pValues, new UniformRealDistribution(min, 1));
                double _aSquared = _generalAndersonDarlingTest.getASquared();
                double _aSquaredStar = _generalAndersonDarlingTest.getASquaredStar();

                ksPValueDep = UniformityTest.getKsPValue(pValues, 0.0, 1.0);
                binomialPDep = getBinomialPValue(pValues, independenceTest.getAlpha());
                aSquaredDep = _aSquared;
                aSquaredStarDep = _aSquaredStar;
                andersonDarlingPDep = 1. - _generalAndersonDarlingTest.getProbTail(pValues.size(), _aSquaredStar);
            }
        }
    }

    /**
     * Returns a list of row indices for a subsample of the data set.
     *
     * @param v The fraction of the data set to use.
     * @return A list of row indices for a subsample of the data set.
     */
    private List<Integer> getSubsampleRows(double v) {
        int sampleSize = independenceTest.getSampleSize();
        int subsampleSize = (int) FastMath.floor(sampleSize * v);
        List<Integer> rows = new ArrayList<>(sampleSize);
        for (int i = 0; i < sampleSize; i++) {
            rows.add(i);
        }
        Collections.shuffle(rows);
        return rows.subList(0, subsampleSize);
    }

    /**
     * Generates the results for the given set of independence facts, for both the Markov and dependency checks.
     *
     * @param msep  The set of m-separation facts.
     * @param mconn The set of m-connection facts.
     */
    private void generateResultsAllSubsets(Set<IndependenceFact> msep, Set<IndependenceFact> mconn) {
        generateResults(msep, true);
        generateResults(mconn, false);
    }

    /**
     * Returns a Binomial p-value for the hypothesis that the distribution of p-values is not Uniform under the null
     * hypothesis. Values less than alpha imply non-uniform distributions.
     *
     * @param pValues The p-values.
     * @param alpha   The alpha level. Rejections with p-values less than this are considered dependent.
     * @return The Binomial p-value for non-uniformity.
     */
    private double getBinomialPValue(List<Double> pValues, double alpha) {
        int independentJudgements = 0;

        for (double pValue : pValues) {
            if (pValue > alpha) independentJudgements++;
        }

        int p = pValues.size();

        // The left tail of this binomial distribution is a p-value for getting too few dependent judgments for
        // the distribution to count as uniform.
        BinomialDistribution bd = new BinomialDistribution(p, alpha);

        // We want the area to the right of this, so we subtract from 1.
        return (1.0 - bd.cumulativeProbability(independentJudgements)) + (bd.probability(p - independentJudgements));
    }

    /**
     * Returns the list of results for the given condition.
     *
     * @param indep True if for implied independencies, false if for implied dependencies.
     * @return The list of results for the given condition.
     */
    private List<IndependenceResult> getResultsLocal(boolean indep) {
        if (indep) {
            return new ArrayList<>(this.resultsIndep);
        } else {
            return new ArrayList<>(this.resultsDep);
        }
    }

    /**
     * Checks if both nodes x and y are independent and if the set of conditioning nodes contains all elements of z.
     *
     * @param x Node to check for independence along with y.
     * @param y Node to check for independence along with x.
     * @param z Set of nodes to check if all are contained within the conditioning nodes.
     * @return true if x and y are in the independence nodes and all elements of z are in the conditioning nodes; false
     * otherwise.
     */
    private boolean checkNodeIndependenceAndConditioning(Node x, Node y, Set<Node> z) {
        List<Node> independenceNodes = getIndependenceNodes();
        return (independenceNodes.contains(x) && independenceNodes.contains(y)
                && new HashSet<>(getConditioningNodes()).containsAll(z));
    }

    /**
     * Checks whether the given graph is a CPDAG (Completed Partially Directed Acyclic Graph).
     *
     * @return true if the graph is a CPDAG, false otherwise
     */
    public boolean isCpdag() {
        return isCpdag;
    }

    /**
     * Calculates the Kolmogorov-Smirnov (KS) p-value for a list of independence test results.
     *
     * @param visiblePairs a list of IndependenceResult objects representing the observed values and expected values for
     *                     a series of tests
     * @return the KS p-value calculated using the list of independence test results
     */
    public double getKsPValue(List<IndependenceResult> visiblePairs) {
        List<Double> pValues = getPValues(visiblePairs);
        return UniformityTest.getKsPValue(pValues, 0.0, 1.0);
    }

    /**
     * Calculates the binomial p-value based on the list of visible pairs.
     *
     * @param visiblePairs a list of IndependenceResult representing the visible pairs.
     * @return the binomial p-value.
     */
    public double getBinomialPValue(List<IndependenceResult> visiblePairs) {
        List<Double> pValues = getPValues(visiblePairs);
        return getBinomialPValue(pValues, independenceTest.getAlpha());
    }

    /**
     * Calculates the Anderson-Darling A2 value for a list of independence results.
     *
     * @param visiblePairs the list of independence results
     * @return the Anderson-Darling A2 value
     */
    public double getAndersonDarlingA2(List<IndependenceResult> visiblePairs) {
        List<Double> pValues = getPValues(visiblePairs);
        GeneralAndersonDarlingTest generalAndersonDarlingTest = new GeneralAndersonDarlingTest(pValues, new UniformRealDistribution(0, 1));
        return generalAndersonDarlingTest.getASquared();
    }

    /**
     * Calculates the Anderson-Darling p-value for a given list of independence results.
     *
     * @param visiblePairs the list of independence results
     * @return the Anderson-Darling p-value
     */
    public double getAndersonDarlingPValue(List<IndependenceResult> visiblePairs) {
        List<Double> pValues = getPValues(visiblePairs);
        GeneralAndersonDarlingTest generalAndersonDarlingTest = new GeneralAndersonDarlingTest(pValues, new UniformRealDistribution(0, 1));
//        double aSquared = generalAndersonDarlingTest.getASquared();
        double aSquaredStar = generalAndersonDarlingTest.getASquaredStar();
        return 1. - generalAndersonDarlingTest.getProbTail(pValues.size(), aSquaredStar);
    }

    /**
     * Adds a ModelObserver to the list of observers.
     *
     * @param observer the ModelObserver to be added
     */
    public void addObserver(ModelObserver observer) {
        observers.add(observer);
    }

    /**
     * Removes the specified observer from the list of observers.
     *
     * @param observer the observer to be removed
     */
    public void removeObserver(ModelObserver observer) {
        observers.remove(observer);
    }

    /**
     * Notifies all registered ModelObservers by invoking their update() method.
     */
    public void notifyObservers() {
        for (ModelObserver observer : observers) {
            observer.update();
        }
    }

    /**
     * A single record for the results of the Markov check.
     *
     * @param adInd       The Anderson-Darling p-value for the independent case.
     * @param adDep       The Anderson-Darling p-value for the dependent case.
     * @param binIndep    The Binomial p-value for the independent case.
     * @param binDep      The Binomial p-value for the dependent case.
     * @param fracDepInd  The fraction of dependent judgments for the independent case.
     * @param fracDepDep  The fraction of dependent judgments for the dependent case.
     * @param numTestsInd The number of tests for the independent case.
     * @param numTestsDep The number of tests for the dependent case.
     */
    public record MarkovCheckRecord(double adInd, double adDep, double binIndep, double binDep, double fracDepInd,
                                    double fracDepDep, int numTestsInd, int numTestsDep) {
    }

    /**
     * Stores the set of m-separation facts and the set of m-connection facts for a graph, for the global check.
     */
    public static final class AllSubsetsIndependenceFacts {

        /**
         * {@link Set} of m-separation facts.
         */
        private final Set<IndependenceFact> msep;

        /**
         * {@link Set} of m-connection facts.
         */
        private final Set<IndependenceFact> mconn;

        /**
         * Constructor.
         *
         * @param msep  The set of m-separation facts.
         * @param mconn The set of m-connection facts.
         */
        public AllSubsetsIndependenceFacts(Set<IndependenceFact> msep, Set<IndependenceFact> mconn) {
            this.msep = msep;
            this.mconn = mconn;
        }

        /**
         * Returns a string representation of the m-separation facts.
         *
         * @return A string representation of the m-separation facts.
         */
        public String toStringIndep() {
            StringBuilder builder = new StringBuilder("All subsets independence facts:\n");

            for (IndependenceFact fact : msep) {
                builder.append(fact).append("\n");
            }

            return builder.toString();
        }

        /**
         * Returns a string representation of the m-connection facts.
         *
         * @return A string representation of the m-connection facts.
         */
        public String toStringDep() {
            StringBuilder builder = new StringBuilder("All subsets independence facts:\n");

            for (IndependenceFact fact : mconn) {
                builder.append(fact).append("\n");
            }

            return builder.toString();
        }

        /**
         * Returns the set of m-separation facts.
         *
         * @return The set of m-separation facts.
         */
        public List<IndependenceFact> getMsep() {
            return new ArrayList<>(msep);
        }

        /**
         * Returns the set of m-connection facts.
         *
         * @return The set of m-connection facts.
         */
        public List<IndependenceFact> getMconn() {
            return new ArrayList<>(mconn);
        }
    }
}<|MERGE_RESOLUTION|>--- conflicted
+++ resolved
@@ -407,49 +407,6 @@
             Double ar = ap_ar_ahp_ahr.get(1);
             Double ahp = ap_ar_ahp_ahr.get(2);
             Double ahr = ap_ar_ahp_ahr.get(3);
-<<<<<<< HEAD
-            // Record lower recall nodes
-            if (ar < lowRecallBound) {
-                lowAdjRecallNodes.add(x);
-            }
-            if (ahr < lowRecallBound) {
-                lowAHRecallNodes.add(x);
-            }
-            // All local nodes' p-values for node x.
-            List<List<Double>> shuffledlocalPValues = getLocalPValues(independenceTest, localIndependenceFacts, shuffleThreshold); // shuffleThreshold default to be 0.5
-            List<Double> flatList = shuffledlocalPValues.stream()
-                    .flatMap(List::stream)
-                    .collect(Collectors.toList());
-            Double ADTestPValue = checkAgainstAndersonDarlingTest(flatList);
-            // TODO VBC: what should we do for cases when ADTest is NaN and ∞ ?
-            if (ADTestPValue <= threshold) {
-                rejects.add(x);
-                if (!Double.isNaN(ap)) {
-                    rejects_AdjP_ADTestP.add(Arrays.asList(ap, ADTestPValue));
-                }
-                if (!Double.isNaN(ar)) {
-                    rejects_AdjR_ADTestP.add(Arrays.asList(ar, ADTestPValue));
-                }
-                if (!Double.isNaN(ahp)) {
-                    rejects_AHP_ADTestP.add(Arrays.asList(ahp, ADTestPValue));
-                }
-                if (!Double.isNaN(ahr)) {
-                    rejects_AHR_ADTestP.add(Arrays.asList(ahr, ADTestPValue));
-                }
-            } else {
-                accepts.add(x);
-                if (!Double.isNaN(ap)) {
-                    accepts_AdjP_ADTestP.add(Arrays.asList(ap, ADTestPValue));
-                }
-                if (!Double.isNaN(ar)) {
-                    accepts_AdjR_ADTestP.add(Arrays.asList(ar, ADTestPValue));
-                }
-                if (!Double.isNaN(ahp)) {
-                    accepts_AHP_ADTestP.add(Arrays.asList(ahp, ADTestPValue));
-                }
-                if (!Double.isNaN(ahr)) {
-                    accepts_AHR_ADTestP.add(Arrays.asList(ahr, ADTestPValue));
-=======
             if (!localIndependenceFacts.isEmpty()) {
                 // All local nodes' p-values for node x.
                 List<List<Double>> shuffledlocalPValues = getLocalPValues(independenceTest, localIndependenceFacts, shuffleThreshold); // shuffleThreshold default to be 0.5
@@ -485,7 +442,6 @@
                     if (!Double.isNaN(ahr)) {
                         accepts_AHR_ADTestP.add(Arrays.asList(ahr, ADTestPValue));
                     }
->>>>>>> d1c4da5b
                 }
             }
             System.out.println("-----------------------------");
@@ -579,12 +535,7 @@
      * @param estimatedCpdag   The estimated CPDAG.
      * @param trueGraph        The true graph.
      * @param threshold        The threshold value for classifying nodes.
-<<<<<<< HEAD
-     * @param shuffleThreshold The threshold value for shuffling the data.
-     * @param lowRecallBound   The bound value for recording low recall.
-=======
      * @param shuffleThreshold The threshold value for shuffling the data. shuffleThreshold default can set to be 0.5
->>>>>>> d1c4da5b
      * @return A list containing two lists: the first list contains the accepted nodes and the second list contains the
      */
     public List<List<Node>> getAndersonDarlingTestAcceptsRejectsNodesForAllNodesPlotData2(IndependenceTest independenceTest, Graph estimatedCpdag, Graph trueGraph, Double threshold, Double shuffleThreshold, Double lowRecallBound) {
@@ -619,34 +570,6 @@
             List<Double> lgp_lgr = getPrecisionAndRecallOnMarkovBlanketGraphPlotData2(x, estimatedCpdag, trueGraph);
             Double lgp = lgp_lgr.get(0);
             Double lgr = lgp_lgr.get(1);
-<<<<<<< HEAD
-            if (lgr < lowRecallBound) {
-                lowLGRecallNodes.add(x);
-            }
-            // All local nodes' p-values for node x.
-            List<List<Double>> shuffledlocalPValues = getLocalPValues(independenceTest, localIndependenceFacts, shuffleThreshold); // shuffleThreshold default to be 0.5
-            List<Double> flatList = shuffledlocalPValues.stream()
-                    .flatMap(List::stream)
-                    .collect(Collectors.toList());
-            System.out.println("# p values feed into ADTest: " + flatList.size() );
-            Double ADTestPValue = checkAgainstAndersonDarlingTest(flatList);
-            // TODO VBC: what should we do for cases when ADTest is NaN and ∞ ?
-            if (ADTestPValue <= threshold) {
-                rejects.add(x);
-                if (!Double.isNaN(lgp)) {
-                    rejects_LGP_ADTestP.add(Arrays.asList(lgp, ADTestPValue));
-                }
-                if (!Double.isNaN(lgr)) {
-                    rejects_LGR_ADTestP.add(Arrays.asList(lgr, ADTestPValue));
-                }
-            } else {
-                accepts.add(x);
-                if (!Double.isNaN(lgp)) {
-                    accepts_LGP_ADTestP.add(Arrays.asList(lgp, ADTestPValue));
-                }
-                if (!Double.isNaN(lgr)) {
-                    accepts_LGR_ADTestP.add(Arrays.asList(lgr, ADTestPValue));
-=======
             if (!localIndependenceFacts.isEmpty()) {
                 // All local nodes' p-values for node x.
                 List<List<Double>> shuffledlocalPValues = getLocalPValues(independenceTest, localIndependenceFacts, shuffleThreshold);
@@ -671,7 +594,6 @@
                     if (!Double.isNaN(lgr)) {
                         accepts_LGR_ADTestP.add(Arrays.asList(lgr, ADTestPValue));
                     }
->>>>>>> d1c4da5b
                 }
             }
             System.out.println("-----------------------------");
