--- conflicted
+++ resolved
@@ -213,19 +213,11 @@
     public double getScore() {
         return bump;
     }
-<<<<<<< HEAD
 
     public Score getWrappedScore() {
         return score;
     }
 }
-=======
->>>>>>> 5556ea57
-
-    public Score getWrappedScore() {
-        return score;
-    }
-}
-
-
-
+
+
+
