--- conflicted
+++ resolved
@@ -87,10 +87,7 @@
         if (determines(z1, y)) return false;
 
         double v = this.score.localScoreDiff(variables.indexOf(x), variables.indexOf(y), varIndices(z));
-<<<<<<< HEAD
-=======
-//        if (Double.isNaN(v)) throw new IllegalArgumentException();
->>>>>>> 1ef75e1c
+        if (Double.isNaN(v)) throw new IllegalArgumentException();
         this.bump = v;
         return v < 0;
     }
