--- conflicted
+++ resolved
@@ -625,13 +625,7 @@
             TetradLogger.getInstance().log("info", "Testing it.");
         }
 
-<<<<<<< HEAD
-        SemBicScore score = new SemBicScore(new CovarianceMatrixOnTheFly(data, false));
-        score.setPenaltyDiscount(penaltyDiscount);
-        Fask pc = new Fask(data, score);
-=======
         Fask pc = new Fask(data, new SemBicScore(new CovarianceMatrixOnTheFly(data)));
->>>>>>> b086c250
         pc.setAlpha(significance);
         pc.setPenaltyDiscount(penaltyDiscount);
         pc.setDepth(depth);
