///////////////////////////////////////////////////////////////////////////////
// For information as to what this class does, see the Javadoc, below.       //
// Copyright (C) 1998, 1999, 2000, 2001, 2002, 2003, 2004, 2005, 2006,       //
// 2007, 2008, 2009, 2010, 2014, 2015 by Peter Spirtes, Richard Scheines, Joseph   //
// Ramsey, and Clark Glymour.                                                //
//                                                                           //
// This program is free software; you can redistribute it and/or modify      //
// it under the terms of the GNU General Public License as published by      //
// the Free Software Foundation; either version 2 of the License, or         //
// (at your option) any later version.                                       //
//                                                                           //
// This program is distributed in the hope that it will be useful,           //
// but WITHOUT ANY WARRANTY; without even the implied warranty of            //
// MERCHANTABILITY or FITNESS FOR A PARTICULAR PURPOSE.  See the             //
// GNU General Public License for more details.                              //
//                                                                           //
// You should have received a copy of the GNU General Public License         //
// along with this program; if not, write to the Free Software               //
// Foundation, Inc., 59 Temple Place, Suite 330, Boston, MA  02111-1307  USA //
///////////////////////////////////////////////////////////////////////////////

package edu.cmu.tetrad.graph;


import edu.cmu.tetrad.util.TetradSerializable;
import java.beans.PropertyChangeListener;
import java.beans.PropertyChangeSupport;
import java.io.IOException;
import java.io.ObjectInputStream;
import java.util.HashMap;
import java.util.Map;

/**
 * Implements a basic node in a graph--that is, a node that is not itself a
 * variable.
 *
 * @author Joseph Ramsey
 * @author Willie Wheeler
 */
public class GraphNode implements Node, TetradSerializable {
    static final long serialVersionUID = 23L;

    /**
     * The name of the node.
     *
     * @serial
     */
    private String name = "??";

    /**
     * The type of the node.
     *
     * @serial
     * @see edu.cmu.tetrad.graph.NodeType
     */
    private NodeType nodeType = NodeType.MEASURED;

    /**
     * Node variable type (domain, interventional status, interventional value..) of this node variable
     */
    private NodeVariableType nodeVariableType = NodeVariableType.DOMAIN;

    /**
     * The x coordinate of the center of the node.
     *
     * @serial
     */
    private int centerX = -1;

    /**
     * The y coordinate of the center of the node.
     *
     * @serial
     */
    private int centerY = -1;

    /**
     * Fires property change events.
     */
    private transient PropertyChangeSupport pcs;
    
    private Map<String, Object> attributes = new HashMap<>();

    //============================CONSTRUCTORS==========================//

    /**
     * Constructs a new Tetrad node with the given (non-null) string.
     */
    public GraphNode(String name) {
        setName(name);
    }

    /**
     * Copy constructor.
     */
    public GraphNode(GraphNode node) {
        this.name = node.name;
        this.nodeType = node.nodeType;
        this.centerX = node.centerX;
        this.centerY = node.centerY;
    }

    /**
     * Generates a simple exemplar of this class to test serialization.
     */
    public static GraphNode serializableInstance() {
        return new GraphNode("X");
    }

    //============================PUBLIC METHODS========================//

    /**
     * @return the name of the variable.
     */
    public final String getName() {
        return this.name;
    }

    /**
     * @return the node type.
     * @see edu.cmu.tetrad.graph.NodeType
     */
    public final NodeType getNodeType() {
        return nodeType;
    }

    /**
     * Sets the node type.
     *
     * @see edu.cmu.tetrad.graph.NodeType
     */
    public final void setNodeType(NodeType nodeType) {
        if (nodeType == null) {
            throw new NullPointerException("Node type must not be null.");
        }
        this.nodeType = nodeType;
    }

    /**
     * Sets the name of this variable.
     */
    public final void setName(String name) {
        if (name == null) {
            throw new NullPointerException("Name must not be null.");
        }

//        if (!NamingProtocol.isLegalName(name)) {
//            throw new IllegalArgumentException(
//                    NamingProtocol.getProtocolDescription() + ": " + name);
//        }

        String oldName = this.name;
        this.name = name;
        getPcs().firePropertyChange("name", oldName, this.name);
    }

    /**
     * @return the x coordinate of the center of the node.
     */
    public final int getCenterX() {
        return this.centerX;
    }

    /**
     * Sets the x coordinate of the center of this node.
     */
    public final void setCenterX(int centerX) {
        this.centerX = centerX;
    }

    /**
     * @return the y coordinate of the center of the node.
     */
    public final int getCenterY() {
        return this.centerY;
    }

    /**
     * Sets the y coordinate of the center of this node.
     */
    public final void setCenterY(int centerY) {
        this.centerY = centerY;
    }

    /**
     * Sets the (x, y) coordinates of the center of this node.
     */
    public final void setCenter(int centerX, int centerY) {
        this.centerX = centerX;
        this.centerY = centerY;
    }

    /**
     * @return the existing property change support object for this class, if
     * there is one, or else creates a new one and returns that.
     */
    private PropertyChangeSupport getPcs() {
        if (this.pcs == null) {
            this.pcs = new PropertyChangeSupport(this);
        }
        return this.pcs;
    }

    /**
     * Adds a property change listener.
     */
    public final void addPropertyChangeListener(PropertyChangeListener l) {
        getPcs().addPropertyChangeListener(l);
    }

    /**
     * @return the name of the node as its string representation.
     */
    public String toString() {
        return name;
    }

    public int hashCode() {
        if (NodeEqualityMode.getEqualityType() == NodeEqualityMode.Type.OBJECT) {
            return super.hashCode();
        } else if (NodeEqualityMode.getEqualityType() == NodeEqualityMode.Type.NAME) {
            return getName().hashCode();
        }

//        return 17 * getNode().hashCode() + 19 * getNodeType().hashCode();
//        return 17 * getNode().hashCode();
//        return getNode().hashCode();
        throw new IllegalArgumentException();
    }

    /**
     * Two continuous variables are equal if they have the same name and the
     * same missing value marker.
     */
    public boolean equals(Object o) {
        if (NodeEqualityMode.getEqualityType() == NodeEqualityMode.Type.OBJECT) {
            return o == this;
        } else if (NodeEqualityMode.getEqualityType() == NodeEqualityMode.Type.NAME) {
            return o instanceof GraphNode && getName().equals(((Node) o).getName());
        }

        throw new IllegalStateException();
    }

    public Node like(String name) {
        GraphNode node = new GraphNode(name);
        node.setNodeType(getNodeType());
        return node;
    }

    /**
     * Adds semantic checks to the default deserialization method. This method
     * must have the standard signature for a readObject method, and the body of
     * the method must begin with "s.defaultReadObject();". Other than that, any
     * semantic checks can be specified and do not need to stay the same from
     * version to version. A readObject method of this form may be added to any
     * class, even if Tetrad sessions were previously saved out using a version
     * of the class that didn't include it. (That's what the
     * "s.defaultReadObject();" is for. See J. Bloch, Effective Java, for help.
     *
     * @throws java.io.IOException
     * @throws ClassNotFoundException
     */
    private void readObject(ObjectInputStream s)
            throws IOException, ClassNotFoundException {
        s.defaultReadObject();

        if (name == null) {
            throw new NullPointerException();
        }

        if (nodeType == null) {
            throw new NullPointerException();
        }
    }

    public int compareTo(Object o) {
        Node node = (Node) o;
        final String name = getName();
        String[] tokens1 = name.split(":");
        final String _name = node.getName();
        String[] tokens2 = _name.split(":");

        if (tokens1.length == 1) {
            tokens1 = new String[]{tokens1[0], "0"};
        }

        if (tokens2.length == 1) {
            tokens2 = new String[]{tokens2[0], "0"};
        }

        int i1 = tokens1[1].compareTo(tokens2[1]);
        int i2 = tokens1[0].compareTo(tokens2[0]);

        if (i1 == 0) {
            return i2;
        } else {
            return i1;
        }
    }
<<<<<<< HEAD

    @Override
    public NodeVariableType getNodeVariableType() {
        return this.nodeVariableType;
    }

    @Override
    public void setNodeVariableType(NodeVariableType nodeVariableType) {
        this.nodeVariableType = nodeVariableType;
    }
=======
    
	@Override
	public Map<String, Object> getAllAttributes() {
		return attributes;
	}

	@Override
	public Object getAttribute(String key) {
		return attributes.get(key);
	}

	@Override
	public void removeAttribute(String key) {
		attributes.remove(key);
	}

	@Override
	public void addAttribute(String key, Object value) {
		attributes.put(key, value);
	}
>>>>>>> 5f1807fd

}




<|MERGE_RESOLUTION|>--- conflicted
+++ resolved
@@ -18,9 +18,7 @@
 // along with this program; if not, write to the Free Software               //
 // Foundation, Inc., 59 Temple Place, Suite 330, Boston, MA  02111-1307  USA //
 ///////////////////////////////////////////////////////////////////////////////
-
 package edu.cmu.tetrad.graph;
-
 
 import edu.cmu.tetrad.util.TetradSerializable;
 import java.beans.PropertyChangeListener;
@@ -38,6 +36,7 @@
  * @author Willie Wheeler
  */
 public class GraphNode implements Node, TetradSerializable {
+
     static final long serialVersionUID = 23L;
 
     /**
@@ -56,7 +55,8 @@
     private NodeType nodeType = NodeType.MEASURED;
 
     /**
-     * Node variable type (domain, interventional status, interventional value..) of this node variable
+     * Node variable type (domain, interventional status, interventional
+     * value..) of this node variable
      */
     private NodeVariableType nodeVariableType = NodeVariableType.DOMAIN;
 
@@ -78,11 +78,10 @@
      * Fires property change events.
      */
     private transient PropertyChangeSupport pcs;
-    
+
     private Map<String, Object> attributes = new HashMap<>();
 
     //============================CONSTRUCTORS==========================//
-
     /**
      * Constructs a new Tetrad node with the given (non-null) string.
      */
@@ -108,7 +107,6 @@
     }
 
     //============================PUBLIC METHODS========================//
-
     /**
      * @return the name of the variable.
      */
@@ -148,7 +146,6 @@
 //            throw new IllegalArgumentException(
 //                    NamingProtocol.getProtocolDescription() + ": " + name);
 //        }
-
         String oldName = this.name;
         this.name = name;
         getPcs().firePropertyChange("name", oldName, this.name);
@@ -298,7 +295,6 @@
             return i1;
         }
     }
-<<<<<<< HEAD
 
     @Override
     public NodeVariableType getNodeVariableType() {
@@ -309,31 +305,25 @@
     public void setNodeVariableType(NodeVariableType nodeVariableType) {
         this.nodeVariableType = nodeVariableType;
     }
-=======
-    
-	@Override
-	public Map<String, Object> getAllAttributes() {
-		return attributes;
-	}
-
-	@Override
-	public Object getAttribute(String key) {
-		return attributes.get(key);
-	}
-
-	@Override
-	public void removeAttribute(String key) {
-		attributes.remove(key);
-	}
-
-	@Override
-	public void addAttribute(String key, Object value) {
-		attributes.put(key, value);
-	}
->>>>>>> 5f1807fd
-
-}
-
-
-
-
+
+    @Override
+    public Map<String, Object> getAllAttributes() {
+        return attributes;
+    }
+
+    @Override
+    public Object getAttribute(String key) {
+        return attributes.get(key);
+    }
+
+    @Override
+    public void removeAttribute(String key) {
+        attributes.remove(key);
+    }
+
+    @Override
+    public void addAttribute(String key, Object value) {
+        attributes.put(key, value);
+    }
+
+}