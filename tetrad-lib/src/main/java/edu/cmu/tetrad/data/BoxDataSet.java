///////////////////////////////////////////////////////////////////////////////
// For information as to what this class does, see the Javadoc, below.       //
// Copyright (C) 1998, 1999, 2000, 2001, 2002, 2003, 2004, 2005, 2006,       //
// 2007, 2008, 2009, 2010, 2014, 2015 by Peter Spirtes, Richard Scheines, Joseph   //
// Ramsey, and Clark Glymour.                                                //
//                                                                           //
// This program is free software; you can redistribute it and/or modify      //
// it under the terms of the GNU General Public License as published by      //
// the Free Software Foundation; either version 2 of the License, or         //
// (at your option) any later version.                                       //
//                                                                           //
// This program is distributed in the hope that it will be useful,           //
// but WITHOUT ANY WARRANTY; without even the implied warranty of            //
// MERCHANTABILITY or FITNESS FOR A PARTICULAR PURPOSE.  See the             //
// GNU General Public License for more details.                              //
//                                                                           //
// You should have received a copy of the GNU General Public License         //
// along with this program; if not, write to the Free Software               //
// Foundation, Inc., 59 Temple Place, Suite 330, Boston, MA  02111-1307  USA //
///////////////////////////////////////////////////////////////////////////////
package edu.cmu.tetrad.data;

import edu.cmu.tetrad.graph.Node;
import edu.cmu.tetrad.util.NumberFormatUtil;
import edu.cmu.tetrad.util.TetradMatrix;
import edu.cmu.tetrad.util.TetradSerializable;
import java.io.IOException;
import java.io.ObjectInputStream;
import static java.lang.Math.sqrt;
import java.text.NumberFormat;
import java.util.*;

/**
 * Wraps a DataBox in such a way that mixed data sets can be storeds. The type
 * of each column must be specified by a Variable object, which must be either a
 * <code>ContinuousVariable</code> or a <code>DiscreteVariable</code>. This
 * class violates object orientation in that the underlying data matrix is
 * retrievable using the getDoubleData() method. This is allowed so that
 * external calculations may be performed on large datasets without having to
 * allocate extra memory. If this matrix needs to be modified externally, please
 * consider making a copy of it first, using the TetradMatrix copy() method.
 * <p>
 * The data set may be given a name; this name is not used internally.
 * <p>
 * The data set has a list of variables associated with it, as described above.
 * This list is coordinated with the stored data, in that data for the i'th
 * variable will be in the i'th column.
 * <p>
 * A subset of variables in the data set may be designated as selected. This
 * selection set is stored with the data set and may be manipulated using the
 * <code>select</code> and <code>deselect</code> methods.
 * <p>
 * A multiplicity m_i may be associated with each case c_i in the dataset, which
 * is interpreted to mean that that c_i occurs m_i times in the dataset.
 * <p>
 * Knowledge may be associated with the data set, using the
 * <code>setKnowledge</code> method. This knowledge is not used internally to
 * the data set, but it may be retrieved by algorithms and used.
 * <p>
 *
 * @author Joseph Ramsey
 * @see edu.cmu.tetrad.data.Variable
 * @see edu.cmu.tetrad.data.Knowledge
 */
public final class BoxDataSet implements DataSet, TetradSerializable {

    static final long serialVersionUID = 23L;
    private Map<String, String> columnToTooltip;

    public Map<String, String> getColumnToTooltip() {
        return columnToTooltip;
    }

    public void setColumnToTooltip(Map<String, String> columnToTooltip) {
        this.columnToTooltip = columnToTooltip;
    }

    /**
     * The name of the data model. This is not used internally; it is only here
     * in case an external class wants this dataset to have a name.
     *
     * @serial
     */
    private String name = "";

    /**
     * The list of variables. These correspond columnwise to the columns of
     * <code>data</code>.
     *
     * @serial
     */
    private List<Node> variables = new ArrayList<>();

    /**
     * The container storing the data. Rows are cases; columns are variables.
     * The order of columns is coordinated with the order of variables in
     * getVariable().
     *
     * @serial
     */
    private DataBox dataBox;

    /**
     * The set of selected variables.
     *
     * @serial
     */
    private Set<Node> selection = new HashSet<>();

    /**
     * Case ID's. These are strings associated with some or all of the cases of
     * the dataset.
     *
     * @serial
     */
    private final Map<Integer, String> caseIds = new HashMap<>();

    /**
     * A map from cases to case multipliers. If a case is not in the domain of
     * this map, its case multiplier is by default 1. This is the number of
     * repetitions of the case in the dataset. The sample size is obtained by
     * summing over these multipliers.
     *
     * @serial
     */
    private Map<Integer, Integer> multipliers = new HashMap<>();

    /**
     * The knowledge associated with this data.
     *
     * @serial
     */
    private IKnowledge knowledge = new Knowledge2();

    /**
     * The number formatter used for printing out continuous values.
     */
    private transient NumberFormat nf;

    /**
     * The character used as a delimiter when the dataset is printed.
     */
    private char outputDelimiter = '\t';

    //============================CONSTRUCTORS==========================//
    public BoxDataSet(DataBox dataBox, List<Node> variables) {
        this.dataBox = dataBox;
        this.variables = variables;
    }

    /**
     * Makes of copy of the given data set.
     */
    public BoxDataSet(BoxDataSet dataSet) {
        name = dataSet.name;
        variables = new LinkedList<>(dataSet.variables);
        dataBox = dataSet.dataBox.copy();
        selection = new HashSet<>(dataSet.selection);
        multipliers = new HashMap<>(dataSet.multipliers);
        knowledge = dataSet.knowledge.copy();
    }

    /**
     * Generates a simple exemplar of this class to test serialization.
     */
    public static BoxDataSet serializableInstance() {
        return new BoxDataSet(new ShortDataBox(4, 4), null);
    }

    //============================PUBLIC METHODS========================//
    /**
     * Gets the name of the data set.
     */
    public final String getName() {
        return this.name;
    }

    /**
     * Sets the name of the data set.
     */
    public final void setName(String name) {
        if (name == null) {
            return;
//            throw new NullPointerException("Name must not be null.");
        }
        this.name = name;
    }

    /**
     * @return the number of variables in the data set.
     */
    public final int getNumColumns() {
        return variables.size();
    }

    /**
     * @return the number of rows in the rectangular data set, which is the
     * maximum of the number of rows in the list of wrapped columns.
     */
    public final int getNumRows() {
        return dataBox.numRows();
    }

    /**
     * Sets the value at the given (row, column) to the given int value,
     * assuming the variable for the column is discrete.
     *
     * @param row The index of the case.
     * @param column The index of the variable.
     */
    public final void setInt(int row, int column, int value) {
        Node variable = getVariable(column);

        if (!(variable instanceof DiscreteVariable)) {
            throw new IllegalArgumentException(
                    "Can only set ints for discrete columns.");
        }

        DiscreteVariable _variable = (DiscreteVariable) variable;

        if (value < 0 && value != -99) {
            throw new IllegalArgumentException(
                    "Value must be a positive integer: " + value);
        }

        if (value >= _variable.getNumCategories()) {
            if (_variable.isAccommodateNewCategories()) {
                accomodateIndex(_variable, value);
            } else {
                throw new IllegalArgumentException(
                        "Not a value for that variable: " + value);
            }
        }

        try {
            setIntPrivate(row, column, value);
        } catch (Exception e) {
            if (row < 0 || column < 0) {
                throw new IllegalArgumentException(
                        "Row and column must be >= 0.");
            }

            int newRows = Math.max(row + 1, dataBox.numRows());
            int newCols = Math.max(column + 1, dataBox.numCols());
            resize(newRows, newCols);
            setIntPrivate(row, column, value);
        }
    }

    /**
     * Sets the value at the given (row, column) to the given double value,
     * assuming the variable for the column is continuous.
     *
     * @param row The index of the case.
     * @param column The index of the variable.
     */
    public final void setDouble(int row, int column, double value) {
        try {
            dataBox.set(row, column, value);
        } catch (Exception e) {
            if (row < 0 || column < 0) {
                throw new IllegalArgumentException(
                        "Row and column must be >= 0.");
            }

            int newRows = Math.max(row + 1, dataBox.numRows());
            int newCols = Math.max(column + 1, dataBox.numCols());
            resize(newRows, newCols);
            dataBox.set(row, column, value);
        }
    }

    /**
     * @param row The index of the case.
     * @param col The index of the variable.
     * @return the value at the given row and column as an Object. The type
     * returned is deliberately vague, allowing for variables of any type.
     * Primitives will be returned as corresponding wrapping objects (for
     * example, doubles as Doubles).
     */
    public final Object getObject(int row, int col) {
        Object variable = getVariable(col);

        if (variable instanceof ContinuousVariable) {
            return getDouble(row, col);
        } else if (variable instanceof DiscreteVariable) {
            DiscreteVariable _variable = (DiscreteVariable) variable;

            if (_variable.isCategoryNamesDisplayed()) {
                return _variable.getCategory(getInt(row, col));
            } else {
                return getInt(row, col);
            }

        }

        throw new IllegalArgumentException("Not a row/col in this data set: " + row + ", " + col);
    }

    /**
     * @param row The index of the case.
     * @param col The index of the variable.
     */
    public final void setObject(int row, int col, Object value) {
        Object variable = getVariable(col);

        if (variable instanceof ContinuousVariable) {
            setDouble(row, col, getValueFromObjectContinuous(value));
        } else if (variable instanceof DiscreteVariable) {
            setInt(row, col, getValueFromObjectDiscrete(value,
                    (DiscreteVariable) variable));
        } else {
            throw new IllegalArgumentException(
                    "Expecting either a continuous "
                    + "or a discrete variable.");
        }
    }

    /**
     * @return the indices of the currently selected variables.
     */
    public final int[] getSelectedIndices() {
        List<Node> variables = getVariables();
        Set<Node> selection = getSelection();

        int[] indices = new int[selection.size()];

        int j = -1;
        for (int i = 0; i < variables.size(); i++) {
            if (selection.contains(variables.get(i))) {
                indices[++j] = i;
            }
        }

        return indices;
    }

//    /**
//     * @return the set of currently selected variables.
//     */
//    public final Set<Node> getSelectedVariables() {
//        return new HashSet<>(selection);
//    }
    /**
     * Adds the given variable to the data set, increasing the number of columns
     * by one, moving columns i >= <code>index</code> to column i + 1, and
     * inserting a column of missing values at column i.
     *
     * @throws IllegalArgumentException if the variable already exists in the
     * dataset.
     */
    public final void addVariable(Node variable) {
        if (variables.contains(variable)) {
            throw new IllegalArgumentException("Expecting a new variable: " + variable);
        }

        variables.add(variable);

        if (dataBox instanceof MixedDataBox) {
            ((MixedDataBox) dataBox).addVariable(variable);
        } else {
            resize(dataBox.numRows(), variables.size());
            int col = dataBox.numCols() - 1;

            for (int i = 0; i < dataBox.numRows(); i++) {
                dataBox.set(i, col, null);
            }
        }
    }

    /**
     * Adds the given variable to the dataset, increasing the number of columns
     * by one, moving columns i >= <code>index</code> to column i + 1, and
     * inserting a column of missing values at column i.
     */
    public final void addVariable(int index, Node variable) {
        if (variables.contains(variable)) {
            throw new IllegalArgumentException("Expecting a new variable.");
        }

        if (index < 0 || index > variables.size()) {
            throw new IndexOutOfBoundsException("Index must in (0, #vars).");
        }

        variables.add(index, variable);
        resize(dataBox.numRows(), variables.size());

        Number[][] _data
                = new Number[dataBox.numRows()][dataBox.numCols()];

        for (int j = 0; j < dataBox.numCols() + 1; j++) {
            if (j < index) {
                for (int i = 0; i < dataBox.numRows(); i++) {
                    _data[i][j] = dataBox.get(i, j);
                }
            } else if (j == index) {
                for (int i = 0; i < dataBox.numRows(); i++) {
                    _data[i][j] = null;
                }
            } else {
                for (int i = 0; i < dataBox.numRows(); i++) {
                    _data[i][j] = dataBox.get(i, j - 1);
                }
            }
        }
    }

    /**
     * @return the variable at the given column.
     */
    public final Node getVariable(int col) {
        return variables.get(col);
    }

    /**
     * @return the index of the column of the given variable. You can also get
     * this by calling getVariable().indexOf(variable).
     */
    public final int getColumn(Node variable) {
        return variables.indexOf(variable);
    }

    /**
     * Changes the variable for the given column from <code>from</code> to
     * <code>to</code>. Supported currently only for discrete variables.
     *
     * @throws IllegalArgumentException if the given change is not supported.
     */
    @SuppressWarnings({"ConstantConditions"})
    public final void changeVariable(Node from, Node to) {
        if (!(from instanceof DiscreteVariable
                && to instanceof DiscreteVariable)) {
            throw new IllegalArgumentException(
                    "Only discrete variables supported.");
        }

        DiscreteVariable _from = (DiscreteVariable) from;
        DiscreteVariable _to = (DiscreteVariable) to;

        int col = variables.indexOf(_from);

        List<String> oldCategories = _from.getCategories();
        List<String> newCategories = _to.getCategories();

        int[] indexArray = new int[oldCategories.size()];

        for (int i = 0; i < oldCategories.size(); i++) {
            indexArray[i] = newCategories.indexOf(oldCategories.get(i));
        }

        for (int i = 0; i < getNumRows(); i++) {
            if (dataBox.get(i, col) == null) {
                break;
            }

            int value = getInt(i, col);
            int newIndex = 0;
            try {
                newIndex = indexArray[value];
            } catch (Exception e) {
                e.printStackTrace();
            }

            if (newIndex == -1) {
                dataBox.set(i, col, null);
            } else {
                setInt(i, col, newIndex);
            }
        }

        variables.set(col, _to);
    }

    /**
     * @return the variable with the given name.
     */
    public final Node getVariable(String varName) {
        for (Node variable1 : variables) {
            if (variable1.getName().equals(varName)) {
                return variable1;
            }
        }

        return null;
    }

    /**
     * @return (a copy of) the List of Variables for the data set, in the order
     * of their columns.
     */
    public final List<Node> getVariables() {
        return new LinkedList<>(variables);
    }

    /**
     * @return a copy of the knowledge associated with this data set. (Cannot be
     * null.)
     */
    public final IKnowledge getKnowledge() {
        return this.knowledge.copy();
    }

    /**
     * Sets knowledge to be associated with this data set. May not be null.
     */
    public final void setKnowledge(IKnowledge knowledge) {
        if (knowledge == null) {
            throw new NullPointerException();
        }

        this.knowledge = knowledge.copy();
    }

    /**
     * @return (a copy of) the List of Variables for the data set, in the order
     * of their columns.
     */
    public final List<String> getVariableNames() {
        List<Node> vars = getVariables();
        List<String> names = new ArrayList<>();

        for (Node variable : vars) {
            String name = variable.getName();
            names.add(name);
        }

        return names;
    }

    /**
     * Marks the given column as selected if 'selected' is true or deselected if
     * 'selected' is false.
     */
    public final void setSelected(Node variable, boolean selected) {
        if (selected) {
            if (variables.contains(variable)) {
                getSelection().add(variable);
            }
        } else if (variables.contains(variable)) {
            getSelection().remove(variable);
        }
    }

    /**
     * Marks all variables as deselected.
     */
    public final void clearSelection() {
        getSelection().clear();
    }

    /**
     * Ensures that the dataset has at least the number of rows, adding rows if
     * necessary to make that the case. The new rows will be filled with missing
     * values.
     */
    public void ensureRows(int rows) {
        if (rows > getNumRows()) {
            resize(rows, getNumColumns());
        }
    }

    /**
     * Ensures that the dataset has at least the given number of columns, adding
     * continuous variables with unique names until that is true. The new
     * columns will be filled with missing values.
     */
    public void ensureColumns(int columns, List<String> excludedVariableNames) {
        for (int col = getNumColumns(); col < columns; col++) {
            int i = 0;
            String _name;

            while (true) {
                _name = "X" + (++i);
                if (getVariable(_name) == null
                        && !excludedVariableNames.contains(_name)) {
                    break;
                }
            }

            ContinuousVariable variable = new ContinuousVariable(_name);
            addVariable(variable);
        }
    }

    /**
     * @return true iff the given column has been marked as selected.
     */
    public final boolean isSelected(Node variable) {
        return getSelection().contains(variable);
    }

    /**
     * Removes the column for the variable at the given index, reducing the
     * number of columns by one.
     */
    public final void removeColumn(int index) {
        if (index < 0 || index >= variables.size()) {
            throw new IllegalArgumentException("Not a column in this data set: " + index);
        }

        variables.remove(index);

        int[] rows = new int[dataBox.numRows()];

        for (int i = 0; i < dataBox.numRows(); i++) {
            rows[i] = i;
        }

        int[] cols = new int[dataBox.numCols() - 1];

        int m = -1;

        for (int i = 0; i < dataBox.numCols(); i++) {
            if (i != index) {
                cols[++m] = i;
            }
        }

        dataBox = viewSelection(rows, cols);
    }

    private DataBox viewSelection(int[] rows, int[] cols) {
        return dataBox.viewSelection(rows, cols);

    }

    /**
     * Removes the columns for the given variable from the dataset, reducing the
     * number of columns by one.
     *
     * @param variable
     */
    @Override
    public final void removeColumn(Node variable) {
        int index = variables.indexOf(variable);

        if (index != -1) {
            removeColumn(index);
        }
    }

    /**
     * Creates and returns a dataset consisting of those variables in the list
     * vars. Vars must be a subset of the variables of this DataSet. The
     * ordering of the elements of vars will be the same as in the list of
     * variables in this DataSet.
     */
    public final DataSet subsetColumns(List<Node> vars) {
//        if (vars.isEmpty()) {
//            throw new IllegalArgumentException("Subset must not be empty.");
//        }

        if (!(getVariables().containsAll(vars))) {
            List<Node> missingVars = new ArrayList<>(vars);
            missingVars.removeAll(getVariables());

            throw new IllegalArgumentException(
                    "All vars must be original vars: " + missingVars);
        }

        int[] rows = new int[dataBox.numRows()];

        for (int i = 0; i < rows.length; i++) {
            rows[i] = i;
        }

        int[] cols = new int[vars.size()];

        for (int j = 0; j < cols.length; j++) {
            cols[j] = getVariables().indexOf(vars.get(j));
        }

        DataBox _dataBox = viewSelection(rows, cols);

        BoxDataSet _dataSet = new BoxDataSet(_dataBox, vars);

//        _dataSet.name = name + "_copy";
        _dataSet.variables = vars;
        _dataSet.selection = new HashSet<>();
        _dataSet.multipliers = new HashMap<>(multipliers);

        // Might have to delete some knowledge.
        _dataSet.knowledge = knowledge.copy();

        return _dataSet;
    }

//    /**
//     * @return true if case multipliers are being used for this data set.
//     */
//    public final boolean isMulipliersCollapsed() {
//        return !getMultipliers().keySet().isEmpty();
//    }
//    /**
//     * @return the case multiplise for the given case (i.e. row) in the data
//     * set. Is this is n > 1, the interpretation is that the data set
//     * effectively contains n copies of that case.
//     */
//    public final int getMultiplier(int caseNumber) {
//        Integer multiplierInt = getMultipliers().get(caseNumber);
//        return multiplierInt == null ? 1 : multiplierInt;
//    }
    /**
     * Sets the case ID fo the given case numnber to the given value.
     *
     * @throws IllegalArgumentException if the given case ID is already used.
     */
    public final void setCaseId(int caseNumber, String id) {
        if (id == null) {
            caseIds.remove(caseNumber);
        } else if (caseIds.values().contains(id)) {
            throw new IllegalArgumentException("Case ID's must be unique; that one "
                    + "has already been used: " + id);
        } else {
            caseIds.put(caseNumber, id);
        }
    }

    /**
     * @return the case ID for the given case number.
     */
    public final String getCaseId(int caseNumber) {
        return caseIds.get(caseNumber);
    }

    /**
     * @return true iff this is a continuous data set--that is, if every column
     * in it is continuous. (By implication, empty datasets are both discrete
     * and continuous.)
     */
    public final boolean isContinuous() {
        for (int i = 0; i < getNumColumns(); i++) {
            Node variable = variables.get(i);

            if (!(variable instanceof ContinuousVariable)) {
                return false;
            }
        }

        return true;
    }

    /**
     * @return true iff this is a discrete data set--that is, if every column in
     * it is discrete. (By implication, empty datasets are both discrete and
     * continuous.)
     */
    public final boolean isDiscrete() {
        for (int i = 0; i < getNumColumns(); i++) {
            Node column = variables.get(i);

            if (!(column instanceof DiscreteVariable)) {
                return false;
            }
        }

        return true;
    }

    /**
     * @return true if this is a mixed data set--that is, if it contains at
     * least one continuous column and one discrete columnn.
     */
    public final boolean isMixed() {
        int numContinuous = 0;
        int numDiscrete = 0;

        for (int i = 0; i < getNumColumns(); i++) {
            Node column = variables.get(i);

            if (column instanceof ContinuousVariable) {
                numContinuous++;
            } else if (column instanceof DiscreteVariable) {
                numDiscrete++;
            } else {
                throw new IllegalArgumentException(
                        "Column not of type continuous"
                        + "or of type discrete; can't classify this data set.");
            }
        }

        return numContinuous > 0 && numDiscrete > 0;
    }

    /**
     * @return the correlation matrix for this dataset. Defers to
     * <code>Statistic.covariance()</code> in the COLT matrix library, so it
     * inherits the handling of missing values from that library--that is, any
     * off-diagonal correlation involving a column with a missing value is
     * Double.NaN, although all of the on-diagonal elements are 1.0. If that's
     * not the desired behavior, missing values can be removed or imputed first.
     */
    public final TetradMatrix getCorrelationMatrix() {
        if (!isContinuous()) {
            throw new IllegalStateException("Not a continuous data set.");
        }

        TetradMatrix corr = getCovarianceMatrix();

        for (int i = 0; i < corr.columns(); i++) {
            for (int j = 0; j < corr.columns(); j++) {
                if (i == j) {
                    continue;
                }
                corr.set(i, j, corr.get(i, j) / sqrt(corr.get(i, i) * corr.get(j, j)));
            }
        }

        for (int i = 0; i < corr.columns(); i++) {
            corr.set(i, i, 1.0);
        }

//        TetradMatrix cov = new TetradMatrix(dataBox.numCols(), dataBox.numCols());
//
//        double[] x = new double[dataBox.numRows()];
//        double[] y = new double[dataBox.numRows()];
//
//        for (int i = 0; i < dataBox.numCols(); i++) {
//            for (int j = 0; j < dataBox.numCols(); j++) {
//                for (int k = 0; k < dataBox.numRows(); k++) {
//                    x[k] = dataBox.get(k, i).doubleValue();
//                    y[k] = dataBox.get(k, j).doubleValue();
//
//                    cov.set(i, j, StatUtils.correlation(x, y));
//                }
//            }
//        }
        return corr;
    }

    /**
     * @return the covariance matrix for this dataset. Defers to
     * <code>Statistic.covariance()</code> in the COLT matrix library, so it
     * inherits the handling of missing values from that library--that is, any
     * covariance involving a column with a missing value is Double.NaN. If
     * that's not the desired behavior, missing values can be removed or imputed
     * first.
     */
    public final TetradMatrix getCovarianceMatrix() {
        if (!isContinuous()) {
            throw new IllegalStateException("Not a continuous data set.");
        }

        return new CovarianceMatrix(this).getMatrix();

//        TetradMatrix cov = new TetradMatrix(dataBox.numCols(), dataBox.numCols());
//
//        double[] x = new double[dataBox.numRows()];
//        double[] y = new double[dataBox.numRows()];
//
//        for (int i = 0; i < dataBox.numCols(); i++) {
//            for (int j = 0; j < dataBox.numCols(); j++) {
//                for (int k = 0; k < dataBox.numRows(); k++) {
//                    x[k] = dataBox.get(k, i).doubleValue();
//                    y[k] = dataBox.get(k, j).doubleValue();
//
//                    cov.set(i, j, StatUtils.covariance(x, y));
//                }
//            }
//        }
//
//        return cov;
    }

    /**
     * @return the value at the given row and column, rounded to the nearest
     * integer, or DiscreteVariable.MISSING_VALUE if the value is missing.
     */
    public final int getInt(int row, int column) {
        Number value = dataBox.get(row, column);

        if (value == null) {
            return DiscreteVariable.MISSING_VALUE;
        } else {
            return value.intValue();
        }
    }

    /**
     * @return the double value at the given row and column. For discrete
     * variables, this returns an int cast to a double. The double value at the
     * given row and column may be missing, in which case Double.NaN is
     * returned.
     */
    public final double getDouble(int row, int column) {
        Number value = dataBox.get(row, column);

        if (value == null) {
            return ContinuousVariable.getDoubleMissingValue();
        } else {
            return value.doubleValue();
        }
    }

//    /**
//     * Sets the case multiplier for the given case to the given number (must be
//     * >= 1).
//     */
//    public final void setMultiplier(int caseNumber, int multiplier) {
//        if (caseNumber < 0) {
//            throw new IllegalArgumentException(
//                    "Case numbers must be >= 0: " + caseNumber);
//        }
//
//        if (multiplier < 0) {
//            throw new IllegalArgumentException(
//                    "Multipliers must be >= 0: " + multiplier);
//        }
//
//        if (multiplier == 1) {
//            getMultipliers().remove(caseNumber);
//        } else {
//            getMultipliers().put(caseNumber, multiplier);
//        }
//    }
    /**
     * @return a string, suitable for printing, of the dataset. Lines are
     * separated by '\n', tokens in the line by whatever character is set in the      <code>setOutputDelimiter()<code> method. The list of variables is printed
     * first, followed by one line for each case.
     * <p>
     * This method should probably not be used for saving to files. If that's
     * your goal, use the DataSavers class instead.
     * @see #setOutputDelimiter(Character)
     * @see DataWriter
     */
    public final String toString() {
        StringBuilder buf = new StringBuilder();
        List<Node> variables = getVariables();

        buf.append("\n");

        for (int i = 0; i < getNumColumns(); i++) {
            buf.append(variables.get(i));

            if (i < getNumColumns() - 1) {
                buf.append(outputDelimiter);
            }
        }

        buf.append("\n");

        for (int i = 0; i < getNumRows(); i++) {
            for (int j = 0; j < getNumColumns(); j++) {
                Node variable = getVariable(j);

                if (variable instanceof ContinuousVariable) {
                    if (Double.isNaN(getDouble(i, j))) {
                        buf.append("*");
                    } else {
                        buf.append(getNumberFormat().format(getDouble(i, j)));
                    }

                    if (j < getNumColumns() - 1) {
                        buf.append(outputDelimiter);
                    }
                } else if (variable instanceof DiscreteVariable) {
                    DiscreteVariable _variable = (DiscreteVariable) variable;
                    int value = getInt(i, j);

                    if (value == -99) {
                        buf.append("*");
                    } else {
                        String category = _variable.getCategory(value);

                        if (category.indexOf((int) outputDelimiter) == -1) {
                            buf.append(category);
                        } else {
                            buf.append("\"").append(category).append("\"");
                        }
                    }

                    if (j < getNumColumns() - 1) {
                        buf.append(outputDelimiter);
                    }
                } else {
                    throw new IllegalStateException(
                            "Expecting either a continuous "
                            + "variable or a discrete variable: variable = " + variable
                            + " type = " + variable.getClass());
                }
            }

            buf.append("\n");
        }

        buf.append("\n");

        if (knowledge != null && !knowledge.isEmpty()) {
            buf.append(knowledge);
        }

        return buf.toString();
    }

    /**
<<<<<<< HEAD
     * @return a copy of the underlying COLT TetradMatrix matrix, containing
     * all of the data in this dataset, discrete data included. Discrete data
     * will be represented by ints cast to doubles. Rows in this matrix are
     * cases, and columns are variables. The list of variable, in the order in
     * which they occur in the matrix, is given by getVariable().
=======
     * @return a copy of the underlying COLT TetradMatrix matrix, containing all
     * of the data in this dataset, discrete data included. Discrete data will
     * be represented by ints cast to doubles. Rows in this matrix are cases,
     * and columns are variables. The list of variable, in the order in which
     * they occur in the matrix, is given by getVariables().
>>>>>>> 94fc0363
     * <p>
     * If isMultipliersCollapsed() returns false, multipliers in the dataset are
     * first expanded before returning the matrix, so the number of rows in the
     * returned matrix may not be the same as the number of rows in this
     * dataset.
     * @throws IllegalStateException if this is not a continuous data set.
     * @see #getVariables
     */
    public final TetradMatrix getDoubleData() {
        TetradMatrix copy = new TetradMatrix(dataBox.numRows(), dataBox.numCols());

        for (int i = 0; i < dataBox.numRows(); i++) {
            for (int j = 0; j < dataBox.numCols(); j++) {
                Number number = dataBox.get(i, j);
                if (number == null) {
                    copy.set(i, j, Double.NaN);
                } else {
                    copy.set(i, j, number.doubleValue());
                }
            }
        }

        return copy;
    }

    /**
     * @return a new data set in which the the column at indices[i] is placed at
     * index i, for i = 0 to indices.length - 1. (Moved over from Purify.)
     */
    public final DataSet subsetColumns(int indices[]) {
        List<Node> variables = getVariables();
        List<Node> _variables = new LinkedList<>();

        for (int index : indices) {
            _variables.add(variables.get(index));
        }

        int[] rows = new int[dataBox.numRows()];

        for (int i = 0; i < rows.length; i++) {
            rows[i] = i;
        }

        DataBox _data = viewSelection(rows, indices);
        BoxDataSet _dataSet = new BoxDataSet(_data, _variables);

//        _dataSet.name = name + "_copy";
        _dataSet.name = name;
        _dataSet.variables = _variables;
        _dataSet.selection = new HashSet<>();
        _dataSet.multipliers = new HashMap<>(multipliers);

        // Might have to delete some knowledge.
        _dataSet.knowledge = knowledge.copy();
        return _dataSet;
    }

    public final DataSet subsetRows(int rows[]) {
        int cols[] = new int[this.dataBox.numCols()];

        for (int i = 0; i < cols.length; i++) {
            cols[i] = i;
        }

        DataBox newBox = this.dataBox.viewSelection(rows, cols);

        BoxDataSet _data = new BoxDataSet(this);
        _data.dataBox = newBox;

        return _data;
    }

    /**
     * Shifts the given column
     */
    public final void shiftColumnDown(int row, int col, int numRowsShifted) {

        if (row >= getNumRows() || col >= getNumColumns()) {
            throw new IllegalArgumentException("Out of range:  row = " + row + " col = " + col);
        }

        int lastRow = -1;

        for (int i = getNumRows() - 1; i >= row; i--) {
            if (dataBox.get(i, col) != null) {
                lastRow = i;
                break;
            }
        }

        if (lastRow == -1) {
            return;
        }

        resize(getNumRows() + numRowsShifted, getNumColumns());

        for (int i = getNumRows() - 1; i >= row + numRowsShifted; i--) {
            dataBox.set(i, col, dataBox.get(i - numRowsShifted, col));
            dataBox.set(i - numRowsShifted, col, null);
        }
    }

    /**
     * Removes the given columns from the data set.
     *
     * @param cols
     */
    @Override
    public final void removeCols(int[] cols) {
        int[] rows = new int[dataBox.numRows()];

        for (int i = 0; i < dataBox.numRows(); i++) {
            rows[i] = i;
        }

        int[] retainedCols = new int[variables.size() - cols.length];
        int i = -1;

        for (int j = 0; j < variables.size(); j++) {
            if (Arrays.binarySearch(cols, j) < 0) {
                retainedCols[++i] = j;
            }
        }

        List<Node> retainedVars = new LinkedList<>();

        for (int retainedCol : retainedCols) {
            retainedVars.add(variables.get(retainedCol));
        }

        dataBox = viewSelection(rows, cols);
        variables = retainedVars;
        selection = new HashSet<>();
        multipliers = new HashMap<>(multipliers);
        knowledge = knowledge.copy(); // Might have to delete some knowledge.
    }

    /**
     * Removes the given rows from the data set.
     */
    public final void removeRows(int[] selectedRows) {

        int[] cols = new int[dataBox.numCols()];

        for (int i = 0; i < dataBox.numCols(); i++) {
            cols[i] = i;
        }

        int[] retainedRows = new int[dataBox.numRows() - selectedRows.length];
        int i = -1;

        for (int j = 0; j < dataBox.numRows(); j++) {
            if (Arrays.binarySearch(selectedRows, j) < 0) {
                retainedRows[++i] = j;
            }
        }

        dataBox = viewSelection(retainedRows, cols);
        selection = new HashSet<>();
        multipliers = new HashMap<>(multipliers);
        knowledge = knowledge.copy(); // Might have to delete some knowledge.
    }

    /**
     * @return true iff <code>obj</code> is a continuous RectangularDataSet with
     * corresponding variables of the same name and corresponding data values
     * equal, when rendered using the number format at
     * <code>NumberFormatUtil.getInstance().getNumberFormat()</code>.
     */
    public final boolean equals(Object obj) {
        NumberFormat nf = NumberFormatUtil.getInstance().getNumberFormat();

        if (obj == this) {
            return true;
        }

        if (!(obj instanceof DataSet)) {
            return false;
        }

        DataSet _dataSet = (DataSet) obj;

        for (int i = 0; i < getVariables().size(); i++) {
            Node node = getVariables().get(i);
            Node _node = _dataSet.getVariables().get(i);
            if (!node.equals(_node)) {
                return false;
            }
        }

        if (!(_dataSet.getNumRows() == getNumRows())) {
            return false;
        }

        for (int i = 0; i < getNumRows(); i++) {
            for (int j = 0; j < getNumColumns(); j++) {
                Node variable = getVariable(j);

                if (variable instanceof ContinuousVariable) {
                    double value = Double.parseDouble(nf.format(getDouble(i, j)));
                    double _value = Double.parseDouble(nf.format(_dataSet.getDouble(i, j)));

                    if (Math.abs(value - _value) > 0.0) {
                        return false;
                    }
                } else {
                    double value = getInt(i, j);
                    double _value = _dataSet.getInt(i, j);

                    if (!(value == _value)) {
                        return false;
                    }
                }
            }
        }

        return true;
    }

    @Override
    public DataSet copy() {
        return new BoxDataSet(this);
    }

    @Override
    public DataSet like() {
        return new BoxDataSet(dataBox.like(), variables);
    }

    public void setNumberFormat(NumberFormat nf) {
        if (nf == null) {
            throw new NullPointerException();
        }

        this.nf = nf;
    }

    /**
     * Sets the character ('\t', ' ', ',', for instance) that is used to delimit
     * tokens when the data set is printed out using the toString() method.
     *
     * @see #toString
     */
    public void setOutputDelimiter(Character character) {
        this.outputDelimiter = character;
    }

    /**
     * Randomly permutes the rows of the dataset.
     */
    public void permuteRows() {
        List<Integer> permutation = new ArrayList<>();

        for (int i = 0; i < getNumRows(); i++) {
            permutation.add(i);
        }

        Collections.shuffle(permutation);

        DataBox data2 = dataBox.like();

        for (int i = 0; i < getNumRows(); i++) {
            for (int j = 0; j < getNumColumns(); j++) {
                data2.set(i, j, dataBox.get(permutation.get(i), j));
            }
        }

        this.dataBox = data2;
    }

    //===============================PRIVATE METHODS=====================//
    private void setIntPrivate(int row, int col, int value) {
        if (value == -99) {
            dataBox.set(row, col, null);
        } else {
            dataBox.set(row, col, value);
        }
    }

    /**
     * Resizes the data to the given dimensions. Data that does not fall within
     * the new dimensions is lost, and positions in the redimensioned data that
     * have no correlates in the old data are set to missing (that is,
     * Double.NaN).
     *
     * @param rows The number of rows in the redimensioned data.
     * @param cols The number of columns in the redimensioned data.
     */
    private void resize(int rows, int cols) {
        DataBox _data = dataBox.like();

        for (int i = 0; i < _data.numRows(); i++) {
            for (int j = 0; j < _data.numCols(); j++) {
                if (i < dataBox.numRows() && j < dataBox.numCols()) {
                    _data.set(i, j, dataBox.get(i, j));
                } else {
                    _data.set(i, j, null);
                }
            }
        }

        dataBox = _data;
    }

    /**
     * @return the set of case multipliers..
     */
    private Map<Integer, Integer> getMultipliers() {
        return multipliers;
    }

    /**
     * Adds semantic checks to the default deserialization method. This method
     * must have the standard signature for a readObject method, and the body of
     * the method must begin with "s.defaultReadObject();". Other than that, any
     * semantic checks can be specified and do not need to stay the same from
     * version to version. A readObject method of this form may be added to any
     * class, even if Tetrad sessions were previously saved out using a version
     * of the class that didn't include it. (That's what the
     * "s.defaultReadObject();" is for. See J. Bloch, Effective Java, for help.
     *
     * @throws java.io.IOException
     * @throws ClassNotFoundException
     */
    private static void readObject(ObjectInputStream s)
            throws IOException, ClassNotFoundException {
        s.defaultReadObject();
    }

    /**
     * @return the set of selected nodes, creating a new set if necessary.
     */
    private Set<Node> getSelection() {
        if (selection == null) {
            selection = new HashSet<>();
        }
        return selection;
    }

    /**
     * Attempts to translate <code>element</code> into a double value, returning
     * it if successful, otherwise throwing an exception. To be successful, the
     * object must be either a Number or a String.
     *
     * @throws IllegalArgumentException if the translation cannot be made. The
     * reason is in the message.
     */
    private static double getValueFromObjectContinuous(Object element) {
        if ("*".equals(element) || "".equals(element)) {
            return ContinuousVariable.getDoubleMissingValue();
        } else if (element instanceof Number) {
            return ((Number) element).doubleValue();
        } else if (element instanceof String) {
            try {
                return Double.parseDouble((String) element);
            } catch (NumberFormatException e) {
                return ContinuousVariable.getDoubleMissingValue();
            }
        } else {
            throw new IllegalArgumentException(
                    "The argument 'element' must be "
                    + "either a Number or a String.");
        }
    }

    /**
     * Attempts to translate <code>element</code> into an int value, returning
     * it if successful, otherwise throwing an exception. To be successful, the
     * object must be either a Number or a String.
     *
     * @throws IllegalArgumentException if the translation cannot be made. The
     * reason is in the message.
     */
    private int getValueFromObjectDiscrete(Object element,
            DiscreteVariable variable) {
        if ("*".equals(element) || "".equals(element)) {
            return DiscreteVariable.MISSING_VALUE;
        }

        if (variable.isAccommodateNewCategories()) {
            if (element instanceof Number) {
                int index = ((Number) element).intValue();

                if (!variable.checkValue(index)) {
                    if (index >= variable.getNumCategories()) {
                        accomodateIndex(variable, index);
                    } else {
                        throw new IllegalArgumentException("Variable " + variable
                                + " is not accepting "
                                + "new categories. Problem category is " + ".");
                    }
                }

                return index;
            } else if (element instanceof String) {
                String label = (String) element;

                if ("".equals(label)) {
                    throw new IllegalArgumentException(
                            "Blank category names not permitted.");
                }

                variable = accomodateCategory(variable, label);
                int index = variable.getIndex(label);

                if (index == -1) {
                    throw new IllegalArgumentException(
                            "Not a category for this variable: " + index);
                }

                return index;
            } else {
                throw new IllegalArgumentException(
                        "The argument 'element' must be "
                        + "either a Number or a String.");
            }
        } else if (element instanceof Number) {
            int index = ((Number) element).intValue();

            if (!variable.checkValue(index)) {
                return DiscreteVariable.MISSING_VALUE;
            }

            return index;
        } else if (element instanceof String) {
            String label = (String) element;

            int index = variable.getIndex(label);

            if (index == -1) {
                return DiscreteVariable.MISSING_VALUE;
            }

            return index;
        } else {
            throw new IllegalArgumentException(
                    "The argument 'element' must be "
                    + "either a Number or a String.");
        }
    }

    /**
     * If the given category is not already a category for a cagetory, augments
     * the range of category by one and sets the category of the new value to
     * the given category.
     */
    private DiscreteVariable accomodateCategory(DiscreteVariable variable,
            String category) {
        if (category == null) {
            throw new NullPointerException();
        }

        List<String> categories = variable.getCategories();

        if (!categories.contains(category)) {
            List<String> newCategories = new LinkedList<>(categories);
            newCategories.add(category);
            DiscreteVariable newVariable
                    = new DiscreteVariable(variable.getName(), newCategories);
            changeVariable(variable, newVariable);
            return newVariable;
        }

        return variable;
    }

    /**
     * Increases the number of categories if necessary to make sure that this
     * variable has the given index.
     */
    private void accomodateIndex(DiscreteVariable variable, int index) {
        if (!variable.isAccommodateNewCategories()) {
            throw new IllegalArgumentException("This variable is not set "
                    + "to accomodate new categories.");
        }

        if (index >= variable.getNumCategories()) {
            adjustCategories(variable, index + 1);
        }
    }

    /**
     * Adjusts the size of the categories list to match the getModel number of
     * categories. If the list is too short, it is padded with default
     * categories. If it is too long, the extra categories are removed.
     */
    private void adjustCategories(DiscreteVariable variable,
            int numCategories) {
        List<String> categories
                = new LinkedList<>(variable.getCategories());
        List<String> newCategories = new LinkedList<>(categories);

        if (categories.size() > numCategories) {
            for (int i = variable.getCategories().size() - 1;
                    i >= numCategories; i++) {
                newCategories.remove(i);
            }
        } else if (categories.size() < numCategories) {
            for (int i = categories.size(); i < numCategories; i++) {
                String category = DataUtils.defaultCategory(i);

                if (categories.contains(category)) {
                    continue;
                }

                newCategories.add(category);
            }
        }

        DiscreteVariable to
                = new DiscreteVariable(variable.getName(), newCategories);
        changeVariable(variable, to);
    }

    /**
     * @return the number format, which by default is the one at
     * <code>NumberFormatUtil.getInstance().getNumberFormat()</code>, but can be
     * set by the user if desired.
     * @see #setNumberFormat(java.text.NumberFormat)
     */
    public NumberFormat getNumberFormat() {
        if (nf == null) {
            nf = NumberFormatUtil.getInstance().getNumberFormat();
        }

        return nf;
    }

    public DataBox getDataBox() {
        return dataBox;
    }
}<|MERGE_RESOLUTION|>--- conflicted
+++ resolved
@@ -94,7 +94,7 @@
     /**
      * The container storing the data. Rows are cases; columns are variables.
      * The order of columns is coordinated with the order of variables in
-     * getVariable().
+     * getVariables().
      *
      * @serial
      */
@@ -414,7 +414,7 @@
 
     /**
      * @return the index of the column of the given variable. You can also get
-     * this by calling getVariable().indexOf(variable).
+     * this by calling getVariables().indexOf(variable).
      */
     public final int getColumn(Node variable) {
         return variables.indexOf(variable);
@@ -993,19 +993,11 @@
     }
 
     /**
-<<<<<<< HEAD
-     * @return a copy of the underlying COLT TetradMatrix matrix, containing
-     * all of the data in this dataset, discrete data included. Discrete data
-     * will be represented by ints cast to doubles. Rows in this matrix are
-     * cases, and columns are variables. The list of variable, in the order in
-     * which they occur in the matrix, is given by getVariable().
-=======
      * @return a copy of the underlying COLT TetradMatrix matrix, containing all
      * of the data in this dataset, discrete data included. Discrete data will
      * be represented by ints cast to doubles. Rows in this matrix are cases,
      * and columns are variables. The list of variable, in the order in which
      * they occur in the matrix, is given by getVariables().
->>>>>>> 94fc0363
      * <p>
      * If isMultipliersCollapsed() returns false, multipliers in the dataset are
      * first expanded before returning the matrix, so the number of rows in the
