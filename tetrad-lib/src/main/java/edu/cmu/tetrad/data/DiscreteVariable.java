--- conflicted
+++ resolved
@@ -18,7 +18,6 @@
 // along with this program; if not, write to the Free Software               //
 // Foundation, Inc., 59 Temple Place, Suite 330, Boston, MA  02111-1307  USA //
 ///////////////////////////////////////////////////////////////////////////////
-
 package edu.cmu.tetrad.data;
 
 import edu.cmu.tetrad.graph.Node;
@@ -32,22 +31,28 @@
 import java.util.*;
 
 /**
- * <p>Represents a discrete variable as a range of integer-valued categories 0,
- * 1, ..., m - 1, where m is the number of categories for the variable. These
+ * <p>
+ * Represents a discrete variable as a range of integer-valued categories 0, 1,
+ * ..., m - 1, where m is the number of categories for the variable. These
  * integer-valued categories may be associated with categories that may be
  * explicitly set. Categories that are not explicitly set take the are set to
- * DataUtils.defaultCategory(i) for category i.</p> </p> <p>Instances of this
- * class may currently be used only to represent nominal discrete variables.
- * Support for ordinal discrete variables may be added in the future.</p> </p>
- * <p>Like other variable classes, DiscreteVariable implements the Node
- * interface. The purpose of this is to allow variables to serve as nodes in
- * graphs.</p> </p> <p>The index value used to indicate missing data is
- * -99.</p>
+ * DataUtils.defaultCategory(i) for category i.</p> </p>
+ * <p>
+ * Instances of this class may currently be used only to represent nominal
+ * discrete variables. Support for ordinal discrete variables may be added in
+ * the future.</p> </p>
+ * <p>
+ * Like other variable classes, DiscreteVariable implements the Node interface.
+ * The purpose of this is to allow variables to serve as nodes in graphs.</p>
+ * </p>
+ * <p>
+ * The index value used to indicate missing data is -99.</p>
  *
  * @author Joseph Ramsey
  */
 public final class DiscreteVariable extends AbstractVariable
         implements TetradSerializable {
+
     static final long serialVersionUID = 23L;
 
     /**
@@ -92,8 +97,8 @@
      *
      * @serial
      */
-    private final DiscreteVariableType discreteVariableType =
-            DiscreteVariableType.NOMINAL;
+    private final DiscreteVariableType discreteVariableType
+            = DiscreteVariableType.NOMINAL;
 
     /**
      * True iff the category categories for this variable should be displayed;
@@ -109,9 +114,10 @@
      * @serial
      */
     private NodeType nodeType = NodeType.MEASURED;
-    
-    /**
-     * Node variable type (domain, interventional status, interventional value..) of this node variable
+
+    /**
+     * Node variable type (domain, interventional status, interventional
+     * value..) of this node variable
      */
     private NodeVariableType nodeVariableType = NodeVariableType.DOMAIN;
 
@@ -143,7 +149,6 @@
     private Map<String, Object> attributes = new HashMap<>();
 
     //=========================CONSTRUCTORS=============================//
-
     /**
      * Builds a discrete variable with the given name and an empty list of
      * categories. Use this constructor if a variable is needed to represent
@@ -156,7 +161,7 @@
 
     /**
      * Builds a qualitative variable with the given name and number of
-     * categories.  The categories have the form 'categoryi'.
+     * categories. The categories have the form 'categoryi'.
      */
     public DiscreteVariable(String name, int numCategories) {
         super(name);
@@ -168,9 +173,9 @@
      * Builds a qualitative variable with the given name and array of possible
      * categories.
      *
-     * @param name       The name of the variable.
+     * @param name The name of the variable.
      * @param categories A String[] array of categories, where the categories[i]
-     *                   is the category for index i.
+     * is the category for index i.
      */
     public DiscreteVariable(String name, List<String> categories) {
         super(name);
@@ -195,7 +200,6 @@
     }
 
     //=============================PUBLIC METHODS========================//
-
     /**
      * Gets the discreteVariableType, NOMINAL or ORDINAL. Default is NOMINAL.
      * (Currently only NOMINAL is supported.)
@@ -300,7 +304,7 @@
     // of nodes and edges in graphs won't work.
     public final int hashCode() {
 //        if (NodeEqualityMode.getEqualityType() == NodeEqualityMode.Type.OBJECT) {
-            return super.hashCode();
+        return super.hashCode();
 //        } else if (NodeEqualityMode.getEqualityType() == NodeEqualityMode.Type.NAME) {
 //            int hashCode = 39;
 //            hashCode = 17 * hashCode + getName().hashCode();
@@ -316,7 +320,6 @@
 //        throw new IllegalArgumentException();
 
 //        return getNode().hashCode();
-
 //        int hashCode = 39;
 //        hashCode = 17 * hashCode + getNode().hashCode();
 //
@@ -340,7 +343,6 @@
         }
 
         // Updating needs the slow node equality. jdramsey 6/7/2015
-
 //        if (equalityType == NodeEqualityMode.Type.OBJECT) {
 //            return o == this;
 //        } else if (equalityType == NodeEqualityMode.Type.NAME) {
@@ -408,7 +410,6 @@
         this.nodeType = nodeType;
     }
 
-
     public boolean isAccommodateNewCategories() {
         return accommodateNewCategories;
     }
@@ -490,18 +491,14 @@
 //        buf.append(">");
 //        return buf.toString();
 //    }
-
     //==============================PRIVATE METHODS=======================//
-
     /**
      * Sets the category of the category at the given index.
      *
      * @throws IllegalArgumentException if the list of categories is longer than
-     *                                  100. Usually this happens only for index
-     *                                  columns in data sets, in which a
-     *                                  different type of variable that doesn't
-     *                                  do all of the complicated things
-     *                                  discrete variables do should be used.
+     * 100. Usually this happens only for index columns in data sets, in which a
+     * different type of variable that doesn't do all of the complicated things
+     * discrete variables do should be used.
      */
     private void setCategories(String[] categories) {
         for (String category : categories) {
@@ -593,7 +590,6 @@
         }
     }
 
-<<<<<<< HEAD
     @Override
     public NodeVariableType getNodeVariableType() {
         return this.nodeVariableType;
@@ -603,30 +599,25 @@
     public void setNodeVariableType(NodeVariableType nodeVariableType) {
         this.nodeVariableType = nodeVariableType;
     }
-=======
-	@Override
-	public Map<String, Object> getAllAttributes() {
-		return attributes;
-	}
-
-	@Override
-	public Object getAttribute(String key) {
-		return attributes.get(key);
-	}
-
-	@Override
-	public void removeAttribute(String key) {
-		attributes.remove(key);
-	}
-
-	@Override
-	public void addAttribute(String key, Object value) {
-		attributes.put(key, value);
-	}
->>>>>>> 5f1807fd
-
-}
-
-
-
-
+
+    @Override
+    public Map<String, Object> getAllAttributes() {
+        return attributes;
+    }
+
+    @Override
+    public Object getAttribute(String key) {
+        return attributes.get(key);
+    }
+
+    @Override
+    public void removeAttribute(String key) {
+        attributes.remove(key);
+    }
+
+    @Override
+    public void addAttribute(String key, Object value) {
+        attributes.put(key, value);
+    }
+
+}