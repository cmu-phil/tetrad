/// ////////////////////////////////////////////////////////////////////////////
// For information as to what this class does, see the Javadoc, below.       //
// Copyright (C) 1998, 1999, 2000, 2001, 2002, 2003, 2004, 2005, 2006,       //
// 2007, 2008, 2009, 2010, 2014, 2015, 2022 by Peter Spirtes, Richard        //
// Scheines, Joseph Ramsey, and Clark Glymour.                               //
//                                                                           //
// This program is free software; you can redistribute it and/or modify      //
// it under the terms of the GNU General Public License as published by      //
// the Free Software Foundation; either version 2 of the License, or         //
// (at your option) any later version.                                       //
//                                                                           //
// This program is distributed in the hope that it will be useful,           //
// but WITHOUT ANY WARRANTY; without even the implied warranty of            //
// MERCHANTABILITY or FITNESS FOR A PARTICULAR PURPOSE.  See the             //
// GNU General Public License for more details.                              //
//                                                                           //
// You should have received a copy of the GNU General Public License         //
// along with this program; if not, write to the Free Software               //
// Foundation, Inc., 59 Temple Place, Suite 330, Boston, MA  02111-1307  USA //
/// ////////////////////////////////////////////////////////////////////////////
package edu.cmu.tetrad.data;

import edu.cmu.tetrad.util.Matrix;
import edu.cmu.tetrad.util.Parameters;
import edu.cmu.tetrad.util.Params;
import edu.cmu.tetrad.util.RandomUtil;
import org.apache.commons.math3.random.RandomGenerator;

import java.util.LinkedList;
import java.util.List;
import java.util.stream.IntStream;

/**
 * A utility for resampling dataset.
 * <p>
 * Feb 20, 2024 6:57:28 PM
 *
 * @author Kevin V. Bui (kvb2univpitt@gmail.com)
 */
public final class DataSampling {

    private DataSampling() {
    }

    /**
     * Create a list of dataset resampled from the given dataset.
     *
     * @param dataSet         dataset to resample
     * @param randomGenerator the random number generate to use.
     * @param parameters      bootstrap-related parameters
     * @return a list of resampled dataset
     */
    public static List<DataSet> createDataSamples(RandomGenerator randomGenerator, DataSet dataSet, Parameters parameters) {
        List<DataSet> dataSets = new LinkedList<>();
        // no resampling
        if (parameters.getInt(Params.NUMBER_RESAMPLING) < 1) {
            dataSets.add(dataSet);
        } else {
            dataSets.addAll(createDataSamples(dataSet, randomGenerator, parameters));
        }

        return dataSets;
    }

    /**
     * Create a list of dataset resampled from the given dataset.
     *
     * @param dataSet         dataset to resample
     * @param randomGenerator random number generator (optional)
     * @param parameters      bootstrap-related parameters
     * @return a list of resampled dataset
     */
    public static List<DataSet> createDataSamples(DataSet dataSet, RandomGenerator randomGenerator, Parameters parameters) {
        List<DataSet> datasets = new LinkedList<>();

        int[] selectedColumns = IntStream.range(0, dataSet.getNumColumns()).toArray();  // select all data columns
        for (int i = 0; i < parameters.getInt(Params.NUMBER_RESAMPLING) && !Thread.currentThread().isInterrupted(); i++) {
            // select data rows to create new dataset
            double r = parameters.getDouble(Params.PERCENT_RESAMPLE_SIZE);
            DataSet sample = createDataSample(dataSet, randomGenerator, selectedColumns, parameters, r);
            datasets.add(sample);
        }

        // add original dataset if requested
        if (parameters.getBoolean(Params.ADD_ORIGINAL_DATASET)) {
            datasets.add(dataSet);
        }

        return datasets;
    }

    /**
     * Creates a resampled dataset from the given dataset based on the specified parameters.
     *
     * @param dataSet         the input dataset from which the sample will be created
     * @param randomGenerator the random number generator used for sampling
     * @param selectedColumns an array of column indices to include in the sampled dataset
     * @param parameters      the parameters for sampling, including sampling fraction and resampling method
     * @return a new dataset containing the selected rows and columns
     */
    public static DataSet createDataSample(DataSet dataSet, RandomGenerator randomGenerator, int[] selectedColumns,
<<<<<<< HEAD
                                           Parameters parameters, double percentResamplingSize) {
        if (percentResamplingSize < 10.0 || percentResamplingSize > 100.0) {
            throw new IllegalArgumentException("Invalid percent resample size: " + percentResamplingSize
                                               + "; should be >= 10% and <= 100%");
        }
        double r = percentResamplingSize / 100.0;
=======
                                           Parameters parameters, double percentFractionSize) {
        if (percentFractionSize < 10.0 || percentFractionSize > 100.0) {
            throw new IllegalArgumentException("Invalid percent resample size: " + r
                                               + "; should be >= 10% and <= 100%");
        }
        r /= 100.0;
>>>>>>> 2b9b2a4a
        int sampleSize = (int) (dataSet.getNumRows() * (r));
        boolean isResamplingWithReplacement = parameters.getBoolean(Params.RESAMPLING_WITH_REPLACEMENT);
        int[] selectedRows = isResamplingWithReplacement ? getRowIndexesWithReplacement(dataSet, sampleSize, randomGenerator) : getRowIndexesWithoutReplacement(dataSet, sampleSize, randomGenerator);

        // create a new dataset containing selected rows and selected columns
        Matrix matrix = dataSet.getDoubleData();
        BoxDataSet boxDataSet = new BoxDataSet(new VerticalDoubleDataBox(matrix.view(selectedRows, selectedColumns).mat().transpose().toArray()), dataSet.getVariables());
        boxDataSet.setKnowledge(dataSet.getKnowledge());
        return boxDataSet;
    }

    /**
     * Get the unique, randomly-selected row indexes of the dataset.
     *
     * @param dataSet         dataset to select rows from
     * @param sampleSize      number of rows to select
     * @param randomGenerator random number generator (optional)
     * @return unique, randomly-selected row indexes
     */
    private static int[] getRowIndexesWithoutReplacement(DataSet dataSet, int sampleSize, RandomGenerator randomGenerator) {
        // ensure we don't go out-of-bound
        int numOfData = dataSet.getNumRows();
        if (numOfData < sampleSize) {
            sampleSize = numOfData;
        }

        int[] rows = IntStream.range(0, numOfData).toArray();
        shuffle(rows, randomGenerator);

        // copy sample-size row indices
        int[] rowIndexes = new int[sampleSize];
        System.arraycopy(rows, 0, rowIndexes, 0, sampleSize);

        return rowIndexes;
    }

    /**
     * Get the non-unique, randomly-selected row indexes of the dataset.
     *
     * @param dataSet         dataset to select rows from
     * @param sampleSize      number of rows to select
     * @param randomGenerator random number generator (optional)
     * @return non-unique, randomly-selected row indexes
     */
    private static int[] getRowIndexesWithReplacement(DataSet dataSet, int sampleSize, RandomGenerator randomGenerator) {
        int[] rowIndexes = new int[sampleSize];

        int numOfData = dataSet.getNumRows();
        if (randomGenerator == null) {
            for (int i = 0; i < rowIndexes.length; i++) {
                rowIndexes[i] = RandomUtil.getInstance().nextInt(numOfData);
            }
        } else {
            for (int i = 0; i < rowIndexes.length; i++) {
                rowIndexes[i] = randomGenerator.nextInt(numOfData);
            }
        }

        return rowIndexes;
    }

    /**
     * In-line array shuffle.
     *
     * @param array           the array to shuffle
     * @param randomGenerator random number generator (optional)
     */
    private static void shuffle(int[] array, RandomGenerator randomGenerator) {
        if (randomGenerator == null) {
            for (int i = 0; i < array.length - 1; i++) {
                int randIndex = RandomUtil.getInstance().nextInt(array.length - i) + i;

                // swap
                int currValue = array[i];
                array[i] = array[randIndex];
                array[randIndex] = currValue;
            }
        } else {
            for (int i = 0; i < array.length - 1; i++) {
                int randIndex = randomGenerator.nextInt(array.length - i) + i;

                // swap
                int currValue = array[i];
                array[i] = array[randIndex];
                array[randIndex] = currValue;
            }
        }
    }

}<|MERGE_RESOLUTION|>--- conflicted
+++ resolved
@@ -76,8 +76,7 @@
         int[] selectedColumns = IntStream.range(0, dataSet.getNumColumns()).toArray();  // select all data columns
         for (int i = 0; i < parameters.getInt(Params.NUMBER_RESAMPLING) && !Thread.currentThread().isInterrupted(); i++) {
             // select data rows to create new dataset
-            double r = parameters.getDouble(Params.PERCENT_RESAMPLE_SIZE);
-            DataSet sample = createDataSample(dataSet, randomGenerator, selectedColumns, parameters, r);
+            DataSet sample = createDataSample(dataSet, randomGenerator, selectedColumns, parameters);
             datasets.add(sample);
         }
 
@@ -99,23 +98,15 @@
      * @return a new dataset containing the selected rows and columns
      */
     public static DataSet createDataSample(DataSet dataSet, RandomGenerator randomGenerator, int[] selectedColumns,
-<<<<<<< HEAD
-                                           Parameters parameters, double percentResamplingSize) {
-        if (percentResamplingSize < 10.0 || percentResamplingSize > 100.0) {
-            throw new IllegalArgumentException("Invalid percent resample size: " + percentResamplingSize
-                                               + "; should be >= 10% and <= 100%");
-        }
-        double r = percentResamplingSize / 100.0;
-=======
                                            Parameters parameters, double percentFractionSize) {
         if (percentFractionSize < 10.0 || percentFractionSize > 100.0) {
             throw new IllegalArgumentException("Invalid percent resample size: " + r
                                                + "; should be >= 10% and <= 100%");
         }
         r /= 100.0;
->>>>>>> 2b9b2a4a
         int sampleSize = (int) (dataSet.getNumRows() * (r));
         boolean isResamplingWithReplacement = parameters.getBoolean(Params.RESAMPLING_WITH_REPLACEMENT);
+
         int[] selectedRows = isResamplingWithReplacement ? getRowIndexesWithReplacement(dataSet, sampleSize, randomGenerator) : getRowIndexesWithoutReplacement(dataSet, sampleSize, randomGenerator);
 
         // create a new dataset containing selected rows and selected columns
