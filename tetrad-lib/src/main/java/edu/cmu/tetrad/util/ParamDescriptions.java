package edu.cmu.tetrad.util;

import java.util.HashMap;
import java.util.Map;
import java.util.Set;

/**
 * Stores descriptions of the parameters for the simulation box. All parameters
 * that go into the interface need to be described here.
 *
 * @author jdramsey
 */
public class ParamDescriptions {

    private static final ParamDescriptions INSTANCE = new ParamDescriptions();

    private final Map<String, ParamDescription> map = new HashMap<>();

    private ParamDescriptions() {
        map.put("numMeasures", new ParamDescription("Number of measured variables (min = 1)", 10, 1, Integer.MAX_VALUE));
        map.put("numLatents", new ParamDescription("Number of latent variables (min = 0)", 0, 0, Integer.MAX_VALUE));
        map.put("avgDegree", new ParamDescription("Average degree of graph (min = 1)", 2, 1, Integer.MAX_VALUE));
        map.put("maxDegree", new ParamDescription("The maximum degree of the graph (min = -1)", 100, -1, Integer.MAX_VALUE));
        map.put("maxIndegree", new ParamDescription("Maximum indegree of graph (min = 1)", 100, 1, Integer.MAX_VALUE));
        map.put("maxOutdegree", new ParamDescription("Maximum outdegree of graph (min = 1)", 100, 1, Integer.MAX_VALUE));

        map.put("connected", new ParamDescription("Yes if graph should be connected", false));
        map.put("sampleSize", new ParamDescription("Sample size (min = 1)", 1000, 1, Integer.MAX_VALUE));
        map.put("numRuns", new ParamDescription("Number of runs (min = 1)", 1, 1, Integer.MAX_VALUE));
        map.put("differentGraphs", new ParamDescription("Yes if a different graph should be used for each run", false));
        map.put("alpha", new ParamDescription("Cutoff for p values (alpha) (min = 0.0)", 0.01, 0.0, 1.0));
        map.put("penaltyDiscount", new ParamDescription("Penalty discount (min = 0.0)", 2.0, 0.0, Double.MAX_VALUE));
        map.put("fgesDepth", new ParamDescription("Maximum number of new colliders (min = 1)", 1, 1, Integer.MAX_VALUE));
        map.put("standardize", new ParamDescription("Yes if the data should be standardized", false));

        map.put("measurementVariance", new ParamDescription("Additive measurement noise variance (min = 0.0)", 0.0, 0, Double.MAX_VALUE));
        map.put("depth", new ParamDescription("Maximum size of conditioning set (unlimited = -1)", -1, -1, Integer.MAX_VALUE));
        map.put("meanLow", new ParamDescription("Low end of mean range (min = 0.0)", 0.5, 0.0, Double.MAX_VALUE));
        map.put("meanHigh", new ParamDescription("High end of mean range (min = 0.0)", 1.5, 0.0, Double.MAX_VALUE));
        map.put("coefLow", new ParamDescription("Low end of coefficient range (min = 0.0)", 0.2, 0.0, Double.MAX_VALUE));
        map.put("coefHigh", new ParamDescription("High end of coefficient range (min = 0.0)", 0.7, 0.0, Double.MAX_VALUE));
        map.put("covLow", new ParamDescription("Low end of covariance range (min = 0.0)", 0.5, 0.0, Double.MAX_VALUE));
        map.put("covHigh", new ParamDescription("High end of covariance range (min = 0.0)", 1.5, 0.0, Double.MAX_VALUE));
        map.put("varLow", new ParamDescription("Low end of variance range (min = 0.0)", 1.0, 0.0, Double.MAX_VALUE));
        map.put("varHigh", new ParamDescription("High end of variance range (min = 0.0)", 3.0, 0.0, Double.MAX_VALUE));

        map.put("printWinners", new ParamDescription("Yes if winning models should be printed", false));
        map.put("printAverages", new ParamDescription("Yes if averages should be printed", false));
        map.put("printAverageTables", new ParamDescription("Yes if average tables should be printed", true));
        map.put("printGraphs", new ParamDescription("Yes if graphs should be printed", false));
        map.put("dataType", new ParamDescription("Categorical or discrete", "categorical"));
        map.put("percentDiscrete", new ParamDescription("Percentage of discrete variables (0 - 100) for mixed data", 0.0, 0.0, 100.0));

        map.put("ofInterestCutoff", new ParamDescription("Cutoff for graphs considered to be of interest (min = 0.0)", 0.05, 0.0, 1.0));
        map.put("numCategories", new ParamDescription("Number of categories for discrete variables (min = 2)", 4, 2, Integer.MAX_VALUE));
        map.put("minCategories", new ParamDescription("Minimum number of categories (min = 2)", 2, 2, Integer.MAX_VALUE));
        map.put("maxCategories", new ParamDescription("Maximum number of categories (min = 2)", 2, 2, Integer.MAX_VALUE));
        map.put("samplePrior", new ParamDescription("Sample prior (min = 1.0)", 1.0, 1.0, Double.MAX_VALUE));
        map.put("structurePrior", new ParamDescription("Structure prior coefficient (min = 1.0)", 1.0, 1.0, Double.MAX_VALUE));
        map.put("mgmParam1", new ParamDescription("MGM tuning parameter #1 (min = 0.0)", 0.1, 0.0, Double.MAX_VALUE));
        map.put("mgmParam2", new ParamDescription("MGM tuning parameter #2 (min = 0.0)", 0.1, 0.0, Double.MAX_VALUE));
        map.put("mgmParam3", new ParamDescription("MGM tuning parameter #3 (min = 0.0)", 0.1, 0.0, Double.MAX_VALUE));
        map.put("scaleFreeAlpha", new ParamDescription("For scale-free graphs, the parameter alpha (min = 0.0)", 0.05, 0.0, 1.0));
        map.put("scaleFreeBeta", new ParamDescription("For scale-free graphs, the parameter beta (min = 0.0)", 0.9, 0.0, 1.0));
        map.put("scaleFreeDeltaIn", new ParamDescription("For scale-free graphs, the parameter delta_in (min = 0.0)", 3, 0.0, Double.MAX_VALUE));
        map.put("scaleFreeDeltaOut", new ParamDescription("For scale-free graphs, the parameter delta_out (min = 0.0)", 3, 0.0, Double.MAX_VALUE));
        map.put("generalSemFunctionTemplateMeasured", new ParamDescription("General function template for measured variables", "TSUM(NEW(B)*$)"));
        map.put("generalSemFunctionTemplateLatent", new ParamDescription("General function template for latent variables", "TSUM(NEW(B)*$)"));
        map.put("generalSemErrorTemplate", new ParamDescription("General function for error terms", "Beta(2, 5)"));
        map.put("coefSymmetric", new ParamDescription("Yes if negative coefficient values should be considered", true));
        map.put("covSymmetric", new ParamDescription("Yes if negative covariance values should be considered", true));

        map.put("retainPreviousValues", new ParamDescription("Retain previous values", false));

        // Boolean Glass parameters.
        map.put("lagGraphVarsPerInd", new ParamDescription("Number of variables per individual (min = 1)", 5, 1, Integer.MAX_VALUE));
        map.put("lagGraphMlag", new ParamDescription("Maximum lag of graph (min = 1)", 1, 1, Integer.MAX_VALUE));
        map.put("lagGraphIndegree", new ParamDescription("Indegree of graph (min = 1)", 2, 1, Integer.MAX_VALUE));
        map.put("numDishes", new ParamDescription("Number of dishes (min = 1)", 1, 1, Integer.MAX_VALUE));
        map.put("numCellsPerDish", new ParamDescription("Number of cells per dish (min = 1)", 10000, 1, Integer.MAX_VALUE));
        map.put("stepsGenerated", new ParamDescription("Number of steps generated (min = 1)", 4, 1, Integer.MAX_VALUE));
        map.put("firstStepStored", new ParamDescription("The index of the first step stored (min = 1)", 1, 1, Integer.MAX_VALUE));
        map.put("interval", new ParamDescription("The interval between steps stored (min = 1)", 1, 1, Integer.MAX_VALUE));
        map.put("rawDataSaved", new ParamDescription("Yes if the raw data should be saved (otherwise tossed)", false));
        map.put("measuredDataSaved", new ParamDescription("Yes if the measured data should be saved (otherwise tossed)", true));
        map.put("initSync", new ParamDescription("Yes if cells should be initialized synchronously, otherwise randomly", true));
        map.put("antilogCalculated", new ParamDescription("Yes if antilogs of data should be calculated", false));
        map.put("dishDishVariability", new ParamDescription("Dish to dish variability (min = 0.0)", 10.0, 0.0, Double.MAX_VALUE));
        map.put("numChipsPerDish", new ParamDescription("Number of chips per dish (min = 1)", 4, 1, Integer.MAX_VALUE));
        map.put("sampleSampleVariability", new ParamDescription("Sample to sample variability (min = 0.0)", 0.025, 0.0, Double.MAX_VALUE));
        map.put("chipChipVariability", new ParamDescription("Chip to chip variability (min = 0.0)", 0.1, 0.0, Double.MAX_VALUE));
        map.put("pixelDigitalization", new ParamDescription("Pixel digitalization (min = 0.0)", 0.025, 0.0, Double.MAX_VALUE));
        map.put("includeDishAndChipColumns", new ParamDescription("Yes if Dish and Chip columns should be included in output", true));

        map.put("numRuns", new ParamDescription("The number runs", 1));
        map.put("randomSelectionSize", new ParamDescription("The number of datasets that should be taken in each random sample", 1));

        map.put("maxit", new ParamDescription("MAXIT parameter (GLASSO) (min = 1)", 10000, 1, Integer.MAX_VALUE));
        map.put("ia", new ParamDescription("IA parameter (GLASSO)", false));
        map.put("is", new ParamDescription("IS parameter (GLASSO)", false));
        map.put("itr", new ParamDescription("ITR parameter (GLASSO)", false));
        map.put("ipen", new ParamDescription("IPEN parameter (GLASSO)", false));
        map.put("thr", new ParamDescription("THR parameter (GLASSO) (min = 0.0)", 1e-4, 0.0, Double.MAX_VALUE));

        map.put("targetName", new ParamDescription("Target variable name", ""));
        map.put("verbose", new ParamDescription("Yes if verbose output should be printed or logged", false));
        map.put("faithfulnessAssumed", new ParamDescription("Yes if (one edge) faithfulness should be assumed", true));

        map.put("useWishart", new ParamDescription("Yes if the Wishart test shoud be used. No if the Delta test should be used", false));
        map.put("useGap", new ParamDescription("Yes if the GAP algorithms should be used. No if the SAG algorithm should be used", false));

        // Multiple indicator random graphs
        map.put("numStructuralNodes", new ParamDescription("Number of structural nodes", 3));
        map.put("numStructuralEdges", new ParamDescription("Number of structural edges", 3));
        map.put("measurementModelDegree", new ParamDescription("Number of measurements per Latent", 5));
        map.put("latentMeasuredImpureParents", new ParamDescription("Number of Latent --> Measured impure edges", 0));
        map.put("measuredMeasuredImpureParents", new ParamDescription("Number of Measured --> Measured impure edges", 0));
        map.put("measuredMeasuredImpureAssociations", new ParamDescription("Number of Measured <-> Measured impure edges", 0));

//        map.put("useRuleC", new ParamDescription("Yes if rule C for CCD should be used", false));
        map.put("applyR1", new ParamDescription("Yes if the orient away from arrow rule should be applied", true));
        map.put("probCycle", new ParamDescription("The probability of adding a cycle to the graph", 1.0, 0.0, 1.0));
        map.put("intervalBetweenShocks", new ParamDescription("Interval beween shocks (R. A. Fisher simulation model) (min = 1)", 10, 1, Integer.MAX_VALUE));
        map.put("intervalBetweenRecordings", new ParamDescription("Interval between data recordings for the linear Fisher model (min = 1)", 10, 1, Integer.MAX_VALUE));

        map.put("skipNumRecords", new ParamDescription("Number of records that should be skipped between recordings (min = 0)", 0, 0, Integer.MAX_VALUE));
        map.put("fisherEpsilon", new ParamDescription("Epsilon where |xi.t - xi.t-1| < epsilon, criterion for convergence", .001, Double.MIN_VALUE, Double.MAX_VALUE));

        map.put("useMaxPOrientationHeuristic", new ParamDescription(
                "Yes if the heuristic for orienting unshielded colliders for max P should be used",
                true));
        map.put("maxPOrientationMaxPathLength", new ParamDescription("Maximum path length for the unshielded collider heuristic for max P (min = 0)", 3, 0, Integer.MAX_VALUE));
        map.put("orientTowardDConnections", new ParamDescription(
                "Yes if Richardson's step C (orient toward d-connection) should be used",
                true));
        map.put("orientVisibleFeedbackLoops", new ParamDescription(
                "Yes if visible feedback loops should be oriented",
                true));
        map.put("doColliderOrientation", new ParamDescription(
                "Yes if unshielded collider orientation should be done",
                true));

        map.put("completeRuleSetUsed", new ParamDescription(
                "Yes if the complete FCI rule set should be used",
                false));

        map.put("maxDistinctValuesDiscrete", new ParamDescription("The maximum number of distinct values in a column for discrete variables (min = 0)", 0, 0, Integer.MAX_VALUE));

        map.put("ngAlpha", new ParamDescription("Alpha for testing non-Gaussianity (min = 0.0)", 0.05, 0.0, 1.0));

        map.put("twoCycleAlpha", new ParamDescription("Alpha orienting 2-cycles (min = 0.0)", 1e-6, 0.0, 1.0));

        map.put("symmetricFirstStep", new ParamDescription("Yes if the first step step for FGES should do scoring for both X->Y and Y->X", false));

        map.put("discretize", new ParamDescription(
                "Yes if continuous variables should be discretized when child is discrete",
                true));

        map.put("determinismThreshold", new ParamDescription("Threshold for judging a regression of a variable onto its parents to be deternimistic (min = 0.0)", 0.1, 0.0, Double.POSITIVE_INFINITY));

        map.put("cgExact", new ParamDescription(
                "Yes if the exact algorithm should be used for continuous parents and discrete children",
                false));

        map.put("numCategoriesToDiscretize", new ParamDescription(
                "The number of categories used to discretize continuous variables, if necessary (min = 2)", 3, 2, Integer.MAX_VALUE));

        map.put("maxPathLength", new ParamDescription("The maximum length for any discriminating path. -1 if unlimited (min = -1)", -1, -1, Integer.MAX_VALUE));

        map.put("thresholdForReversing", new ParamDescription("Variables with skewnesses less than this value will be reversed in sign (min = 0)", 0.0, Double.NEGATIVE_INFINITY, Double.POSITIVE_INFINITY));

        // Bootstrapping
        map.put("bootstrapSampleSize", new ParamDescription("The number of bootstraps (min = 0)", 0, 0, Integer.MAX_VALUE));
        map.put("bootstrapEnsemble", new ParamDescription("Ensemble method: Preserved (0), Highest (1), Majority (2)", 1, 0, 2));
        //~Bootstrapping

        map.put("fasRule", new ParamDescription(
                "Adjacency search: 1 = PC, 2 = PC-Stable, 3 = Concurrent PC-Stable",
                1, 1, 3));

        map.put("colliderDiscoveryRule", new ParamDescription(
                "Collider discovery: 1 = Lookup from adjacency sepsets, 2 = Conservative (CPC), 3 = Max-P",
                1, 1, 3));

        map.put("conflictRule", new ParamDescription(
                "Collider conflicts: 1 = Overwrite, 2 = Orient bidirected, 3 = Prioritize existing colliders",
                1, 1, 3));

        map.put("randomizeColumns", new ParamDescription(
                "Yes if the order of the columns in each datasets should be randomized",
                false));

        map.put("logScale", new ParamDescription(
                "Yes if the parameters are in log scale",
                false));

        map.put("StARS.percentageB", new ParamDescription(
                "Percentage of rows to include in each subsample",
                0.5, 0.0, 1.0));

        map.put("StARS.tolerance", new ParamDescription(
                "Parameter tolerance for binary search",
                .5, 0.0, Double.POSITIVE_INFINITY));

        map.put("StARS.cutoff", new ParamDescription(
                "Cutoff for D in the StARS procedure",
                0.01, 0.0, 1.0));

        map.put("numSubsamples", new ParamDescription(
                "The number of subsamples",
                30, 1, Integer.MAX_VALUE));

        map.put("percentSubsampleSize", new ParamDescription(
                "Percentage of records to include in a random subsample",
                0.5, 0.0, 1.0));

        map.put("percentStability", new ParamDescription(
                "Percentage of subsamples each feature in the output must agree on",
                0.5, 0.0, 1.0));

        map.put("includePositiveCoefs", new ParamDescription(
                "Yes if positive coefficients should be included in the model",
                true));

        map.put("includeNegativeCoefs", new ParamDescription(
                "Yes if negative coefficients should be included in the model",
                true));

        map.put("errorsNormal", new ParamDescription(
                "Yes if errors should be Normal; No if they should be Beta",
                true));

        map.put("betaLeftValue", new ParamDescription(
                "For Beta(x, y), the 'x'",
                1, 1, Double.POSITIVE_INFINITY));

        map.put("betaRightValue", new ParamDescription(
                "For Beta(x, y), the 'y'",
                5, 1, Double.POSITIVE_INFINITY));

        map.put("extraEdgeThreshold", new ParamDescription(
                "Threshold for including extra edges",
                0.3, 0.0, 1.0));

        map.put("useFasAdjacencies", new ParamDescription(
                "Yes if adjacencies from the FAS search should be used",
                true));

        map.put("useCorrDiffAdjacencies", new ParamDescription(
                "Yes if adjacencies from conditional correlation differences should be used",
                true));

        map.put("faskDelta", new ParamDescription(
                "Threshold for judging negative coefficient edges as X->Y (range (-1, 0)",
                -0.2, -1.0, 1.0));

        map.put("numLags", new ParamDescription(
                "The number of lags in the time lag model",
                1, 1, Double.POSITIVE_INFINITY));

        map.put("saveLatentVars", new ParamDescription("Save latent variables.", false));

        map.put("probTwoCycle", new ParamDescription(
<<<<<<< HEAD
            "The probability of creating a 2-cycles in the graph (0 - 1)",
            0.0, 0.0, 1.0));

        map.put("selectionAlpha", new ParamDescription(
                "The alpha used for a Fisher Z test to select variables associated with the target",
                0.05, 0.0, 1));

        map.put("maxEr", new ParamDescription(
                "Bound on the expected false positive error rate",
                5.0, 0.0, Double.POSITIVE_INFINITY));

        map.put("parallelism", new ParamDescription(
                "The number of threads to use in the parallel calculation",
                Runtime.getRuntime().availableProcessors() * 10, 1, Integer.MAX_VALUE));

=======
                "The probability of creating a 2-cycles in the graph (0 - 1)",
                0.0, 0.0, 1.0));
>>>>>>> afaff073
    }

    public static ParamDescriptions getInstance() {
        return INSTANCE;
    }

    public ParamDescription get(String name) {
        ParamDescription paramDesc = map.get(name);

        return (paramDesc == null)
                ? new ParamDescription(String.format("Please add a description to ParamDescriptions for %s.", name), 0)
                : paramDesc;
    }

    public void put(String name, ParamDescription paramDescription) {
        map.put(name, paramDescription);
    }

    public Set<String> getNames() {
        return map.keySet();
    }

}<|MERGE_RESOLUTION|>--- conflicted
+++ resolved
@@ -261,7 +261,6 @@
         map.put("saveLatentVars", new ParamDescription("Save latent variables.", false));
 
         map.put("probTwoCycle", new ParamDescription(
-<<<<<<< HEAD
             "The probability of creating a 2-cycles in the graph (0 - 1)",
             0.0, 0.0, 1.0));
 
@@ -277,10 +276,8 @@
                 "The number of threads to use in the parallel calculation",
                 Runtime.getRuntime().availableProcessors() * 10, 1, Integer.MAX_VALUE));
 
-=======
                 "The probability of creating a 2-cycles in the graph (0 - 1)",
                 0.0, 0.0, 1.0));
->>>>>>> afaff073
     }
 
     public static ParamDescriptions getInstance() {
