--- conflicted
+++ resolved
@@ -207,10 +207,10 @@
                 0.01, 0.0, 1.0));
 
         map.put("numSubsamples", new ParamDescription(
-                "The number of subsamples",
+                "The number of subsamples to take for the StARZ procedure",
                 8, 1, Integer.MAX_VALUE));
 
-        map.put("subsampleProportion", new ParamDescription(
+        map.put("percentSubsampleSize", new ParamDescription(
                 "Percentage of records to include in a random subsample",
                 0.5, 0.0, 1.0));
 
@@ -258,49 +258,11 @@
                 "The number of lags in the time lag model",
                 1, 1, Double.POSITIVE_INFINITY));
 
-<<<<<<< HEAD
-        map.put("replacePartiallyOrientedByDirected", new ParamDescription(
-                "Yes if o-> edges should be replaced by --> edges",
-                false));
-
-        map.put("maxIterations", new ParamDescription(
-                "The number of iterations",
-                1000, 1, Integer.MAX_VALUE));
-
-        map.put("maxEdges", new ParamDescription(
-                "The maximum number of edges",
-                10, 1, Integer.MAX_VALUE));
-
-        map.put("numNodes", new ParamDescription(
-                "The number of nodes",
-                10, 2, Integer.MAX_VALUE));
-
-        map.put("maxQ", new ParamDescription(
-                "Considering q = 1 up to this maximum",
-                5, 1, Integer.MAX_VALUE));
-
-        map.put("maxEr", new ParamDescription(
-                "Bound on the expected number of false positives for CStar",
-                0.05, 0, 1.0));
-
-        map.put("CStarAlg", new ParamDescription(
-                "Algorithm: 1 == FGES, 2 = PC-Stable",
-                1, 1, 2));
-
-        map.put("parallelism", new ParamDescription(
-                "Number of simultaneous threads",
-                1, 1, Integer.MAX_VALUE));
-
-        map.put("bootstrapSelectionSize", new ParamDescription(
-                "The percent size of the subsamples, (0 - 1)",
-                0.5, 0, 1.0));
-=======
         map.put("saveLatentVars", new ParamDescription("Save latent variables.", false));
         
         map.put("probTwoCycle", new ParamDescription(
             "The probability of creating a 2-cycles in the graph (0 - 1)",
             0.0, 0.0, 1.0));
->>>>>>> 4bc36bba
     }
 
     public static ParamDescriptions getInstance() {
