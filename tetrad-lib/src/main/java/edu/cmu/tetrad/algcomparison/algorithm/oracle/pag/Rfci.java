package edu.cmu.tetrad.algcomparison.algorithm.oracle.pag;

import edu.cmu.tetrad.algcomparison.algorithm.Algorithm;
import edu.cmu.tetrad.algcomparison.independence.IndependenceWrapper;
import edu.cmu.tetrad.algcomparison.utils.HasKnowledge;
import edu.cmu.tetrad.algcomparison.utils.TakesIndependenceWrapper;
import edu.cmu.tetrad.annotation.AlgType;
import edu.cmu.tetrad.data.DataModel;
import edu.cmu.tetrad.data.DataSet;
import edu.cmu.tetrad.data.DataType;
import edu.cmu.tetrad.data.IKnowledge;
import edu.cmu.tetrad.data.Knowledge2;
import edu.cmu.tetrad.graph.EdgeListGraph;
import edu.cmu.tetrad.graph.Graph;
import edu.cmu.tetrad.search.DagToPag;
import edu.cmu.tetrad.util.Parameters;
import edu.pitt.dbmi.algo.bootstrap.BootstrapEdgeEnsemble;
import edu.pitt.dbmi.algo.bootstrap.GeneralBootstrapTest;
import java.util.List;

/**
 * RFCI.
 *
 * @author jdramsey
 */
@edu.cmu.tetrad.annotation.Algorithm(
        name = "RFCI",
        command = "rfci",
        algoType = AlgType.allow_latent_common_causes,
        description = "This method extends Fast Causal Inference algorithm from Spirtes, Glymour and Scheines, Causation Prediction and Search, with "
        + "Jiji Zhang's Augmented FCI rules (found in sec. 4.1 of Zhang's 2006 PhD dissertation, \"Causal Inference and Reasoning in Causally Insufficient Systems\").\n\n"
        + "This class is based off a copy of Fci.java taken from the repository on 2008/12/16, revision 7306. "
        + "The extension is done by extending doFinalOrientation() with methods for Zhang's rules R5-R10 which implements the augmented search. (By a remark of Zhang's, the rule applications can be staged in this way.)\n\n"
        + "For more detail about rfci implementation, please visit http://cmu-phil.github.io/tetrad/tetrad-lib-apidocs/edu/cmu/tetrad/search/Rfci.html"
)
public class Rfci implements Algorithm, HasKnowledge, TakesIndependenceWrapper {

    static final long serialVersionUID = 23L;
    private IndependenceWrapper test;
    private IKnowledge knowledge = new Knowledge2();

    public Rfci() {
    }

    public Rfci(IndependenceWrapper test) {
        this.test = test;
    }

    @Override
    public Graph search(DataModel dataSet, Parameters parameters) {
<<<<<<< HEAD
        if (!parameters.getBoolean("bootstrapping")) {
=======
    	if (parameters.getInt("bootstrapSampleSize") < 1) {
>>>>>>> 82b37dbd
            edu.cmu.tetrad.search.Rfci search = new edu.cmu.tetrad.search.Rfci(test.getTest(dataSet, parameters));
            search.setKnowledge(knowledge);
            search.setDepth(parameters.getInt("depth"));
            search.setMaxPathLength(parameters.getInt("maxPathLength"));
            search.setCompleteRuleSetUsed(parameters.getBoolean("completeRuleSetUsed"));
            return search.search();
        } else {
            Rfci algorithm = new Rfci(test);
            algorithm.setKnowledge(knowledge);
//          if (initialGraph != null) {
//      		algorithm.setInitialGraph(initialGraph);
//  		}
            DataSet data = (DataSet) dataSet;
            GeneralBootstrapTest search = new GeneralBootstrapTest(data, algorithm, parameters.getInt("bootstrapSampleSize"));

            BootstrapEdgeEnsemble edgeEnsemble = BootstrapEdgeEnsemble.Highest;
            switch (parameters.getInt("bootstrapEnsemble", 1)) {
                case 0:
                    edgeEnsemble = BootstrapEdgeEnsemble.Preserved;
                    break;
                case 1:
                    edgeEnsemble = BootstrapEdgeEnsemble.Highest;
                    break;
                case 2:
                    edgeEnsemble = BootstrapEdgeEnsemble.Majority;
            }
            search.setEdgeEnsemble(edgeEnsemble);
            search.setParameters(parameters);
            search.setVerbose(parameters.getBoolean("verbose"));
            return search.search();
        }
    }

    @Override
    public Graph getComparisonGraph(Graph graph) {
        return new DagToPag(new EdgeListGraph(graph)).convert();
    }

    public String getDescription() {
        return "RFCI (Really Fast Causal Inference) using " + test.getDescription();
    }

    @Override
    public DataType getDataType() {
        return test.getDataType();
    }

    @Override
    public List<String> getParameters() {
        List<String> parameters = test.getParameters();
        parameters.add("depth");
        parameters.add("maxPathLength");
        parameters.add("completeRuleSetUsed");
        // Bootstrapping
<<<<<<< HEAD
        parameters.add("bootstrapping");
=======
>>>>>>> 82b37dbd
        parameters.add("bootstrapSampleSize");
        parameters.add("bootstrapEnsemble");
        parameters.add("verbose");
        return parameters;
    }

    @Override
    public IKnowledge getKnowledge() {
        return knowledge;
    }

    @Override
    public void setKnowledge(IKnowledge knowledge) {
        this.knowledge = knowledge;
    }

    @Override
    public void setIndependenceWrapper(IndependenceWrapper test) {
        this.test = test;
    }
}<|MERGE_RESOLUTION|>--- conflicted
+++ resolved
@@ -48,11 +48,7 @@
 
     @Override
     public Graph search(DataModel dataSet, Parameters parameters) {
-<<<<<<< HEAD
-        if (!parameters.getBoolean("bootstrapping")) {
-=======
     	if (parameters.getInt("bootstrapSampleSize") < 1) {
->>>>>>> 82b37dbd
             edu.cmu.tetrad.search.Rfci search = new edu.cmu.tetrad.search.Rfci(test.getTest(dataSet, parameters));
             search.setKnowledge(knowledge);
             search.setDepth(parameters.getInt("depth"));
@@ -107,10 +103,6 @@
         parameters.add("maxPathLength");
         parameters.add("completeRuleSetUsed");
         // Bootstrapping
-<<<<<<< HEAD
-        parameters.add("bootstrapping");
-=======
->>>>>>> 82b37dbd
         parameters.add("bootstrapSampleSize");
         parameters.add("bootstrapEnsemble");
         parameters.add("verbose");
