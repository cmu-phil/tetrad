package edu.cmu.tetrad.algcomparison.algorithm.multi;

import edu.cmu.tetrad.algcomparison.algorithm.MultiDataSetAlgorithm;
<<<<<<< HEAD
import edu.cmu.tetrad.algcomparison.algorithm.oracle.pattern.Fgs;
import edu.cmu.tetrad.algcomparison.independence.ConditionalGaussianLRT;
=======
import edu.cmu.tetrad.algcomparison.algorithm.oracle.pattern.Fges;
>>>>>>> 0031bda0
import edu.cmu.tetrad.algcomparison.score.SemBicScore;
import edu.cmu.tetrad.algcomparison.utils.HasKnowledge;
import edu.cmu.tetrad.data.*;
import edu.cmu.tetrad.graph.EdgeListGraph;
import edu.cmu.tetrad.graph.GraphUtils;
import edu.cmu.tetrad.graph.Node;
import edu.cmu.tetrad.search.*;
import edu.cmu.tetrad.util.Parameters;
import edu.cmu.tetrad.graph.Graph;

import java.util.ArrayList;
import java.util.Collections;
import java.util.List;

/**
 * Wraps the IMaGES algorithm for continuous variables.
 * </p>
 * Requires that the parameter 'randomSelectionSize' be set to indicate how many
 * datasets should be taken at a time (randomly). This cannot given multiple values.
 *
 * @author jdramsey
 */
public class ImagesSemBic implements MultiDataSetAlgorithm, HasKnowledge {
    static final long serialVersionUID = 23L;
    private IKnowledge knowledge = new Knowledge2();

    public ImagesSemBic() {
    }

    @Override
    public Graph search(List<DataSet> dataSets, Parameters parameters) {
//        List<DataModel> dataModels = new ArrayList<>();

        List<Node> origVars = new ArrayList<>(dataSets.get(0).getVariables());

<<<<<<< HEAD
//        DataSet dataSet0 = dataSets.get(0);
//        List<Node> variables = dataSet0.getVariables();
//        DiscreteVariable S = new DiscreteVariable("S", dataSets.size());
//        variables.add(S);
//
//        DataSet concatenated = new BoxDataSet(new MixedDataBox(variables, dataSet0.getNumRows() * dataSets.size()), variables);
//
//        for (int k = 0; k < dataSets.size(); k++) {
//            DataSet dataSet = dataSets.get(k);
//
//            for (int i = 0; i < dataSet.getNumRows(); i++) {
//                for (int j = 0; j < dataSet.getNumColumns(); j++) {
//                    concatenated.setDouble(k * dataSet.getNumRows() + i, j, dataSet.getDouble(i, j));
//                }
//
//                concatenated.setInt(k * dataSet.getNumRows() + i, concatenated.getColumn(S), k);
//            }
//
////            dataModels.add(dataSet);
//        }
=======
        edu.cmu.tetrad.search.Fges search = new edu.cmu.tetrad.search.Fges(new SemBicScoreImages(dataModels));
        search.setFaithfulnessAssumed(true);
        IKnowledge knowledge = dataModels.get(0).getKnowledge();
        search.setKnowledge(knowledge);
>>>>>>> 0031bda0

//        final ConditionalGaussianScore score = new ConditionalGaussianScore(concatenated);
//        score.setPenaltyDiscount(4);
//        edu.cmu.tetrad.search.Fgs search = new edu.cmu.tetrad.search.Fgs(score);

//        final IndTestConditionalGaussianLRT score = new IndTestConditionalGaussianLRT(concatenated, 0.0001);
//        edu.cmu.tetrad.search.PcMax search = new edu.cmu.tetrad.search.PcMax(score);
//
        final SemBicScoreImages3 score = new SemBicScoreImages3(dataSets);
        score.setPenaltyDiscount(parameters.getDouble("penaltyDiscount"));
        edu.cmu.tetrad.search.Fgs search = new edu.cmu.tetrad.search.Fgs(score);
        search.setMaxDegree(parameters.getInt("maxDegree"));

        Graph g = search.search();

//        g.removeNode(g.getNode("S"));

        g = GraphUtils.replaceNodes(g, origVars);

        return g;
    }

    @Override
    public Graph search(DataModel dataSet, Parameters parameters) {
        return search(Collections.singletonList(DataUtils.getContinuousDataSet(dataSet)), parameters);
    }

    @Override
    public Graph getComparisonGraph(Graph graph) {
        return SearchGraphUtils.patternForDag(new EdgeListGraph(graph));
    }


    @Override
    public String getDescription() {
        return "IMaGES for continuous variables (using the SEM BIC score)";
    }

    @Override
    public DataType getDataType() {
        return DataType.Continuous;
    }

    @Override
    public List<String> getParameters() {
        List<String> parameters = new Fges(new SemBicScore()).getParameters();
        parameters.add("numRandomSelections");
        parameters.add("randomSelectionSize");
        return parameters;
    }

    @Override
    public IKnowledge getKnowledge() {
        return knowledge;
    }

    @Override
    public void setKnowledge(IKnowledge knowledge) {
        this.knowledge = knowledge;
    }
}<|MERGE_RESOLUTION|>--- conflicted
+++ resolved
@@ -1,21 +1,15 @@
 package edu.cmu.tetrad.algcomparison.algorithm.multi;
 
 import edu.cmu.tetrad.algcomparison.algorithm.MultiDataSetAlgorithm;
-<<<<<<< HEAD
-import edu.cmu.tetrad.algcomparison.algorithm.oracle.pattern.Fgs;
-import edu.cmu.tetrad.algcomparison.independence.ConditionalGaussianLRT;
-=======
 import edu.cmu.tetrad.algcomparison.algorithm.oracle.pattern.Fges;
->>>>>>> 0031bda0
 import edu.cmu.tetrad.algcomparison.score.SemBicScore;
 import edu.cmu.tetrad.algcomparison.utils.HasKnowledge;
 import edu.cmu.tetrad.data.*;
 import edu.cmu.tetrad.graph.EdgeListGraph;
-import edu.cmu.tetrad.graph.GraphUtils;
-import edu.cmu.tetrad.graph.Node;
-import edu.cmu.tetrad.search.*;
 import edu.cmu.tetrad.util.Parameters;
 import edu.cmu.tetrad.graph.Graph;
+import edu.cmu.tetrad.search.SemBicScoreImages;
+import edu.cmu.tetrad.search.TsDagToPag;
 
 import java.util.ArrayList;
 import java.util.Collections;
@@ -38,57 +32,18 @@
 
     @Override
     public Graph search(List<DataSet> dataSets, Parameters parameters) {
-//        List<DataModel> dataModels = new ArrayList<>();
+        List<DataModel> dataModels = new ArrayList<>();
 
-        List<Node> origVars = new ArrayList<>(dataSets.get(0).getVariables());
+        for (DataSet dataSet : dataSets) {
+            dataModels.add(dataSet);
+        }
 
-<<<<<<< HEAD
-//        DataSet dataSet0 = dataSets.get(0);
-//        List<Node> variables = dataSet0.getVariables();
-//        DiscreteVariable S = new DiscreteVariable("S", dataSets.size());
-//        variables.add(S);
-//
-//        DataSet concatenated = new BoxDataSet(new MixedDataBox(variables, dataSet0.getNumRows() * dataSets.size()), variables);
-//
-//        for (int k = 0; k < dataSets.size(); k++) {
-//            DataSet dataSet = dataSets.get(k);
-//
-//            for (int i = 0; i < dataSet.getNumRows(); i++) {
-//                for (int j = 0; j < dataSet.getNumColumns(); j++) {
-//                    concatenated.setDouble(k * dataSet.getNumRows() + i, j, dataSet.getDouble(i, j));
-//                }
-//
-//                concatenated.setInt(k * dataSet.getNumRows() + i, concatenated.getColumn(S), k);
-//            }
-//
-////            dataModels.add(dataSet);
-//        }
-=======
         edu.cmu.tetrad.search.Fges search = new edu.cmu.tetrad.search.Fges(new SemBicScoreImages(dataModels));
         search.setFaithfulnessAssumed(true);
         IKnowledge knowledge = dataModels.get(0).getKnowledge();
         search.setKnowledge(knowledge);
->>>>>>> 0031bda0
 
-//        final ConditionalGaussianScore score = new ConditionalGaussianScore(concatenated);
-//        score.setPenaltyDiscount(4);
-//        edu.cmu.tetrad.search.Fgs search = new edu.cmu.tetrad.search.Fgs(score);
-
-//        final IndTestConditionalGaussianLRT score = new IndTestConditionalGaussianLRT(concatenated, 0.0001);
-//        edu.cmu.tetrad.search.PcMax search = new edu.cmu.tetrad.search.PcMax(score);
-//
-        final SemBicScoreImages3 score = new SemBicScoreImages3(dataSets);
-        score.setPenaltyDiscount(parameters.getDouble("penaltyDiscount"));
-        edu.cmu.tetrad.search.Fgs search = new edu.cmu.tetrad.search.Fgs(score);
-        search.setMaxDegree(parameters.getInt("maxDegree"));
-
-        Graph g = search.search();
-
-//        g.removeNode(g.getNode("S"));
-
-        g = GraphUtils.replaceNodes(g, origVars);
-
-        return g;
+        return search.search();
     }
 
     @Override
@@ -98,9 +53,8 @@
 
     @Override
     public Graph getComparisonGraph(Graph graph) {
-        return SearchGraphUtils.patternForDag(new EdgeListGraph(graph));
+        return new TsDagToPag(new EdgeListGraph(graph)).convert();
     }
-
 
     @Override
     public String getDescription() {
