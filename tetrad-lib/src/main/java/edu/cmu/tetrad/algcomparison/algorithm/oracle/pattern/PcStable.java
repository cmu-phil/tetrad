--- conflicted
+++ resolved
@@ -47,10 +47,9 @@
 
     @Override
     public Graph search(DataModel dataSet, Parameters parameters) {
-<<<<<<< HEAD
     	if (!parameters.getBoolean("bootstrapping")) {
             if (algorithm != null) {
-            	initialGraph = algorithm.search(dataSet, parameters);
+//            	initialGraph = algorithm.search(dataSet, parameters);
             }
             edu.cmu.tetrad.search.PcAll search = new edu.cmu.tetrad.search.PcAll(test.getTest(dataSet, parameters), initialGraph);
             search.setDepth(parameters.getInt("depth"));
@@ -87,20 +86,6 @@
 			search.setVerbose(parameters.getBoolean("verbose"));
 			return search.search();
     	}
-=======
-        Graph init = null;
-        if (initialGraph != null) {
-//            init = initialGraph.search(dataSet, parameters);
-        }
-        edu.cmu.tetrad.search.PcAll search = new edu.cmu.tetrad.search.PcAll(test.getTest(dataSet, parameters), init);
-        search.setDepth(parameters.getInt("depth"));
-        search.setKnowledge(knowledge);
-        search.setFasRule(PcAll.FasRule.FAS_STABLE);
-        search.setColliderDiscovery(edu.cmu.tetrad.search.PcAll.ColliderDiscovery.FAS_SEPSETS);
-        search.setConflictRule(PcAll.ConflictRule.PRIORITY);
-        search.setVerbose(parameters.getBoolean("verbose"));
-        return search.search();
->>>>>>> 2b185a47
     }
 
     @Override
