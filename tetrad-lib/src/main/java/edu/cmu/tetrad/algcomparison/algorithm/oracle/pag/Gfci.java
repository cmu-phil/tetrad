--- conflicted
+++ resolved
@@ -48,11 +48,7 @@
 
     @Override
     public Graph search(DataModel dataSet, Parameters parameters) {
-<<<<<<< HEAD
-        if (!parameters.getBoolean("bootstrapping")) {
-=======
     	if (parameters.getInt("bootstrapSampleSize") < 1) {
->>>>>>> 82b37dbd
             GFci search = new GFci(test.getTest(dataSet, parameters), score.getScore(dataSet, parameters));
             search.setMaxDegree(parameters.getInt("maxDegree"));
             search.setKnowledge(knowledge);
@@ -122,10 +118,6 @@
         parameters.add("maxPathLength");
         parameters.add("completeRuleSetUsed");
         // Bootstrapping
-<<<<<<< HEAD
-        parameters.add("bootstrapping");
-=======
->>>>>>> 82b37dbd
         parameters.add("bootstrapSampleSize");
         parameters.add("bootstrapEnsemble");
         parameters.add("verbose");
