package edu.cmu.tetrad.algcomparison.algorithm.other;

import cern.colt.matrix.DoubleMatrix2D;
import cern.colt.matrix.impl.DenseDoubleMatrix2D;
import edu.cmu.tetrad.algcomparison.algorithm.Algorithm;
import edu.cmu.tetrad.annotation.AlgType;
import edu.cmu.tetrad.data.*;
import edu.cmu.tetrad.graph.EdgeListGraph;
import edu.cmu.tetrad.graph.Graph;
import edu.cmu.tetrad.graph.GraphUtils;
import edu.cmu.tetrad.graph.Node;
import edu.cmu.tetrad.util.Parameters;
import edu.cmu.tetrad.util.TetradMatrix;
import edu.pitt.dbmi.algo.bootstrap.BootstrapEdgeEnsemble;
import edu.pitt.dbmi.algo.bootstrap.GeneralBootstrapTest;
import java.util.ArrayList;
import java.util.List;

/**
 * @author jdramsey
 */
@edu.cmu.tetrad.annotation.Algorithm(
        name = "GLASSO",
        command = "glasso",
        algoType = AlgType.produce_undirected_graphs,
        description = "A translation of the Fortran code for GLASSO - Friedman, Hastie and Tibshirani (2007) \n" +
                "\n" +
                "Like MGM, this produces an undirected graph in which parents are always married.\n" +
                "Input Assumptions: The data are continuous. \n" +
                "\n" +
                "Output Format: A Markov random field. \n" +
                "\n" +
                "Parameters:\n" +
                "- MAXIT, IA, IS, ITR, IPEN, THR. These are parameters in the translated Fortan code. Defaults are given in the interface and are the same as for the Fortran code.\n"
)
public class Glasso implements Algorithm {

    static final long serialVersionUID = 23L;

    public Graph search(DataModel ds, Parameters parameters) {
<<<<<<< HEAD
        if (!parameters.getBoolean("bootstrapping")) {
=======
    	if (parameters.getInt("bootstrapSampleSize") < 1) {
>>>>>>> 82b37dbd
            DoubleMatrix2D cov = new DenseDoubleMatrix2D(DataUtils.getContinuousDataSet(ds)
                    .getCovarianceMatrix().toArray());

            edu.cmu.tetrad.search.Glasso glasso = new edu.cmu.tetrad.search.Glasso(cov);
            glasso.setMaxit((int) parameters.getInt("maxit"));
            glasso.setIa(parameters.getBoolean("ia"));
            glasso.setIs(parameters.getBoolean("is"));
            glasso.setItr(parameters.getBoolean("itr"));
            glasso.setIpen(parameters.getBoolean("ipen"));
            glasso.setThr(parameters.getDouble("thr"));
            glasso.setRhoAllEqual(1.0);

            edu.cmu.tetrad.search.Glasso.Result result = glasso.search();
            TetradMatrix wwi = new TetradMatrix(result.getWwi().toArray());

            List<Node> variables = ds.getVariables();
            Graph resultGraph = new EdgeListGraph(variables);

            for (int i = 0; i < variables.size(); i++) {
                for (int j = i + 1; j < variables.size(); j++) {
                    if (wwi.get(i, j) != 0.0 && wwi.get(i, j) != 0.0) {
                        resultGraph.addUndirectedEdge(variables.get(i), variables.get(j));
                    }
                }
            }

            return resultGraph;
        } else {
            Glasso algorithm = new Glasso();

            DataSet data = (DataSet) ds;
            GeneralBootstrapTest search = new GeneralBootstrapTest(data, algorithm,
                    parameters.getInt("bootstrapSampleSize"));

            BootstrapEdgeEnsemble edgeEnsemble = BootstrapEdgeEnsemble.Highest;
            switch (parameters.getInt("bootstrapEnsemble", 1)) {
                case 0:
                    edgeEnsemble = BootstrapEdgeEnsemble.Preserved;
                    break;
                case 1:
                    edgeEnsemble = BootstrapEdgeEnsemble.Highest;
                    break;
                case 2:
                    edgeEnsemble = BootstrapEdgeEnsemble.Majority;
            }
            search.setEdgeEnsemble(edgeEnsemble);
            search.setParameters(parameters);
            search.setVerbose(parameters.getBoolean("verbose"));
            return search.search();
        }
    }

    public Graph getComparisonGraph(Graph graph) {
        return GraphUtils.undirectedGraph(graph);
    }

    public String getDescription() {
        return "GLASSO (Graphical LASSO)";
    }

    @Override
    public DataType getDataType() {
        return DataType.Mixed;
    }

    @Override
    public List<String> getParameters() {
        List<String> params = new ArrayList<>();
        params.add("maxit");
        params.add("ia");
        params.add("is");
        params.add("itr");
        params.add("ipen");
        params.add("thr");
        // Bootstrapping
<<<<<<< HEAD
        params.add("bootstrapping");
=======
>>>>>>> 82b37dbd
        params.add("bootstrapSampleSize");
        params.add("bootstrapEnsemble");
        params.add("verbose");
        return params;
    }
}<|MERGE_RESOLUTION|>--- conflicted
+++ resolved
@@ -38,11 +38,7 @@
     static final long serialVersionUID = 23L;
 
     public Graph search(DataModel ds, Parameters parameters) {
-<<<<<<< HEAD
-        if (!parameters.getBoolean("bootstrapping")) {
-=======
     	if (parameters.getInt("bootstrapSampleSize") < 1) {
->>>>>>> 82b37dbd
             DoubleMatrix2D cov = new DenseDoubleMatrix2D(DataUtils.getContinuousDataSet(ds)
                     .getCovarianceMatrix().toArray());
 
@@ -118,10 +114,6 @@
         params.add("ipen");
         params.add("thr");
         // Bootstrapping
-<<<<<<< HEAD
-        params.add("bootstrapping");
-=======
->>>>>>> 82b37dbd
         params.add("bootstrapSampleSize");
         params.add("bootstrapEnsemble");
         params.add("verbose");
