--- conflicted
+++ resolved
@@ -39,16 +39,6 @@
 
     @Override
     public Graph search(DataModel dataSet, Parameters parameters) {
-<<<<<<< HEAD
-    	if(!parameters.getBoolean("bootstrapping")){
-            edu.cmu.tetrad.search.Fask search = new edu.cmu.tetrad.search.Fask((DataSet) dataSet);
-            search.setDepth(parameters.getInt("depth"));
-            search.setPenaltyDiscount(parameters.getDouble("penaltyDiscount"));
-            search.setAlpha(parameters.getDouble("twoCycleAlpha"));
-            search.setKnowledge(knowledge);
-            return getGraph(search);
-    	}else{
-=======
 		if(!parameters.getBoolean("bootstrapping")){
 	        edu.cmu.tetrad.search.Fask search = new edu.cmu.tetrad.search.Fask((DataSet) dataSet);
 	        search.setDepth(parameters.getInt("depth"));
@@ -57,7 +47,6 @@
 	        search.setKnowledge(knowledge);
 	        return getGraph(search);
 		}else{
->>>>>>> ce08afef
     		Fask fask = new Fask(empirical);
     		fask.setKnowledge(knowledge);
     		
