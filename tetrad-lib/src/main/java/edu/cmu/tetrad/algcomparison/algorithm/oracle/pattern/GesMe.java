package edu.cmu.tetrad.algcomparison.algorithm.oracle.pattern;

import edu.cmu.tetrad.algcomparison.algorithm.Algorithm;
import edu.cmu.tetrad.algcomparison.score.ScoreWrapper;
import edu.cmu.tetrad.algcomparison.score.SemBicScoreDeterministic;
import edu.cmu.tetrad.algcomparison.utils.TakesInitialGraph;
import edu.cmu.tetrad.data.*;
import edu.cmu.tetrad.graph.EdgeListGraph;
import edu.cmu.tetrad.graph.Graph;
import edu.cmu.tetrad.graph.Node;
import edu.cmu.tetrad.search.Score;
import edu.cmu.tetrad.search.SearchGraphUtils;
import edu.cmu.tetrad.util.*;
import edu.pitt.dbmi.algo.bootstrap.BootstrapEdgeEnsemble;
import edu.pitt.dbmi.algo.bootstrap.GeneralBootstrapTest;

import java.io.PrintStream;
import java.text.DecimalFormat;
import java.text.NumberFormat;
import java.util.ArrayList;
import java.util.Collections;
import java.util.Comparator;
import java.util.List;

import static java.lang.Math.sqrt;

/**
 * FGES (the heuristic version).
 *
 * @author jdramsey
 */
public class GesMe implements Algorithm, TakesInitialGraph/*, HasKnowledge*/ {

    static final long serialVersionUID = 23L;
    private boolean compareToTrue = false;
    private Graph initialGraph = null;
    private IKnowledge knowledge = new Knowledge2();
    private ScoreWrapper score = new SemBicScoreDeterministic();

    public GesMe() {
        setCompareToTrue(false);
    }

    public GesMe(boolean compareToTrueGraph) {
        setCompareToTrue(compareToTrueGraph);
    }

    @Override
    public Graph search(DataModel dataSet, Parameters parameters) {
<<<<<<< HEAD
    	if (!parameters.getBoolean("bootstrapping")) {
=======
    	if (parameters.getInt("bootstrapSampleSize") < 1) {
>>>>>>> 82b37dbd
//          dataSet = DataUtils.center((DataSet) dataSet);
            CovarianceMatrix covarianceMatrix = new CovarianceMatrix((DataSet) dataSet);

            edu.cmu.tetrad.search.FactorAnalysis analysis = new edu.cmu.tetrad.search.FactorAnalysis(covarianceMatrix);
            analysis.setThreshold(parameters.getDouble("convergenceThreshold"));
            analysis.setNumFactors(parameters.getInt("numFactors"));
//            analysis.setNumFactors(((DataSet) dataSet).getNumColumns());

            TetradMatrix unrotated = analysis.successiveResidual();
            TetradMatrix rotated = analysis.successiveFactorVarimax(unrotated);

            if (parameters.getBoolean("verbose")) {
                NumberFormat nf = NumberFormatUtil.getInstance().getNumberFormat();

                String output = "Unrotated Factor Loading Matrix:\n";

                output += tableString(unrotated, nf, Double.POSITIVE_INFINITY);

                if (unrotated.columns() != 1) {
                    output += "\n\nRotated Matrix (using sequential varimax):\n";
                    output += tableString(rotated, nf, parameters.getDouble("fa_threshold"));
                }

                System.out.println(output);
                TetradLogger.getInstance().forceLogMessage(output);
            }

            TetradMatrix L;

            if (parameters.getBoolean("useVarimax")) {
                L = rotated;
            } else {
                L = unrotated;
            }


            TetradMatrix residual = analysis.getResidual();

            ICovarianceMatrix covFa = new CovarianceMatrix(covarianceMatrix.getVariables(), L.times(L.transpose()),
                    covarianceMatrix.getSampleSize());

            System.out.println(covFa);

	        final double[] vars = covarianceMatrix.getMatrix().diag().toArray();
	        List<Integer> indices = new ArrayList<>();
	        for (int i = 0; i < vars.length; i++) {
	            indices.add(i);
	        }

            Collections.sort(indices, new Comparator<Integer>() {
                @Override
                public int compare(Integer o1, Integer o2) {
                    return -Double.compare(vars[o1], vars[o2]);
                }
            });

            NumberFormat nf = new DecimalFormat("0.000");

            for (int i = 0; i < indices.size(); i++) {
                System.out.println(nf.format(vars[indices.get(i)]) + " ");
            }

            System.out.println();

            int n = vars.length;

            int cutoff = (int) (n * ((sqrt(8 * n + 1) - 1) / (2 * n)));

            List<Node> nodes = covarianceMatrix.getVariables();

            List<Node> leaves = new ArrayList<>();

            for (int i = 0; i < cutoff; i++) {
                leaves.add(nodes.get(indices.get(i)));
            }

            IKnowledge knowledge2 = new Knowledge2();

            for (Node v : nodes) {
                if (leaves.contains(v)) {
                    knowledge2.addToTier(2, v.getName());
                } else {
                    knowledge2.addToTier(1, v.getName());
                }
            }

            knowledge2.setTierForbiddenWithin(2, true);

            System.out.println("knowledge2 = " + knowledge2);

            Score score = this.score.getScore(covFa, parameters);

            edu.cmu.tetrad.search.Fges2 search = new edu.cmu.tetrad.search.Fges2(score);
            search.setFaithfulnessAssumed(parameters.getBoolean("faithfulnessAssumed"));

            if (parameters.getBoolean("enforceMinimumLeafNodes")) {
                search.setKnowledge(knowledge2);
            }

            search.setVerbose(parameters.getBoolean("verbose"));
            search.setMaxDegree(parameters.getInt("maxDegree"));
            search.setSymmetricFirstStep(parameters.getBoolean("symmetricFirstStep"));

            Object obj = parameters.get("printStream");
            if (obj instanceof PrintStream) {
                search.setOut((PrintStream) obj);
            }

            if (parameters.getBoolean("verbose")) {
//                NumberFormat nf = NumberFormatUtil.getInstance().getNumberFormat();
                String output = "Unrotated Factor Loading Matrix:\n";
                double threshold = parameters.getDouble("fa_threshold");

                output += tableString(L, nf, Double.POSITIVE_INFINITY);

                if (L.columns() != 1) {
                    output += "\n\nL:\n";
                    output += tableString(L, nf, threshold);
                }

                System.out.println(output);
                TetradLogger.getInstance().forceLogMessage(output);
            }

            System.out.println("residual = " + residual);

            return search.search();
    	}else{
    		GesMe algorithm = new GesMe(compareToTrue);
    		
			if (initialGraph != null) {
				algorithm.setInitialGraph(initialGraph);
			}
			DataSet data = (DataSet) dataSet;
			GeneralBootstrapTest search = new GeneralBootstrapTest(data, algorithm,
					parameters.getInt("bootstrapSampleSize"));

			BootstrapEdgeEnsemble edgeEnsemble = BootstrapEdgeEnsemble.Highest;
			switch (parameters.getInt("bootstrapEnsemble", 1)) {
			case 0:
				edgeEnsemble = BootstrapEdgeEnsemble.Preserved;
				break;
			case 1:
				edgeEnsemble = BootstrapEdgeEnsemble.Highest;
				break;
			case 2:
				edgeEnsemble = BootstrapEdgeEnsemble.Majority;
			}
			search.setEdgeEnsemble(edgeEnsemble);
			search.setParameters(parameters);
			search.setVerbose(parameters.getBoolean("verbose"));
			return search.search();
    	}
    }

    @Override
    public Graph getComparisonGraph(Graph graph) {
        if (compareToTrue) {
            return new EdgeListGraph(graph);
        } else {
            return SearchGraphUtils.patternForDag(new EdgeListGraph(graph));
        }
    }

    @Override
    public String getDescription() {
        return "FGES (Fast Greedy Equivalence Search) using " + score.getDescription();
    }

    @Override
    public DataType getDataType() {
        return score.getDataType();
    }

    @Override
    public List<String> getParameters() {
        List<String> parameters = score.getParameters();
        parameters.add("symmetricFirstStep");
        parameters.add("faithfulnessAssumed");
        parameters.add("maxDegree");
        parameters.add("verbose");
        parameters.add("determinismThreshold");
        parameters.add("convergenceThreshold");
        parameters.add("fa_threshold");
        parameters.add("numFactors");
        parameters.add("useVarimax");
        parameters.add("enforceMinimumLeafNodes");
        // Bootstrapping
<<<<<<< HEAD
        parameters.add("bootstrapping");
=======
>>>>>>> 82b37dbd
        parameters.add("bootstrapSampleSize");
        parameters.add("bootstrapEnsemble");
        return parameters;
    }

//    @Override
//    public IKnowledge getKnowledge() {
//        return knowledge;
//    }
//
//    @Override
//    public void setKnowledge(IKnowledge knowledge) {
//        this.knowledge = knowledge;
//    }
    public void setCompareToTrue(boolean compareToTrue) {
        this.compareToTrue = compareToTrue;
    }

    private String tableString(TetradMatrix matrix, NumberFormat nf, double threshold) {
        TextTable table = new TextTable(matrix.rows() + 1, matrix.columns() + 1);

        for (int i = 0; i < matrix.rows() + 1; i++) {
            for (int j = 0; j < matrix.columns() + 1; j++) {
                if (i > 0 && j == 0) {
                    table.setToken(i, j, "X" + i);
                } else if (i == 0 && j > 0) {
                    table.setToken(i, j, "Factor " + j);
                } else if (i > 0 && j > 0) {
                    double coefficient = matrix.get(i - 1, j - 1);
                    String token = !Double.isNaN(coefficient) ? nf.format(coefficient) : "Undefined";
                    token += Math.abs(coefficient) > threshold ? "*" : " ";
                    table.setToken(i, j, token);
                }
            }
        }

        return "\n" + table.toString();

    }

	@Override
	public Graph getInitialGraph() {
		return initialGraph;
	}

	@Override
	public void setInitialGraph(Graph initialGraph) {
		this.initialGraph = initialGraph;
	}

    @Override
    public void setInitialGraph(Algorithm algorithm) {
        throw new UnsupportedOperationException("Not supported yet."); //To change body of generated methods, choose Tools | Templates.
    }

}<|MERGE_RESOLUTION|>--- conflicted
+++ resolved
@@ -47,11 +47,7 @@
 
     @Override
     public Graph search(DataModel dataSet, Parameters parameters) {
-<<<<<<< HEAD
-    	if (!parameters.getBoolean("bootstrapping")) {
-=======
     	if (parameters.getInt("bootstrapSampleSize") < 1) {
->>>>>>> 82b37dbd
 //          dataSet = DataUtils.center((DataSet) dataSet);
             CovarianceMatrix covarianceMatrix = new CovarianceMatrix((DataSet) dataSet);
 
@@ -240,10 +236,6 @@
         parameters.add("useVarimax");
         parameters.add("enforceMinimumLeafNodes");
         // Bootstrapping
-<<<<<<< HEAD
-        parameters.add("bootstrapping");
-=======
->>>>>>> 82b37dbd
         parameters.add("bootstrapSampleSize");
         parameters.add("bootstrapEnsemble");
         return parameters;
