package edu.cmu.tetrad.algcomparison.algorithm.oracle.cpdag;

import edu.cmu.tetrad.algcomparison.algorithm.AbstractBootstrapAlgorithm;
import edu.cmu.tetrad.algcomparison.algorithm.Algorithm;
import edu.cmu.tetrad.algcomparison.algorithm.ReturnsBootstrapGraphs;
import edu.cmu.tetrad.algcomparison.score.ScoreWrapper;
import edu.cmu.tetrad.algcomparison.utils.HasKnowledge;
import edu.cmu.tetrad.algcomparison.utils.UsesScoreWrapper;
import edu.cmu.tetrad.annotation.AlgType;
import edu.cmu.tetrad.annotation.Bootstrapping;
<<<<<<< HEAD
import edu.cmu.tetrad.data.DataModel;
import edu.cmu.tetrad.data.DataSampling;
=======
>>>>>>> 17a6e80f
import edu.cmu.tetrad.data.DataSet;
import edu.cmu.tetrad.data.DataType;
import edu.cmu.tetrad.data.Knowledge;
import edu.cmu.tetrad.graph.EdgeListGraph;
import edu.cmu.tetrad.graph.Graph;
import edu.cmu.tetrad.search.PermutationSearch;
import edu.cmu.tetrad.search.score.Score;
import edu.cmu.tetrad.search.utils.LogUtilsSearch;
import edu.cmu.tetrad.search.utils.TsUtils;
import edu.cmu.tetrad.util.GraphSampling;
import edu.cmu.tetrad.util.Parameters;
import edu.cmu.tetrad.util.Params;
<<<<<<< HEAD
import edu.cmu.tetrad.util.TaskRunner;
=======

>>>>>>> 17a6e80f
import java.io.Serial;
import java.util.ArrayList;
import java.util.LinkedList;
import java.util.List;
import java.util.concurrent.Callable;

/**
 * BOSS (Best Order Score Search)
 *
 * @author bryanandrews
 * @author josephramsey
 * @version $Id: $Id
 */
@edu.cmu.tetrad.annotation.Algorithm(
        name = "BOSS",
        command = "boss",
        algoType = AlgType.forbid_latent_common_causes
)
@Bootstrapping
public class Boss extends AbstractBootstrapAlgorithm implements Algorithm, UsesScoreWrapper, HasKnowledge,
        ReturnsBootstrapGraphs {

    @Serial
    private static final long serialVersionUID = 23L;

    /**
     * The score to use.
     */
    private ScoreWrapper score;

    /**
     * The knowledge.
     */
    private Knowledge knowledge = new Knowledge();

    /**
     * Constructs a new BOSS algorithm.
     */
    public Boss() {
        // Used in reflection; do not delete.
    }

    /**
     * Constructs a new BOSS algorithm with the given score.
     *
     * @param score the score to use
     */
    public Boss(ScoreWrapper score) {
        this.score = score;
    }

    /**
     * {@inheritDoc}
     * <p>
     * Runs the BOSS algorithm.
     */
    @Override
<<<<<<< HEAD
    public Graph search(DataModel dataModel, Parameters parameters) {
        List<DataSet> dataSets = DataSampling.createDataSamples((DataSet) dataModel, parameters);

        Graph graph;
        if (Thread.currentThread().isInterrupted()) {
            // release resources
            dataSets.clear();
            System.gc();

            graph = new EdgeListGraph();
        } else {
            List<Callable<Graph>> tasks = new LinkedList<>();
            for (DataSet dataSet : dataSets) {
                tasks.add(() -> runSearch(dataSet, parameters));
            }

            TaskRunner<Graph> taskRunner = new TaskRunner<>(parameters.getInt(Params.BOOTSTRAPPING_NUM_THEADS));
            List<Graph> graphs = taskRunner.run(tasks);

            if (graphs.isEmpty()) {
                graph = new EdgeListGraph();
            } else {
                if (parameters.getInt(Params.NUMBER_RESAMPLING) > 0) {
                    this.bootstrapGraphs = graphs;
                    graph = GraphSampling.createGraphWithHighProbabilityEdges(graphs);
                } else {
                    graph = graphs.get(0);
                }
            }
        }

        // release resources
        dataSets.clear();
        System.gc();

        return graph;
    }

    private Graph runSearch(DataSet dataSet, Parameters parameters) {
        long seed = parameters.getLong(Params.SEED);

        if (parameters.getInt(Params.TIME_LAG) > 0) {
            DataSet timeSeries = TsUtils.createLagData(dataSet, parameters.getInt(Params.TIME_LAG));
            if (dataSet.getName() != null) {
                timeSeries.setName(dataSet.getName());
            }
=======
    protected Graph runSearch(DataSet dataSet, Parameters parameters) {
        long seed = parameters.getLong(Params.SEED);
        parameters.set(Params.NUM_THREADS, 4);

        if (parameters.getInt(Params.TIME_LAG) > 0) {
            DataSet timeSeries = TsUtils.createLagData(dataSet, parameters.getInt(Params.TIME_LAG));
            if (dataSet.getName() != null) {
                timeSeries.setName(dataSet.getName());
            }
>>>>>>> 17a6e80f
            dataSet = timeSeries;
            knowledge = timeSeries.getKnowledge();
        }

<<<<<<< HEAD
        Score score = this.score.getScore(dataSet, parameters);

        edu.cmu.tetrad.search.Boss boss = new edu.cmu.tetrad.search.Boss(score);
=======
        Score myScore = this.score.getScore(dataSet, parameters);

        edu.cmu.tetrad.search.Boss boss = new edu.cmu.tetrad.search.Boss(myScore);
>>>>>>> 17a6e80f

        boss.setUseBes(parameters.getBoolean(Params.USE_BES));
        boss.setNumStarts(parameters.getInt(Params.NUM_STARTS));
        boss.setNumThreads(parameters.getInt(Params.NUM_THREADS));
        boss.setUseDataOrder(parameters.getBoolean(Params.USE_DATA_ORDER));
        boss.setVerbose(parameters.getBoolean(Params.VERBOSE));
        PermutationSearch permutationSearch = new PermutationSearch(boss);
        permutationSearch.setKnowledge(this.knowledge);
        permutationSearch.setSeed(seed);
        Graph graph = permutationSearch.search();
<<<<<<< HEAD
        LogUtilsSearch.stampWithScore(graph, score);
=======
        LogUtilsSearch.stampWithScore(graph, myScore);
>>>>>>> 17a6e80f
        LogUtilsSearch.stampWithBic(graph, dataSet);

        return graph;
    }

    /**
     * {@inheritDoc}
     * <p>
     * Returns the true graph if there is one.
     */
    @Override
    public Graph getComparisonGraph(Graph graph) {
        return new EdgeListGraph(graph);
    }

    /**
     * {@inheritDoc}
     * <p>
     * Returns the description of the algorithm.
     */
    @Override
    public String getDescription() {
        return "BOSS (Best Order Score Search) using " + this.score.getDescription();
    }

    /**
     * {@inheritDoc}
     * <p>
     * Returns the name of the algorithm.
     */
    @Override
    public DataType getDataType() {
        return this.score.getDataType();
    }

    /**
     * {@inheritDoc}
     * <p>
     * Returns the parameters for the algorithm.
     */
    @Override
    public List<String> getParameters() {
        ArrayList<String> params = new ArrayList<>();

        // Parameters
        params.add(Params.USE_BES);
        params.add(Params.NUM_STARTS);
        params.add(Params.TIME_LAG);
        params.add(Params.NUM_THREADS);
        params.add(Params.USE_DATA_ORDER);
        params.add(Params.SEED);
        params.add(Params.VERBOSE);

        return params;
    }

    /**
     * {@inheritDoc}
     * <p>
     * Returns the score wrapper.
     */
    @Override
    public ScoreWrapper getScoreWrapper() {
        return this.score;
    }

    /**
     * {@inheritDoc}
     * <p>
     * Sets the score wrapper.
     */
    @Override
    public void setScoreWrapper(ScoreWrapper score) {
        this.score = score;
    }

    /**
     * {@inheritDoc}
     * <p>
     * Returns the knowledge.
     */
    @Override
    public Knowledge getKnowledge() {
        return this.knowledge;
    }

    /**
     * {@inheritDoc}
     * <p>
     * Sets the knowledge.
     */
    @Override
    public void setKnowledge(Knowledge knowledge) {
        this.knowledge = knowledge;
    }

}<|MERGE_RESOLUTION|>--- conflicted
+++ resolved
@@ -8,11 +8,6 @@
 import edu.cmu.tetrad.algcomparison.utils.UsesScoreWrapper;
 import edu.cmu.tetrad.annotation.AlgType;
 import edu.cmu.tetrad.annotation.Bootstrapping;
-<<<<<<< HEAD
-import edu.cmu.tetrad.data.DataModel;
-import edu.cmu.tetrad.data.DataSampling;
-=======
->>>>>>> 17a6e80f
 import edu.cmu.tetrad.data.DataSet;
 import edu.cmu.tetrad.data.DataType;
 import edu.cmu.tetrad.data.Knowledge;
@@ -22,19 +17,12 @@
 import edu.cmu.tetrad.search.score.Score;
 import edu.cmu.tetrad.search.utils.LogUtilsSearch;
 import edu.cmu.tetrad.search.utils.TsUtils;
-import edu.cmu.tetrad.util.GraphSampling;
 import edu.cmu.tetrad.util.Parameters;
 import edu.cmu.tetrad.util.Params;
-<<<<<<< HEAD
-import edu.cmu.tetrad.util.TaskRunner;
-=======
-
->>>>>>> 17a6e80f
+
 import java.io.Serial;
 import java.util.ArrayList;
-import java.util.LinkedList;
 import java.util.List;
-import java.util.concurrent.Callable;
 
 /**
  * BOSS (Best Order Score Search)
@@ -51,7 +39,6 @@
 @Bootstrapping
 public class Boss extends AbstractBootstrapAlgorithm implements Algorithm, UsesScoreWrapper, HasKnowledge,
         ReturnsBootstrapGraphs {
-
     @Serial
     private static final long serialVersionUID = 23L;
 
@@ -87,77 +74,22 @@
      * Runs the BOSS algorithm.
      */
     @Override
-<<<<<<< HEAD
-    public Graph search(DataModel dataModel, Parameters parameters) {
-        List<DataSet> dataSets = DataSampling.createDataSamples((DataSet) dataModel, parameters);
-
-        Graph graph;
-        if (Thread.currentThread().isInterrupted()) {
-            // release resources
-            dataSets.clear();
-            System.gc();
-
-            graph = new EdgeListGraph();
-        } else {
-            List<Callable<Graph>> tasks = new LinkedList<>();
-            for (DataSet dataSet : dataSets) {
-                tasks.add(() -> runSearch(dataSet, parameters));
-            }
-
-            TaskRunner<Graph> taskRunner = new TaskRunner<>(parameters.getInt(Params.BOOTSTRAPPING_NUM_THEADS));
-            List<Graph> graphs = taskRunner.run(tasks);
-
-            if (graphs.isEmpty()) {
-                graph = new EdgeListGraph();
-            } else {
-                if (parameters.getInt(Params.NUMBER_RESAMPLING) > 0) {
-                    this.bootstrapGraphs = graphs;
-                    graph = GraphSampling.createGraphWithHighProbabilityEdges(graphs);
-                } else {
-                    graph = graphs.get(0);
-                }
-            }
-        }
-
-        // release resources
-        dataSets.clear();
-        System.gc();
-
-        return graph;
-    }
-
-    private Graph runSearch(DataSet dataSet, Parameters parameters) {
+    protected Graph runSearch(DataSet dataSet, Parameters parameters) {
         long seed = parameters.getLong(Params.SEED);
+        parameters.set(Params.NUM_THREADS, 4);
 
         if (parameters.getInt(Params.TIME_LAG) > 0) {
             DataSet timeSeries = TsUtils.createLagData(dataSet, parameters.getInt(Params.TIME_LAG));
             if (dataSet.getName() != null) {
                 timeSeries.setName(dataSet.getName());
             }
-=======
-    protected Graph runSearch(DataSet dataSet, Parameters parameters) {
-        long seed = parameters.getLong(Params.SEED);
-        parameters.set(Params.NUM_THREADS, 4);
-
-        if (parameters.getInt(Params.TIME_LAG) > 0) {
-            DataSet timeSeries = TsUtils.createLagData(dataSet, parameters.getInt(Params.TIME_LAG));
-            if (dataSet.getName() != null) {
-                timeSeries.setName(dataSet.getName());
-            }
->>>>>>> 17a6e80f
             dataSet = timeSeries;
             knowledge = timeSeries.getKnowledge();
         }
 
-<<<<<<< HEAD
-        Score score = this.score.getScore(dataSet, parameters);
-
-        edu.cmu.tetrad.search.Boss boss = new edu.cmu.tetrad.search.Boss(score);
-=======
         Score myScore = this.score.getScore(dataSet, parameters);
 
         edu.cmu.tetrad.search.Boss boss = new edu.cmu.tetrad.search.Boss(myScore);
->>>>>>> 17a6e80f
 
         boss.setUseBes(parameters.getBoolean(Params.USE_BES));
         boss.setNumStarts(parameters.getInt(Params.NUM_STARTS));
@@ -168,11 +100,7 @@
         permutationSearch.setKnowledge(this.knowledge);
         permutationSearch.setSeed(seed);
         Graph graph = permutationSearch.search();
-<<<<<<< HEAD
-        LogUtilsSearch.stampWithScore(graph, score);
-=======
         LogUtilsSearch.stampWithScore(graph, myScore);
->>>>>>> 17a6e80f
         LogUtilsSearch.stampWithBic(graph, dataSet);
 
         return graph;
