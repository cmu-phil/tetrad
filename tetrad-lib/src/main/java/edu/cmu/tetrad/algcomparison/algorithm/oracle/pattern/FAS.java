--- conflicted
+++ resolved
@@ -45,11 +45,7 @@
 
     @Override
     public Graph search(DataModel dataSet, Parameters parameters) {
-<<<<<<< HEAD
-        if (!parameters.getBoolean("bootstrapping")) {
-=======
     	if (parameters.getInt("bootstrapSampleSize") < 1) {
->>>>>>> 82b37dbd
             edu.cmu.tetrad.search.Fas search = new edu.cmu.tetrad.search.Fas(test.getTest(dataSet, parameters));
             search.setDepth(parameters.getInt("depth"));
             search.setKnowledge(knowledge);
@@ -102,10 +98,6 @@
         List<String> parameters = test.getParameters();
         parameters.add("depth");
         // Bootstrapping
-<<<<<<< HEAD
-        parameters.add("bootstrapping");
-=======
->>>>>>> 82b37dbd
         parameters.add("bootstrapSampleSize");
         parameters.add("bootstrapEnsemble");
         parameters.add("verbose");
