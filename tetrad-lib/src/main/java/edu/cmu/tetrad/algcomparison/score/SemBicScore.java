package edu.cmu.tetrad.algcomparison.score;

<<<<<<< HEAD
import edu.cmu.tetrad.data.*;
=======
import edu.cmu.tetrad.data.DataModel;
import edu.cmu.tetrad.data.DataType;
import edu.cmu.tetrad.data.DataUtils;
>>>>>>> 82b37dbd
import edu.cmu.tetrad.graph.Node;
import edu.cmu.tetrad.search.Score;
import edu.cmu.tetrad.util.Parameters;
import java.util.ArrayList;
import java.util.List;

/**
 * Wrapper for Fisher Z test.
 *
 * @author jdramsey
 */
@edu.cmu.tetrad.annotation.Score(
        name = "Sem BIC Score",
        command = "sem-bic",
        dataType = {DataType.Continuous, DataType.Covariance}
)
public class SemBicScore implements ScoreWrapper {

    static final long serialVersionUID = 23L;
    private DataModel dataSet;
    private double penaltyDiscount = 2.0;

    @Override
    public Score getScore(DataModel dataSet, Parameters parameters) {
        this.dataSet = dataSet;
//        edu.cmu.tetrad.search.SemBicScore semBicScore
//                = new edu.cmu.tetrad.search.SemBicScore(DataUtils.getCovMatrix(dataSet));

        edu.cmu.tetrad.search.SemBicScore semBicScore
                = new edu.cmu.tetrad.search.SemBicScore(new CovarianceMatrixOnTheFly((DataSet) dataSet));

        double penaltyDiscount = parameters.getDouble("penaltyDiscount");
        this.penaltyDiscount = penaltyDiscount;
        semBicScore.setPenaltyDiscount(penaltyDiscount);
        return semBicScore;
    }

    @Override
    public String getDescription() {
        return "Sem BIC Score";
    }

    @Override
    public DataType getDataType() {
        return DataType.Continuous;
    }

    @Override
    public List<String> getParameters() {
        List<String> parameters = new ArrayList<>();
        parameters.add("penaltyDiscount");
        return parameters;
    }

    @Override
    public Node getVariable(String name) {
        return dataSet.getVariable(name);
    }

}<|MERGE_RESOLUTION|>--- conflicted
+++ resolved
@@ -1,12 +1,8 @@
 package edu.cmu.tetrad.algcomparison.score;
 
-<<<<<<< HEAD
-import edu.cmu.tetrad.data.*;
-=======
 import edu.cmu.tetrad.data.DataModel;
 import edu.cmu.tetrad.data.DataType;
 import edu.cmu.tetrad.data.DataUtils;
->>>>>>> 82b37dbd
 import edu.cmu.tetrad.graph.Node;
 import edu.cmu.tetrad.search.Score;
 import edu.cmu.tetrad.util.Parameters;
@@ -32,12 +28,8 @@
     @Override
     public Score getScore(DataModel dataSet, Parameters parameters) {
         this.dataSet = dataSet;
-//        edu.cmu.tetrad.search.SemBicScore semBicScore
-//                = new edu.cmu.tetrad.search.SemBicScore(DataUtils.getCovMatrix(dataSet));
-
         edu.cmu.tetrad.search.SemBicScore semBicScore
-                = new edu.cmu.tetrad.search.SemBicScore(new CovarianceMatrixOnTheFly((DataSet) dataSet));
-
+                = new edu.cmu.tetrad.search.SemBicScore(DataUtils.getCovMatrix(dataSet));
         double penaltyDiscount = parameters.getDouble("penaltyDiscount");
         this.penaltyDiscount = penaltyDiscount;
         semBicScore.setPenaltyDiscount(penaltyDiscount);
