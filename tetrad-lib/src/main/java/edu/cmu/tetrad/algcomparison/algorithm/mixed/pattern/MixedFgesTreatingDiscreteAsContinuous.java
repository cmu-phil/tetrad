--- conflicted
+++ resolved
@@ -22,11 +22,7 @@
 public class MixedFgesTreatingDiscreteAsContinuous implements Algorithm {
     static final long serialVersionUID = 23L;
     public Graph search(DataModel Dk, Parameters parameters) {
-<<<<<<< HEAD
-    	if(!parameters.getBoolean("bootstrapping")){
-=======
     	if (parameters.getInt("bootstrapSampleSize") < 1) {
->>>>>>> 82b37dbd
             DataSet mixedDataSet = DataUtils.getMixedDataSet(Dk);
             mixedDataSet = DataUtils.convertNumericalDiscreteToContinuous(mixedDataSet);
             SemBicScore score = new SemBicScore(new CovarianceMatrixOnTheFly(mixedDataSet));
@@ -100,10 +96,6 @@
         List<String> parameters = new ArrayList<>();
         parameters.add("penaltyDiscount");
         // Bootstrapping
-<<<<<<< HEAD
-        parameters.add("bootstrapping");
-=======
->>>>>>> 82b37dbd
         parameters.add("bootstrapSampleSize");
         parameters.add("bootstrapEnsemble");
         parameters.add("verbose");
