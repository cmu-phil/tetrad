--- conflicted
+++ resolved
@@ -68,11 +68,7 @@
     private Graph runSingleBootstrapSearch(RandomGenerator randomGenerator, int[] selectedColumns, DataModel dataModel, Parameters parameters)
             throws InterruptedException {
         TetradLogger.getInstance().log("Bootstrap count = " + ++count);
-<<<<<<< HEAD
-        double r = parameters.getDouble(Params.PERCENT_RESAMPLE_SIZE);
-=======
         double r = parameters.getDouble(Params.FRACTION_RESAMPLE_SIZE);
->>>>>>> 2b9b2a4a
         return runSearch(createDataSample((DataSet) dataModel, randomGenerator, selectedColumns, parameters, r), parameters);
     }
 
