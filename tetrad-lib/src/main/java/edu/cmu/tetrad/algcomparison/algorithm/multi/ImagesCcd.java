--- conflicted
+++ resolved
@@ -32,11 +32,7 @@
 
     @Override
     public Graph search(List<DataModel> dataModels, Parameters parameters) {
-<<<<<<< HEAD
-        if (!parameters.getBoolean("bootstrapping")) {
-=======
     	if (parameters.getInt("bootstrapSampleSize") < 1) {
->>>>>>> 82b37dbd
             List<DataSet> dataSets = new ArrayList<>();
 
             for (DataModel dataModel : dataModels) {
@@ -148,10 +144,6 @@
         parameters.add("assumeIID");
         parameters.add("collapseTiers");
         // Bootstrapping
-<<<<<<< HEAD
-        parameters.add("bootstrapping");
-=======
->>>>>>> 82b37dbd
         parameters.add("bootstrapSampleSize");
         parameters.add("bootstrapEnsemble");
         parameters.add("verbose");
