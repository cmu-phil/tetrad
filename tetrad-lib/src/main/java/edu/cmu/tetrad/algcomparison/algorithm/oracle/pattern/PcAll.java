package edu.cmu.tetrad.algcomparison.algorithm.oracle.pattern;

import edu.cmu.tetrad.algcomparison.algorithm.Algorithm;
import edu.cmu.tetrad.algcomparison.independence.IndependenceWrapper;
import edu.cmu.tetrad.algcomparison.utils.HasKnowledge;
import edu.cmu.tetrad.algcomparison.utils.TakesIndependenceWrapper;
import edu.cmu.tetrad.algcomparison.utils.TakesInitialGraph;
import edu.cmu.tetrad.annotation.AlgType;
import edu.cmu.tetrad.data.DataModel;
import edu.cmu.tetrad.data.DataSet;
import edu.cmu.tetrad.data.DataType;
import edu.cmu.tetrad.data.IKnowledge;
import edu.cmu.tetrad.data.Knowledge2;
import edu.cmu.tetrad.graph.EdgeListGraph;
import edu.cmu.tetrad.graph.Graph;
import edu.cmu.tetrad.search.SearchGraphUtils;
import edu.cmu.tetrad.util.Parameters;
import edu.pitt.dbmi.algo.bootstrap.BootstrapEdgeEnsemble;
import edu.pitt.dbmi.algo.bootstrap.GeneralBootstrapTest;
import java.util.List;

/**
 * CPC.
 *
 * @author jdramsey
 */
@edu.cmu.tetrad.annotation.Algorithm(
        name = "PC All",
        command = "pc-all",
        algoType = AlgType.forbid_latent_common_causes,
        description = "PcAll presents a range of PC (\"Peter and Clark\") based algorithms. For the PC algorithm, " +
                "see Spirtes, Glymour and Scheines, \n" +
                "causation, Prediction and Search. For the conservative version, see Ramsey et al. (2012). " +
                "The adjacency search from PC-Stable is available; the reference for that is Colombo and " +
                "Maathuis (2014). Three collider resolution rules are available. \"Priority\" overwrites " +
                "previous colliders; \"Overwrite\" keeps previous orientation information while orienting " +
                "new colliders; \"Bidirected\" allows bidirected edges to be oriented when orienting new colliders."
)
public class PcAll implements Algorithm, TakesInitialGraph, HasKnowledge, TakesIndependenceWrapper {

    static final long serialVersionUID = 23L;
    private IndependenceWrapper test;
    private Algorithm algorithm = null;
    private Graph initialGraph = null;
    private IKnowledge knowledge = new Knowledge2();

    public PcAll() {
    }

    public PcAll(IndependenceWrapper test) {
        this.test = test;
    }

    public PcAll(IndependenceWrapper test, Algorithm algorithm) {
        this.test = test;
        this.algorithm = algorithm;
    }

    @Override
    public Graph search(DataModel dataSet, Parameters parameters) {
<<<<<<< HEAD
        if (!parameters.getBoolean("bootstrapping")) {
=======
    	if (parameters.getInt("bootstrapSampleSize") < 1) {
>>>>>>> 82b37dbd

            if (algorithm != null) {
//                initialGraph = algorithm.search(dataSet, parameters);
            }

            edu.cmu.tetrad.search.PcAll.FasRule fasRule;

            switch (parameters.getInt("fasRule")) {
                case 1:
                    fasRule = edu.cmu.tetrad.search.PcAll.FasRule.FAS;
                    break;
                case 2:
                    fasRule = edu.cmu.tetrad.search.PcAll.FasRule.FAS_STABLE;
                    break;
                case 3:
                    fasRule = edu.cmu.tetrad.search.PcAll.FasRule.FAS_STABLE_CONCURRENT;
                    break;
                default:
                    throw new IllegalArgumentException("Not a choice.");
            }

            edu.cmu.tetrad.search.PcAll.ColliderDiscovery colliderDiscovery;

            switch (parameters.getInt("colliderDiscoveryRule")) {
                case 1:
                    colliderDiscovery = edu.cmu.tetrad.search.PcAll.ColliderDiscovery.FAS_SEPSETS;
                    break;
                case 2:
                    colliderDiscovery = edu.cmu.tetrad.search.PcAll.ColliderDiscovery.CONSERVATIVE;
                    break;
                case 3:
                    colliderDiscovery = edu.cmu.tetrad.search.PcAll.ColliderDiscovery.MAX_P;
                    break;
                default:
                    throw new IllegalArgumentException("Not a choice.");
            }

            edu.cmu.tetrad.search.PcAll.ConflictRule conflictRule;

            switch (parameters.getInt("conflictRule")) {
                case 1:
                    conflictRule = edu.cmu.tetrad.search.PcAll.ConflictRule.OVERWRITE;
                    break;
                case 2:
                    conflictRule = edu.cmu.tetrad.search.PcAll.ConflictRule.BIDIRECTED;
                    break;
                case 3:
                    conflictRule = edu.cmu.tetrad.search.PcAll.ConflictRule.PRIORITY;
                    break;
                default:
                    throw new IllegalArgumentException("Not a choice.");
            }

            edu.cmu.tetrad.search.PcAll search = new edu.cmu.tetrad.search.PcAll(test.getTest(dataSet, parameters), initialGraph);
            search.setDepth(parameters.getInt("depth"));
            search.setKnowledge(knowledge);
            search.setFasRule(fasRule);
            search.setColliderDiscovery(colliderDiscovery);
            search.setConflictRule(conflictRule);
            search.setUseHeuristic(parameters.getBoolean("useMaxPOrientationHeuristic"));
            search.setMaxPathLength(parameters.getInt("maxPOrientationMaxPathLength"));

            return search.search();
        } else {
            PcAll pcAll = new PcAll(test, algorithm);

            pcAll.setKnowledge(knowledge);
            if (initialGraph != null) {
                pcAll.setInitialGraph(initialGraph);
            }

            DataSet data = (DataSet) dataSet;

            GeneralBootstrapTest search = new GeneralBootstrapTest(data, pcAll, parameters.getInt("bootstrapSampleSize"));

            BootstrapEdgeEnsemble edgeEnsemble = BootstrapEdgeEnsemble.Highest;
            switch (parameters.getInt("bootstrapEnsemble", 1)) {
                case 0:
                    edgeEnsemble = BootstrapEdgeEnsemble.Preserved;
                    break;
                case 1:
                    edgeEnsemble = BootstrapEdgeEnsemble.Highest;
                    break;
                case 2:
                    edgeEnsemble = BootstrapEdgeEnsemble.Majority;
            }
            search.setEdgeEnsemble(edgeEnsemble);
            search.setParameters(parameters);
            search.setVerbose(parameters.getBoolean("verbose"));
            return search.search();
        }

    }

    @Override
    public Graph getComparisonGraph(Graph graph) {
        return SearchGraphUtils.patternForDag(new EdgeListGraph(graph));
    }

    @Override
    public String getDescription() {
        return "CPC (Conservative \"Peter and Clark\") using " + test.getDescription() + (algorithm != null ? " with initial graph from "
                + algorithm.getDescription() : "");
    }

    @Override
    public DataType getDataType() {
        return test.getDataType();
    }

    @Override
    public List<String> getParameters() {
        List<String> parameters = test.getParameters();

//        public enum FasRule {FAS, FAS_STABLE, FAS_STABLE_CONCURRENT}
//        public enum ColliderDiscovery {FAS_SEPSETS, CONSERVATIVE, MAX_P}
//        public enum ConflictRule {PRIORITY, BIDIRECTED, OVERWRITE}
        parameters.add("fasRule");
        parameters.add("colliderDiscoveryRule");
        parameters.add("conflictRule");
        parameters.add("depth");
        parameters.add("useMaxPOrientationHeuristic");
        parameters.add("maxPOrientationMaxPathLength");
        // Bootstrapping
<<<<<<< HEAD
        parameters.add("bootstrapping");
=======
>>>>>>> 82b37dbd
        parameters.add("bootstrapSampleSize");
        parameters.add("bootstrapEnsemble");
        parameters.add("verbose");
        return parameters;
    }

    @Override
    public IKnowledge getKnowledge() {
        return knowledge;
    }

    @Override
    public void setKnowledge(IKnowledge knowledge) {
        this.knowledge = knowledge;
    }

    @Override
    public Graph getInitialGraph() {
        return initialGraph;
    }

    @Override
    public void setInitialGraph(Graph initialGraph) {
        this.initialGraph = initialGraph;
    }

    @Override
    public void setInitialGraph(Algorithm algorithm) {
        this.algorithm = algorithm;
    }

    @Override
    public void setIndependenceWrapper(IndependenceWrapper test) {
        this.test = test;
    }

}<|MERGE_RESOLUTION|>--- conflicted
+++ resolved
@@ -58,11 +58,7 @@
 
     @Override
     public Graph search(DataModel dataSet, Parameters parameters) {
-<<<<<<< HEAD
-        if (!parameters.getBoolean("bootstrapping")) {
-=======
     	if (parameters.getInt("bootstrapSampleSize") < 1) {
->>>>>>> 82b37dbd
 
             if (algorithm != null) {
 //                initialGraph = algorithm.search(dataSet, parameters);
@@ -187,10 +183,6 @@
         parameters.add("useMaxPOrientationHeuristic");
         parameters.add("maxPOrientationMaxPathLength");
         // Bootstrapping
-<<<<<<< HEAD
-        parameters.add("bootstrapping");
-=======
->>>>>>> 82b37dbd
         parameters.add("bootstrapSampleSize");
         parameters.add("bootstrapEnsemble");
         parameters.add("verbose");
