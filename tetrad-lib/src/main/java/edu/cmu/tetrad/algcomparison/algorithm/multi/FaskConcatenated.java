package edu.cmu.tetrad.algcomparison.algorithm.multi;

import edu.cmu.tetrad.algcomparison.algorithm.MultiDataSetAlgorithm;
import edu.cmu.tetrad.algcomparison.utils.HasKnowledge;
import edu.cmu.tetrad.annotation.AlgType;
import edu.cmu.tetrad.data.*;
import edu.cmu.tetrad.graph.EdgeListGraph;
import edu.cmu.tetrad.graph.Graph;
import edu.cmu.tetrad.search.Fask;
import edu.cmu.tetrad.util.Parameters;
import edu.pitt.dbmi.algo.bootstrap.BootstrapEdgeEnsemble;
import edu.pitt.dbmi.algo.bootstrap.GeneralBootstrapTest;
import java.util.ArrayList;
import java.util.Collections;
import java.util.List;

/**
 * Wraps the IMaGES algorithm for continuous variables.
 * </p>
 * Requires that the parameter 'randomSelectionSize' be set to indicate how many
 * datasets should be taken at a time (randomly). This cannot given multiple
 * values.
 *
 * @author jdramsey
 */
<<<<<<< HEAD
@edu.cmu.tetrad.annotation.Algorithm(
        name = "FASK Concatenated",
        command = "fask-concatenated",
        algoType = AlgType.forbid_latent_common_causes,
        description = "Fast Adjacency Skewness"
)
=======
//@edu.cmu.tetrad.annotation.Algorithm(
//        name = "FASK Concatenated",
//        command = "fask-concatenated",
//        algoType = AlgType.forbid_latent_common_causes,
//        description = "Short blurb goes here"
//)
>>>>>>> 82b37dbd
public class FaskConcatenated implements MultiDataSetAlgorithm, HasKnowledge {

    static final long serialVersionUID = 23L;
    private boolean empirical = false;
    private IKnowledge knowledge = new Knowledge2();

    public FaskConcatenated() {
        this.empirical = false;
    }

    public  FaskConcatenated(boolean empirical) {
        this.empirical = empirical;
    }

    @Override
    public Graph search(List<DataModel> dataSets, Parameters parameters) {
<<<<<<< HEAD
        if (!parameters.getBoolean("bootstrapping")) {
=======
    	if (parameters.getInt("bootstrapSampleSize") < 1) {
>>>>>>> 82b37dbd
            List<DataSet> centered = new ArrayList<>();

            for (DataModel dataSet : dataSets) {
                centered.add(DataUtils.center((DataSet) dataSet));
            }

            DataSet dataSet = DataUtils.concatenate(centered);
            Fask search = new Fask(dataSet);
            search.setDepth(parameters.getInt("depth"));
            search.setPenaltyDiscount(parameters.getDouble("penaltyDiscount"));
            search.setAlpha(parameters.getDouble("twoCycleAlpha"));
            search.setKnowledge(knowledge);
            return search.search();
        } else {
            FaskConcatenated algorithm = new FaskConcatenated(empirical);
            algorithm.setKnowledge(knowledge);

            List<DataSet> datasets = new ArrayList<>();

            for (DataModel dataModel : dataSets) {
                datasets.add((DataSet) dataModel);
            }
            GeneralBootstrapTest search = new GeneralBootstrapTest(datasets, algorithm,
                    parameters.getInt("bootstrapSampleSize"));

            BootstrapEdgeEnsemble edgeEnsemble = BootstrapEdgeEnsemble.Highest;
            switch (parameters.getInt("bootstrapEnsemble", 1)) {
                case 0:
                    edgeEnsemble = BootstrapEdgeEnsemble.Preserved;
                    break;
                case 1:
                    edgeEnsemble = BootstrapEdgeEnsemble.Highest;
                    break;
                case 2:
                    edgeEnsemble = BootstrapEdgeEnsemble.Majority;
            }
            search.setEdgeEnsemble(edgeEnsemble);
            search.setParameters(parameters);
            search.setVerbose(parameters.getBoolean("verbose"));
            return search.search();
        }
    }

    @Override
    public Graph search(DataModel dataSet, Parameters parameters) {
        if (!parameters.getBoolean("bootstrapping")) {
            return search(Collections.singletonList((DataModel) DataUtils.getContinuousDataSet(dataSet)), parameters);
        } else {
            FaskConcatenated algorithm = new FaskConcatenated(empirical);
            algorithm.setKnowledge(knowledge);

            List<DataSet> dataSets = Collections.singletonList(DataUtils.getContinuousDataSet(dataSet));
            GeneralBootstrapTest search = new GeneralBootstrapTest(dataSets, algorithm,
                    parameters.getInt("bootstrapSampleSize"));

            BootstrapEdgeEnsemble edgeEnsemble = BootstrapEdgeEnsemble.Highest;
            switch (parameters.getInt("bootstrapEnsemble", 1)) {
                case 0:
                    edgeEnsemble = BootstrapEdgeEnsemble.Preserved;
                    break;
                case 1:
                    edgeEnsemble = BootstrapEdgeEnsemble.Highest;
                    break;
                case 2:
                    edgeEnsemble = BootstrapEdgeEnsemble.Majority;
            }
            search.setEdgeEnsemble(edgeEnsemble);
            search.setParameters(parameters);
            search.setVerbose(parameters.getBoolean("verbose"));
            return search.search();
        }
    }

    @Override
    public Graph getComparisonGraph(Graph graph) {
        return new EdgeListGraph(graph);
    }

    @Override
    public String getDescription() {
        return "FASK Concatenated";
    }

    @Override
    public DataType getDataType() {
        return DataType.Continuous;
    }

    @Override
    public List<String> getParameters() {
        List<String> parameters = new ArrayList<>();
        parameters.add("depth");
        parameters.add("penaltyDiscount");
        parameters.add("twoCycleAlpha");
        parameters.add("numRuns");
        parameters.add("randomSelectionSize");
        parameters.add("conditionalDistributionsStandardized");
        // Bootstrapping
<<<<<<< HEAD
        parameters.add("bootstrapping");
=======
>>>>>>> 82b37dbd
        parameters.add("bootstrapSampleSize");
        parameters.add("bootstrapEnsemble");
        parameters.add("verbose");

        return parameters;
    }

    @Override
    public IKnowledge getKnowledge() {
        return knowledge;
    }

    @Override
    public void setKnowledge(IKnowledge knowledge) {
        this.knowledge = knowledge;
    }

}<|MERGE_RESOLUTION|>--- conflicted
+++ resolved
@@ -23,21 +23,12 @@
  *
  * @author jdramsey
  */
-<<<<<<< HEAD
-@edu.cmu.tetrad.annotation.Algorithm(
-        name = "FASK Concatenated",
-        command = "fask-concatenated",
-        algoType = AlgType.forbid_latent_common_causes,
-        description = "Fast Adjacency Skewness"
-)
-=======
 //@edu.cmu.tetrad.annotation.Algorithm(
 //        name = "FASK Concatenated",
 //        command = "fask-concatenated",
 //        algoType = AlgType.forbid_latent_common_causes,
 //        description = "Short blurb goes here"
 //)
->>>>>>> 82b37dbd
 public class FaskConcatenated implements MultiDataSetAlgorithm, HasKnowledge {
 
     static final long serialVersionUID = 23L;
@@ -48,17 +39,13 @@
         this.empirical = false;
     }
 
-    public  FaskConcatenated(boolean empirical) {
+    public FaskConcatenated(boolean empirical) {
         this.empirical = empirical;
     }
 
     @Override
     public Graph search(List<DataModel> dataSets, Parameters parameters) {
-<<<<<<< HEAD
-        if (!parameters.getBoolean("bootstrapping")) {
-=======
     	if (parameters.getInt("bootstrapSampleSize") < 1) {
->>>>>>> 82b37dbd
             List<DataSet> centered = new ArrayList<>();
 
             for (DataModel dataSet : dataSets) {
@@ -157,10 +144,6 @@
         parameters.add("randomSelectionSize");
         parameters.add("conditionalDistributionsStandardized");
         // Bootstrapping
-<<<<<<< HEAD
-        parameters.add("bootstrapping");
-=======
->>>>>>> 82b37dbd
         parameters.add("bootstrapSampleSize");
         parameters.add("bootstrapEnsemble");
         parameters.add("verbose");
