--- conflicted
+++ resolved
@@ -40,11 +40,7 @@
 
     @Override
     public Graph search(DataModel dataModel, Parameters parameters) {
-<<<<<<< HEAD
-    	if (!parameters.getBoolean("bootstrapping")) {
-=======
     	if (parameters.getInt("bootstrapSampleSize") < 1) {
->>>>>>> 82b37dbd
             DataSet dataSet = DataUtils.getContinuousDataSet(dataModel);
             dataSet = dataSet.copy();
 
@@ -118,10 +114,6 @@
         parameters.add("verbose");
         parameters.add("measurementVariance");
 		// Bootstrapping
-<<<<<<< HEAD
-        parameters.add("bootstrapping");
-=======
->>>>>>> 82b37dbd
         parameters.add("bootstrapSampleSize");
         parameters.add("bootstrapEnsemble");
 
