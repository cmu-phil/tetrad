--- conflicted
+++ resolved
@@ -33,11 +33,7 @@
 
     @Override
     public Graph search(DataModel dataSet, Parameters parameters) {
-<<<<<<< HEAD
-    	if(!parameters.getBoolean("bootstrapping")){
-=======
     	if (parameters.getInt("bootstrapSampleSize") < 1) {
->>>>>>> 82b37dbd
             edu.cmu.tetrad.search.Cfci search = new edu.cmu.tetrad.search.Cfci(test.getTest(dataSet, parameters));
             search.setKnowledge(knowledge);
             search.setCompleteRuleSetUsed(parameters.getBoolean("completeRuleSetUsed"));
@@ -88,10 +84,6 @@
         parameters.add("depth");
         parameters.add("completeRuleSetUsed");
         // Bootstrapping
-<<<<<<< HEAD
-        parameters.add("bootstrapping");
-=======
->>>>>>> 82b37dbd
         parameters.add("bootstrapSampleSize");
         parameters.add("bootstrapEnsemble");
         parameters.add("verbose");
