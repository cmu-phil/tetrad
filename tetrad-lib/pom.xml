<?xml version="1.0" encoding="UTF-8"?>
<project xmlns="http://maven.apache.org/POM/4.0.0" xmlns:xsi="http://www.w3.org/2001/XMLSchema-instance"
         xsi:schemaLocation="http://maven.apache.org/POM/4.0.0 http://maven.apache.org/xsd/maven-4.0.0.xsd">
    <modelVersion>4.0.0</modelVersion>

    <parent>
        <groupId>edu.cmu</groupId>
        <artifactId>tetrad</artifactId>
<<<<<<< HEAD
        <version>6.5.0</version>
=======
        <version>6.5.1</version>
>>>>>>> 12a55439
    </parent>

    <artifactId>tetrad-lib</artifactId>

    <build>
        <plugins>
            <plugin>
                <groupId>org.apache.maven.plugins</groupId>
                <artifactId>maven-compiler-plugin</artifactId>
                <version>3.3</version>
                <configuration>
                    <source>1.8</source>
                    <target>1.8</target>
                </configuration>
            </plugin>

            <plugin>
                <artifactId>maven-antrun-plugin</artifactId>
                <version>1.8</version>
                <executions>
                    <execution>
                        <phase>compile</phase>
                        <goals>
                            <goal>run</goal>
                        </goals>
                        <configuration>
                            <target>
                                <copy file="../docs/manual/index.html"
                                      tofile="${project.build.outputDirectory}/manual/index.html"/>
                            </target>
                        </configuration>
                    </execution>
                </executions>
            </plugin>


            <!--<plugin> -->
            <!--<groupId>org.apache.maven.plugins</groupId> -->
            <!--<artifactId>maven-gpg-plugin</artifactId> -->
            <!--<version>1.6</version> -->
            <!--<executions> -->
            <!--<execution> -->
            <!--<id>sign-artifacts</id> -->
            <!--<phase>verify</phase> -->
            <!--<goals> -->
            <!--<goal>sign</goal> -->
            <!--</goals> -->
            <!--</execution> -->
            <!--</executions> -->
            <!--</plugin> -->
        </plugins>
        <extensions>
            <extension>
                <groupId>org.apache.maven.wagon</groupId>
                <artifactId>wagon-ssh</artifactId>
                <version>2.10</version>
            </extension>
        </extensions>
    </build>

    <dependencies>
        <dependency>
            <groupId>org.apache.commons</groupId>
            <artifactId>commons-math3</artifactId>
            <version>3.5</version>
        </dependency>
        <dependency>
            <groupId>org.apache.commons</groupId>
            <artifactId>commons-collections4</artifactId>
            <version>4.0</version>
        </dependency>
        <dependency>
            <groupId>org.apache.commons</groupId>
            <artifactId>commons-lang3</artifactId>
            <version>3.4</version>
        </dependency>
        <dependency>
            <groupId>colt</groupId>
            <artifactId>colt</artifactId>
            <version>1.2.0</version>
        </dependency>
        <dependency>
            <groupId>junit</groupId>
            <artifactId>junit</artifactId>
            <version>4.12</version>
        </dependency>
        <dependency>
            <groupId>xom</groupId>
            <artifactId>xom</artifactId>
            <version>1.2.5</version>
        </dependency>
        <dependency>
            <groupId>jdepend</groupId>
            <artifactId>jdepend</artifactId>
            <version>2.9.1</version>
        </dependency>
        <dependency>
            <groupId>gov.nist.math</groupId>
            <artifactId>jama</artifactId>
            <version>1.0.3</version>
        </dependency>
        <dependency>
            <groupId>org.reflections</groupId>
            <artifactId>reflections</artifactId>
            <version>0.9.10</version>
        </dependency>

        <!-- https://mvnrepository.com/artifact/javax.help/javahelp -->
        <dependency>
            <groupId>javax.help</groupId>
            <artifactId>javahelp</artifactId>
            <version>2.0.05</version>
        </dependency>

        <!-- for communication with CCD latest server -->
        <dependency>
            <groupId>com.google.code.gson</groupId>
            <artifactId>gson</artifactId>
            <version>2.7</version>
        </dependency>
        <dependency>
            <groupId>org.apache.httpcomponents</groupId>
            <artifactId>httpclient</artifactId>
            <version>4.5.2</version>
        </dependency>

        <!-- https://mvnrepository.com/artifact/org.json/json -->
        <dependency>
            <groupId>org.json</groupId>
            <artifactId>json</artifactId>
            <version>20160810</version>
        </dependency>

        <!-- https://mvnrepository.com/artifact/javax.xml.bind/jaxb-api -->
        <dependency>
            <groupId>javax.xml.bind</groupId>
            <artifactId>jaxb-api</artifactId>
            <version>2.3.0</version>
        </dependency>

        <!-- For parsing Tetrad single-page HTML manual to get algorithm descriptions -->
        <dependency>
            <groupId>org.jsoup</groupId>
            <artifactId>jsoup</artifactId>
            <version>1.11.2</version>
        </dependency>

    </dependencies>

    <!--<distributionManagement> -->
    <!--<repository> -->
    <!--<id>www.phil.cmu.edu_tetrad</id> -->
    <!--<url>scp://tetrad@www.phil.cmu.edu/home/tetrad/public_html/tetrad_download/maven</url> -->
    <!--</repository> -->
    <!--<site> -->
    <!--<id>www.phil.cmu.edu_tetrad</id> -->
    <!--<url>scp://tetrad@www.phil.cmu.edu/home/tetrad/public_html/tetrad/maven</url> -->
    <!--</site> -->
    <!--</distributionManagement> -->

    <properties>
        <project.build.sourceEncoding>UTF-8</project.build.sourceEncoding>
    </properties>

    <!--<scm> -->
    <!--<connection>scm:git:git@github.com:cmu-phil/tetrad.git</connection> -->
    <!--<url>scm:git:git@github.com:cmu-phil/tetrad.git</url> -->
    <!--<developerConnection>scm:git:git@github.com:cmu-phil/tetrad.git</developerConnection> -->
    <!--<tag>HEAD</tag> -->
    <!--</scm> -->

</project><|MERGE_RESOLUTION|>--- conflicted
+++ resolved
@@ -6,11 +6,7 @@
     <parent>
         <groupId>edu.cmu</groupId>
         <artifactId>tetrad</artifactId>
-<<<<<<< HEAD
-        <version>6.5.0</version>
-=======
         <version>6.5.1</version>
->>>>>>> 12a55439
     </parent>
 
     <artifactId>tetrad-lib</artifactId>
