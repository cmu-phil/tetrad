--- conflicted
+++ resolved
@@ -6,11 +6,7 @@
     <parent>
         <groupId>edu.cmu</groupId>
         <artifactId>tetrad</artifactId>
-<<<<<<< HEAD
-        <version>6.5.1</version>
-=======
         <version>6.5.2</version>
->>>>>>> 3dbfd5c9
     </parent>
 
     <artifactId>tetrad-lib</artifactId>
