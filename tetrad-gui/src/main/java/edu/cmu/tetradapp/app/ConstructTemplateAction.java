--- conflicted
+++ resolved
@@ -49,19 +49,11 @@
      * The names of the templates supported by this action.
      */
     private static final String[] TEMPLATE_NAMES = new String[]{
-<<<<<<< HEAD
-            "Load data and search",
-            "Search then estimate",
-            "Search, estimate, then update",
-            "Simulate, search, then compare",
-            "Simulate from a given graph, then search",
-=======
             "Simulate from a given graph, then search",
             "Simulate, search, then compare",
             "Load data and search",
             "Search then estimate",
             "Search, estimate, then update",
->>>>>>> 4ac93995
     };
 
     /**
@@ -116,17 +108,6 @@
         int leftX = getLeftX();
 
         if (this.templateName.equals(getTemplateNames()[0])) {
-<<<<<<< HEAD
-            searchFromLoadedOrSimulatedData(leftX);
-        } else if (this.templateName.equals(getTemplateNames()[1])) {
-            estimateFromSimulatedData(leftX);
-        } else if (this.templateName.equals(getTemplateNames()[2])) {
-            estimateThenUpdateUsingSearchResult(leftX);
-        } else if (this.templateName.equals(getTemplateNames()[3])) {
-            searchFromSimulatedDataWithCompare(leftX);
-        } else if (this.templateName.equals(getTemplateNames()[4])) {
-            simulateDataFixedIM(leftX);
-=======
             simulateDataFixedIM(leftX);
         } else if (this.templateName.equals(getTemplateNames()[1])) {
             searchFromSimulatedDataWithCompare(leftX);
@@ -136,7 +117,6 @@
             estimateFromSimulatedData(leftX);
         } else if (this.templateName.equals(getTemplateNames()[4])) {
             estimateThenUpdateUsingSearchResult(leftX);
->>>>>>> 4ac93995
         } else {
             throw new IllegalStateException(
                     "Unrecognized template name: " + this.templateName);
