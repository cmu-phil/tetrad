--- conflicted
+++ resolved
@@ -423,11 +423,7 @@
 
             public void modelUnclear(SessionEvent sessionEvent) {
                 try {
-<<<<<<< HEAD
-                    if (simulationStudy == null){
-=======
                     if (simulationStudy == null) {
->>>>>>> 4ac93995
                         boolean created = sessionEditorNode.createModel(false);
 
                         if (!created) {
@@ -795,9 +791,6 @@
         popup.add(deleteBox);
 
         popup.addSeparator();
-<<<<<<< HEAD
-//        popup.add(editSimulationParameters);
-=======
 
 //        final SessionNode thisNode = getSessionNode();
 //
@@ -806,7 +799,6 @@
 
 //        popup.addSeparator();
 
->>>>>>> 4ac93995
         addEditLoggerSettings(popup);
         popup.add(propagateDownstream);
 
