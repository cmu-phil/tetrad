///////////////////////////////////////////////////////////////////////////////
// For information as to what this class does, see the Javadoc, below.       //
// Copyright (C) 1998, 1999, 2000, 2001, 2002, 2003, 2004, 2005, 2006,       //
// 2007, 2008, 2009, 2010, 2014, 2015, 2022 by Peter Spirtes, Richard        //
// Scheines, Joseph Ramsey, and Clark Glymour.                               //
//                                                                           //
// This program is free software; you can redistribute it and/or modify      //
// it under the terms of the GNU General Public License as published by      //
// the Free Software Foundation; either version 2 of the License, or         //
// (at your option) any later version.                                       //
//                                                                           //
// This program is distributed in the hope that it will be useful,           //
// but WITHOUT ANY WARRANTY; without even the implied warranty of            //
// MERCHANTABILITY or FITNESS FOR A PARTICULAR PURPOSE.  See the             //
// GNU General Public License for more details.                              //
//                                                                           //
// You should have received a copy of the GNU General Public License         //
// along with this program; if not, write to the Free Software               //
// Foundation, Inc., 59 Temple Place, Suite 330, Boston, MA  02111-1307  USA //
///////////////////////////////////////////////////////////////////////////////

package edu.cmu.tetradapp.editor;

import edu.cmu.tetrad.graph.EdgeListGraph;
import edu.cmu.tetrad.graph.Graph;
import edu.cmu.tetrad.graph.Node;
import edu.cmu.tetrad.graph.NodeType;
import edu.cmu.tetrad.util.Parameters;
import edu.cmu.tetradapp.util.IntTextField;
import org.apache.commons.math3.util.FastMath;

import javax.swing.*;
import javax.swing.border.TitledBorder;
import java.awt.*;

/**
 * Edits the parameters for generating random graphs.
 *
 * @author josephramsey
 */
class RandomGraphEditor extends JPanel {
    private final Parameters parameters;
    private final IntTextField numNodesField;
    private final IntTextField numLatentsField;
    private final IntTextField maxEdgesField;
    private final IntTextField maxIndegreeField;
    private final IntTextField maxOutdegreeField;
    private final IntTextField maxDegreeField;
    //    private final JRadioButton chooseUniform;
    private final JRadioButton chooseFixed;
    private final JComboBox connectedBox;
    private final IntTextField numTwoCyclesField;
    private final IntTextField minCycleLengthField;

    /**
     * Constructs a dialog to edit the given workbench randomization parameters.
     *
     * @param cyclicAllowed a boolean
     * @param parameters    a {@link edu.cmu.tetrad.util.Parameters} object
     */
    public RandomGraphEditor(boolean cyclicAllowed, Parameters parameters) {
        this(new EdgeListGraph(), cyclicAllowed, parameters);
    }

    /**
     * Constructs a dialog to edit the given workbench randomization parameters. //     * @param preferredNumNodes an
     * integer which, if greater than 1, will revise the number of nodes, //     * number of edges,a nd number of latent
     * nodes. Useful if the interface suggests a number of nodes //     * that overrides the number of nodes set in the
     * preferences.
     *
     * @param oldGraph      a {@link edu.cmu.tetrad.graph.Graph} object
     * @param cyclicAllowed a boolean
     * @param parameters    a {@link edu.cmu.tetrad.util.Parameters} object
     */
    public RandomGraphEditor(Graph oldGraph, boolean cyclicAllowed, Parameters parameters) {
        if (parameters == null) {
            throw new NullPointerException();
        }

        this.parameters = parameters;

        int oldNumMeasured = 0;
        int oldNumLatents = 0;

        for (Node node : oldGraph.getNodes()) {
            if (node.getNodeType() == NodeType.LATENT) {
                oldNumMeasured++;
            }

            if (node.getNodeType() == NodeType.LATENT) {
                oldNumLatents++;
            }
        }

        int oldNumNodes = oldNumMeasured + oldNumLatents;

        if (oldNumNodes > 1 && oldNumMeasured == getNumMeasuredNodes() &&
                oldNumLatents == getNumLatents()) {
            setNumMeasuredNodes(oldNumMeasured);
            setNumLatents(oldNumLatents);
            setMaxEdges(
                    FastMath.min(getMaxEdges(), oldNumNodes * (oldNumNodes - 1) / 2));
        }

        this.numNodesField = new IntTextField(getNumMeasuredNodes(), 4);
        this.numLatentsField = new IntTextField(getNumLatents(), 4);
        this.maxEdgesField = new IntTextField(getMaxEdges(), 4);
        this.maxIndegreeField = new IntTextField(getMaxIndegree(), 4);
        this.maxOutdegreeField = new IntTextField(getMaxOutdegree(), 4);
        this.maxDegreeField = new IntTextField(getMaxDegree(), 4);
//        JRadioButton randomForward = new JRadioButton("Add random forward edges");
//        this.chooseUniform = new JRadioButton("Draw uniformly from all such DAGs");
        this.chooseFixed = new JRadioButton("Guarantee maximum number of edges");
        this.connectedBox = new JComboBox<>(new String[]{"No", "Yes"});
        JComboBox addCyclesBox = new JComboBox<>(new String[]{"No", "Yes"});
        this.numTwoCyclesField = new IntTextField(getMinNumCycles(), 4);
        this.minCycleLengthField = new IntTextField(getMinCycleLength(), 4);

//        ButtonGroup group = new ButtonGroup();
//        group.add(randomForward);
////        group.add(this.chooseUniform);
//        group.add(this.chooseFixed);
//        randomForward.setSelected(true);
////        this.chooseUniform.setSelected(isUniformlySelected());
//        this.chooseFixed.setSelected(isChooseFixed());

        // set up text and ties them to the parameters object being edited.
        this.numNodesField.setFilter((value, oldValue) -> {
            if (value == numNodesField.getValue()) {
                return oldValue;
            }

            try {
                RandomGraphEditor.this.setNumMeasuredNodes(value);
            } catch (Exception e) {
                // Ignore.
            }

            maxEdgesField.setValue(RandomGraphEditor.this.getMaxEdges());
            return value;
        });

        numLatentsField.setFilter((value, oldValue) -> {
            if (value == numLatentsField.getValue()) {
                return oldValue;
            }

            try {
                RandomGraphEditor.this.setNumLatents(value);
            } catch (Exception e) {
                // Ignore.
            }

            maxEdgesField.setValue(RandomGraphEditor.this.getMaxEdges());
            return value;
        });

        maxEdgesField.setFilter((value, oldValue) -> {
            if (value == maxEdgesField.getValue()) {
                return oldValue;
            }

            try {
                RandomGraphEditor.this.setMaxEdges(value);
            } catch (Exception e) {
                // Ignore.
            }

            return value;
        });

        maxIndegreeField.setFilter((value, oldValue) -> {
            if (value == maxIndegreeField.getValue()) {
                return oldValue;
            }

            try {
                RandomGraphEditor.this.setMaxIndegree(value);
            } catch (Exception e) {
                // Ignore.
            }

            maxOutdegreeField.setValue(RandomGraphEditor.this.getMaxOutdegree());
            return value;
        });

        maxOutdegreeField.setFilter((value, oldValue) -> {
            if (value == maxOutdegreeField.getValue()) {
                return oldValue;
            }

            try {
                RandomGraphEditor.this.setMaxOutdegree(value);
            } catch (Exception e) {
                // Ignore.
            }

            maxIndegreeField.setValue(RandomGraphEditor.this.getMaxIndegree());
            maxDegreeField.setValue(RandomGraphEditor.this.getMaxDegree());
            return value;
        });

        maxDegreeField.setFilter((value, oldValue) -> {
            if (value == maxDegreeField.getValue()) {
                return oldValue;
            }

            try {
                RandomGraphEditor.this.setMaxDegree(value);
            } catch (Exception e) {
                // Ignore.
            }

            maxIndegreeField.setValue(RandomGraphEditor.this.getMaxIndegree());
            maxOutdegreeField.setValue(RandomGraphEditor.this.getMaxOutdegree());
            return value;
        });

        if (this.isConnected()) {
            connectedBox.setSelectedItem("Yes");
        } else {
            connectedBox.setSelectedItem("No");
        }

//        if (this.isUniformlySelected() || this.isChooseFixed()) {
        maxIndegreeField.setEnabled(true);
        maxOutdegreeField.setEnabled(true);
        maxDegreeField.setEnabled(true);
        connectedBox.setEnabled(true);
//        } else {
//            maxIndegreeField.setEnabled(false);
//            maxOutdegreeField.setEnabled(false);
//            maxDegreeField.setEnabled(false);
//            connectedBox.setEnabled(false);
//        }

        minCycleLengthField.setEnabled(this.isAddCycles());

        connectedBox.setMaximumSize(connectedBox.getPreferredSize());
        connectedBox.addActionListener(e -> {
            JComboBox box = (JComboBox) e.getSource();
            if ("Yes".equals(box.getSelectedItem())) {
                RandomGraphEditor.this.setConnected(true);
            } else if ("No".equals(box.getSelectedItem())) {
                RandomGraphEditor.this.setConnected(false);
            } else {
                throw new IllegalArgumentException();
            }

            maxIndegreeField.setValue(RandomGraphEditor.this.getMaxIndegree());
            maxOutdegreeField.setValue(RandomGraphEditor.this.getMaxOutdegree());
            maxDegreeField.setValue(RandomGraphEditor.this.getMaxDegree());
            maxEdgesField.setValue(RandomGraphEditor.this.getMaxEdges());
        });

//        randomForward.addActionListener(e -> {
//        JRadioButton button = (JRadioButton) e.getSource();
//        button.setSelected(true);
        RandomGraphEditor.this.setRandomForward(true);
//        RandomGraphEditor.this.setUniformlySelected(false);
//        RandomGraphEditor.this.setChooseFixed(false);

        maxIndegreeField.setEnabled(true);
        maxOutdegreeField.setEnabled(true);
        maxDegreeField.setEnabled(true);
        connectedBox.setEnabled(true);
//        });

//        chooseUniform.addActionListener(e -> {
//            JRadioButton button = (JRadioButton) e.getSource();
//            button.setSelected(true);
//            RandomGraphEditor.this.setRandomForward(false);
//            RandomGraphEditor.this.setUniformlySelected(true);
//            RandomGraphEditor.this.setChooseFixed(false);
//
//            maxIndegreeField.setEnabled(true);
//            maxOutdegreeField.setEnabled(true);
//            maxDegreeField.setEnabled(true);
//            connectedBox.setEnabled(true);
//        });

//        chooseFixed.addActionListener(e -> {
//            JRadioButton button = (JRadioButton) e.getSource();
//            button.setSelected(true);
//            RandomGraphEditor.this.setRandomForward(false);
//            RandomGraphEditor.this.setUniformlySelected(false);
//            RandomGraphEditor.this.setChooseFixed(true);
//
//            maxIndegreeField.setEnabled(false);
//            maxOutdegreeField.setEnabled(false);
//            maxDegreeField.setEnabled(false);
//            connectedBox.setEnabled(false);
//        });

        if (this.isAddCycles()) {
            addCyclesBox.setSelectedItem("Yes");
        } else {
            addCyclesBox.setSelectedItem("No");
        }

        addCyclesBox.setMaximumSize(addCyclesBox.getPreferredSize());
        addCyclesBox.addActionListener(e -> {
            JComboBox box = (JComboBox) e.getSource();
            if ("Yes".equals(box.getSelectedItem())) {
                RandomGraphEditor.this.setAddCycles(true);
//                    numTwoCyclesField.setEnabled(true);
                minCycleLengthField.setEnabled(true);
            } else if ("No".equals(box.getSelectedItem())) {
                RandomGraphEditor.this.setAddCycles(false);
//                    numTwoCyclesField.setEnabled(false);
                minCycleLengthField.setEnabled(false);
            } else {
                throw new IllegalArgumentException();
            }
        });

        numTwoCyclesField.setFilter((value, oldValue) -> {
            if (value == numTwoCyclesField.getValue()) {
                return oldValue;
            }

            try {
                RandomGraphEditor.this.setMinNumCycles(value);
            } catch (Exception e) {
                // Ignore.
            }

            return value;
        });

        minCycleLengthField.setFilter((value, oldValue) -> {
            if (value == RandomGraphEditor.this.minCycleLengthField.getValue()) {
                return oldValue;
            }

            try {
                setMinCycleLength(value);
            } catch (Exception e) {
                // Ignore.
            }

            return value;
        });

        // construct the workbench.
        setLayout(new BorderLayout());

        Box b1 = Box.createVerticalBox();

        Box b2 = Box.createHorizontalBox();
        b2.add(new JLabel("Parameters for Random DAG:"));
        b2.add(Box.createHorizontalGlue());
        b1.add(b2);
        b1.add(Box.createVerticalStrut(5));

        Box b10 = Box.createHorizontalBox();
        b10.add(new JLabel("Number of measured nodes:"));
        b10.add(Box.createRigidArea(new Dimension(10, 0)));
        b10.add(Box.createHorizontalGlue());
        b10.add(this.numNodesField);
        b1.add(b10);

        Box b11 = Box.createHorizontalBox();
        b11.add(new JLabel("Number of additional latent confounders:"));
        b11.add(Box.createHorizontalStrut(25));
        b11.add(Box.createHorizontalGlue());
        b11.add(this.numLatentsField);
        b1.add(b11);
        b1.add(Box.createVerticalStrut(5));

        Box b12 = Box.createHorizontalBox();
        b12.add(new JLabel("Number of edges:"));
        b12.add(Box.createHorizontalGlue());
        b12.add(this.maxEdgesField);
        b1.add(b12);
        b1.add(Box.createVerticalStrut(5));

        Box b14 = Box.createHorizontalBox();
        b14.add(new JLabel("Maximum indegree:"));
        b14.add(Box.createHorizontalGlue());
        b14.add(this.maxIndegreeField);
        b1.add(b14);

        Box b15 = Box.createHorizontalBox();
        b15.add(new JLabel("Maximum outdegree:"));
        b15.add(Box.createHorizontalGlue());
        b15.add(this.maxOutdegreeField);
        b1.add(b15);

        Box b13 = Box.createHorizontalBox();
        b13.add(new JLabel("Maximum degree:"));
        b13.add(Box.createHorizontalGlue());
        b13.add(this.maxDegreeField);
        b1.add(b13);
        b1.add(Box.createVerticalStrut(5));

        Box b16 = Box.createHorizontalBox();
        b16.add(new JLabel("Connected:"));
        b16.add(Box.createHorizontalGlue());
        b16.add(this.connectedBox);
        b1.add(b16);
        b1.add(Box.createVerticalStrut(5));

//        Box b17a = Box.createHorizontalBox();
//        b17a.add(randomForward);
//        b17a.add(Box.createHorizontalGlue());
//        b1.add(b17a);

//        Box b17 = Box.createHorizontalBox();
//        b17.add(this.chooseUniform);
//        b17.add(Box.createHorizontalGlue());
//        b1.add(b17);

//        Box b18 = Box.createHorizontalBox();
//        b18.add(this.chooseFixed);
//        b18.add(Box.createHorizontalGlue());
//        b1.add(b18);

        Box d = Box.createVerticalBox();
        b1.setBorder(new TitledBorder(""));
        d.add(b1);

        if (cyclicAllowed) {
            Box c1 = Box.createVerticalBox();

            Box c2 = Box.createHorizontalBox();
            c2.add(new JLabel("Create a cyclic graph?"));
            c2.add(Box.createHorizontalGlue());
            c2.add(addCyclesBox);
            c1.add(c2);
            c1.add(Box.createVerticalStrut(5));

            Box c3 = Box.createHorizontalBox();
            c3.add(new JLabel("Number of two cycles to add:"));
            c3.add(Box.createHorizontalGlue());
            c3.add(this.numTwoCyclesField);
            c1.add(c3);
            c1.add(Box.createVerticalStrut(5));

            c1.setBorder(new TitledBorder(""));

            d.add(Box.createVerticalStrut(5));
            d.add(c1);
        }

        add(d, BorderLayout.CENTER);
    }

    /**
     * {@inheritDoc}
     */
    public void setEnabled(boolean enabled) {
        super.setEnabled(enabled);

        if (isChooseFixed() && enabled) {
            this.numNodesField.setEnabled(enabled);
            this.numLatentsField.setEnabled(enabled);
            this.maxEdgesField.setEnabled(enabled);
            this.maxIndegreeField.setEnabled(false);
            this.maxOutdegreeField.setEnabled(false);
            this.maxDegreeField.setEnabled(false);
            this.connectedBox.setEnabled(false);
//            this.chooseUniform.setEnabled(enabled);
            this.chooseFixed.setEnabled(enabled);
        } else {
            this.numNodesField.setEnabled(enabled);
            this.numLatentsField.setEnabled(enabled);
            this.maxEdgesField.setEnabled(enabled);
            this.maxIndegreeField.setEnabled(enabled);
            this.maxOutdegreeField.setEnabled(enabled);
            this.maxDegreeField.setEnabled(enabled);
            this.connectedBox.setEnabled(enabled);
//            this.chooseUniform.setEnabled(enabled);
            this.chooseFixed.setEnabled(enabled);
        }
    }

    /**
     * <p>isRandomForward.</p>
     *
     * @return a boolean
     */
    public boolean isRandomForward() {
        return this.parameters.getBoolean("graphRandomForward", true);
    }

    private void setRandomForward(boolean randomFoward) {
        this.parameters.set("graphRandomFoward", randomFoward);
    }

//    /**
//     * <p>isUniformlySelected.</p>
//     *
//     * @return a boolean
//     */
//    public boolean isUniformlySelected() {
//        return this.parameters.getBoolean("graphUniformlySelected", true);
//    }

//    private void setUniformlySelected(boolean uniformlySelected) {
//        this.parameters.set("graphUniformlySelected", uniformlySelected);
//    }

    /**
     * <p>isChooseFixed.</p>
     *
     * @return a boolean
     */
    public boolean isChooseFixed() {
        return this.parameters.getBoolean("graphChooseFixed", true);
    }

    private void setChooseFixed(boolean chooseFixed) {
        this.parameters.set("graphChooseFixed", chooseFixed);
    }

    /**
     * <p>getNumNodes.</p>
     *
     * @return a int
     */
    public int getNumNodes() {
        return getNumMeasuredNodes() + getNumLatents();
    }

    private int getNumMeasuredNodes() {
        return this.parameters.getInt("newGraphNumMeasuredNodes", 10);
    }

    private void setNumMeasuredNodes(int numMeasuredNodes) {
        if (numMeasuredNodes + getNumLatents() < 2) {
            throw new IllegalArgumentException("Number of nodes Must be greater than or equal to 2.");
        }

        this.parameters.set("newGraphNumMeasuredNodes", numMeasuredNodes);

        if (isConnected()) {
            setMaxEdges(FastMath.max(getMaxEdges(), numMeasuredNodes + getNumLatents()));
        }
    }

    /**
     * <p>getNumLatents.</p>
     *
     * @return a int
     */
    public int getNumLatents() {
        return this.parameters.getInt("newGraphNumLatents", 0);
    }

    private void setNumLatents(int numLatentNodes) {
        if (numLatentNodes < 0) {
            throw new IllegalArgumentException(
                    "Number of additional latent confounders must be" + " >= 0: " +
<<<<<<< HEAD
                    numLatentNodes);
=======
                            numLatentNodes);
>>>>>>> 7aa873ce
        }

        this.parameters.set("newGraphNumLatents", numLatentNodes);
    }

    /**
     * <p>getMaxEdges.</p>
     *
     * @return a int
     */
    public int getMaxEdges() {
        return this.parameters.getInt("newGraphNumEdges", 10);
    }


    private void setMaxEdges(int numEdges) {
        if (/*!isConnected() &&*/ numEdges < 0) {
            throw new IllegalArgumentException(
                    "Number of edges Must be greater than or equal to 0: " + numEdges);
        }

        int maxNumEdges = getNumNodes() * (getNumNodes() - 1) / 2;

        if (numEdges > maxNumEdges) {
            numEdges = maxNumEdges;
        }

        this.parameters.set("newGraphNumEdges", numEdges);
    }

    /**
     * <p>getMaxDegree.</p>
     *
     * @return a int
     */
    public int getMaxDegree() {
        return this.parameters.getInt("randomGraphMaxDegree", 100);
    }

    private void setMaxDegree(int maxDegree) {
        if (!isConnected() && maxDegree < 1) {
            this.parameters.set("randomGraphMaxDegree", 1);
            return;
        }

        if (isConnected() && maxDegree < 3) {
            this.parameters.set("randomGraphMaxDegree", 3);
            return;
        }

        this.parameters.set("randomGraphMaxDegree", maxDegree);
    }

    /**
     * <p>getMaxIndegree.</p>
     *
     * @return a int
     */
    public int getMaxIndegree() {
        return this.parameters.getInt("randomGraphMaxIndegree", 100);
    }

    private void setMaxIndegree(int maxIndegree) {
        if (!isConnected() && maxIndegree < 1) {
            this.parameters.set("randomGraphMaxIndegree", 1);
            return;
        }

        if (isConnected() && maxIndegree < 2) {
            this.parameters.set("randomGraphMaxIndegree", 2);
            return;
        }

        this.parameters.set("randomGraphMaxIndegree", maxIndegree);
    }

    /**
     * <p>getMaxOutdegree.</p>
     *
     * @return a int
     */
    public int getMaxOutdegree() {
        return this.parameters.getInt("randomGraphMaxOutdegree", 100);
    }

    private void setMaxOutdegree(int maxOutDegree) {
        if (!isConnected() && maxOutDegree < 1) {
            this.parameters.set("randomGraphMaxOutdegree", 1);
            return;
        }

        if (isConnected() && maxOutDegree < 2) {
            this.parameters.set("randomGraphMaxOutdegree", 2);
            return;
        }

        this.parameters.set("randomGraphMaxOutdegree", maxOutDegree);
    }

    /**
     * <p>isConnected.</p>
     *
     * @return a boolean
     */
    public boolean isConnected() {
        return this.parameters.getBoolean("randomGraphConnected", false);
    }

    private void setConnected(boolean connected) {
        this.parameters.set("randomGraphConnected", connected);

        if (connected) {
            if (getMaxIndegree() < 2) {
                setMaxIndegree(2);
            }

            if (getMaxOutdegree() < 2) {
                setMaxOutdegree(2);
            }

            if (getMaxDegree() < 3) {
                setMaxDegree(3);
            }

            if (getMaxEdges() < getNumNodes()) {
                setMaxEdges(getNumNodes());
            }
        }
    }

    /**
     * <p>isAddCycles.</p>
     *
     * @return a boolean
     */
    public boolean isAddCycles() {
        return this.parameters.getBoolean("randomGraphAddCycles", false);
    }

    private void setAddCycles(boolean addCycles) {
        this.parameters.set("randomGraphAddCycles", addCycles);
    }

    /**
     * <p>getMinNumCycles.</p>
     *
     * @return a int
     */
    public int getMinNumCycles() {
        int minNumCycles = this.parameters.getInt("randomGraphMinNumCycles", 0);
        System.out.println("get min num cycles = " + minNumCycles);

        return minNumCycles;
    }

    private void setMinNumCycles(int minNumCycles) {

        System.out.println("set min num cycles = " + minNumCycles);

        if (minNumCycles < 0) {
            this.parameters.set("randomGraphMinNumCycles", 0);
            return;
        }

        this.parameters.set("randomGraphMinNumCycles", minNumCycles);
    }

    /**
     * <p>getMinCycleLength.</p>
     *
     * @return a int
     */
    public int getMinCycleLength() {
        return this.parameters.getInt("randomGraphMinCycleLength", 2);
    }

    private void setMinCycleLength(int minCycleLength) {
        if (minCycleLength < 2) {
            this.parameters.set("randomGraphMinCycleLength", 2);
            return;
        }

        this.parameters.set("randomGraphMinCycleLength", minCycleLength);
    }
}




<|MERGE_RESOLUTION|>--- conflicted
+++ resolved
@@ -552,11 +552,7 @@
         if (numLatentNodes < 0) {
             throw new IllegalArgumentException(
                     "Number of additional latent confounders must be" + " >= 0: " +
-<<<<<<< HEAD
-                    numLatentNodes);
-=======
                             numLatentNodes);
->>>>>>> 7aa873ce
         }
 
         this.parameters.set("newGraphNumLatents", numLatentNodes);
