///////////////////////////////////////////////////////////////////////////////
// For information as to what this class does, see the Javadoc, below.       //
// Copyright (C) 1998, 1999, 2000, 2001, 2002, 2003, 2004, 2005, 2006,       //
// 2007, 2008, 2009, 2010, 2014, 2015 by Peter Spirtes, Richard Scheines, Joseph   //
// Ramsey, and Clark Glymour.                                                //
//                                                                           //
// This program is free software; you can redistribute it and/or modify      //
// it under the terms of the GNU General Public License as published by      //
// the Free Software Foundation; either version 2 of the License, or         //
// (at your option) any later version.                                       //
//                                                                           //
// This program is distributed in the hope that it will be useful,           //
// but WITHOUT ANY WARRANTY; without even the implied warranty of            //
// MERCHANTABILITY or FITNESS FOR A PARTICULAR PURPOSE.  See the             //
// GNU General Public License for more details.                              //
//                                                                           //
// You should have received a copy of the GNU General Public License         //
// along with this program; if not, write to the Free Software               //
// Foundation, Inc., 59 Temple Place, Suite 330, Boston, MA  02111-1307  USA //
///////////////////////////////////////////////////////////////////////////////

package edu.cmu.tetradapp.model;

import edu.cmu.tetrad.algcomparison.graph.RandomForward;
import edu.cmu.tetrad.algcomparison.graph.SingleGraph;
import edu.cmu.tetrad.algcomparison.simulation.*;
import edu.cmu.tetrad.algcomparison.utils.HasKnowledge;
import edu.cmu.tetrad.data.*;
import edu.cmu.tetrad.graph.Graph;
import edu.cmu.tetrad.session.SessionModel;
import edu.cmu.tetrad.session.SimulationParamsSource;
import edu.cmu.tetrad.util.Parameters;
import edu.cmu.tetrad.util.TetradSerializableUtils;

import java.util.ArrayList;
import java.util.HashMap;
import java.util.List;
import java.util.Map;

/**
 * Wraps a Simulation object for the Tetrad interface. A Simulation object
 * requires a RandomGraph and a choice of Simulation style and can take
 * a variety of parents, either standalone or with graphs, IM's or PM's
 * as parents. It essentially stores an ordered pair of <Graph, List<DataSet>>.
 * It is edited by SimulationEditor.
 *
 * @author jdramsey
 */
public class Simulation extends DataWrapper implements SessionModel,
        SimulationParamsSource, MultipleGraphSource, MultipleDataSource {
    static final long serialVersionUID = 23L;

    private edu.cmu.tetrad.algcomparison.simulation.Simulation simulation;
    private Parameters parameters;
    private String name;
    private boolean fixedGraph = true;
    private boolean fixedSimulation = true;
    private List<DataModel> inputDataModelList;

    //============================CONSTRUCTORS=========================//

    private Simulation() {
    }

    public Simulation(Parameters parameters) {
        if (simulation == null) {
            // By default there shouldn't be a simulation until the users create one - Zhou
            //this.simulation = new BayesNetSimulation(new RandomForward());
            this.parameters = parameters;
            this.fixedGraph = false;
            this.fixedSimulation = false;
        }
    }

//    public Simulation(Simulation simulation) {
//        this.simulation = simulation.simulation;
//        this.parameters = new Parameters(simulation.parameters);
//        this.name = simulation.name + ".copy";
//        this.fixedGraph = simulation.fixedGraph;
//        this.fixedSimulation = simulation.fixedSimulation;
//        createSimulation();
//    }

    public Simulation(GraphSource graphSource, Parameters parameters) {
        if (graphSource instanceof Simulation) {
            Simulation simulation = (Simulation) graphSource;
            this.simulation = simulation.simulation;
            this.parameters = new Parameters(simulation.parameters);
            this.name = simulation.name + ".copy";
            this.fixedGraph = simulation.fixedGraph;
            this.fixedSimulation = simulation.fixedSimulation;
//            createSimulation(); // The suggestion is that you should't actually simulate before the user clicks 'simulate'
        } else {
            simulation = new BayesNetSimulation(new SingleGraph(graphSource.getGraph()));
            this.fixedGraph = true;
            this.parameters = parameters;
            this.fixedSimulation = false;
            setSourceGraph(graphSource.getGraph());
        }
    }

    public Simulation(BayesImWrapper wrapper, Parameters parameters) {
        simulation = new BayesNetSimulation(wrapper.getBayesIm());
        this.parameters = parameters;
        createSimulation();
    }

    public Simulation(BayesImWrapperObs wrapper, Parameters parameters) {
        simulation = new BayesNetSimulation(wrapper.getBayesIm());
        this.parameters = parameters;
//        createSimulation();
    }

    public Simulation(BayesPmWrapper wrapper, Parameters parameters) {
        simulation = new BayesNetSimulation(wrapper.getBayesPm());
        this.parameters = parameters;
//        createSimulation();
    }

    public Simulation(BayesEstimatorWrapper wrapper, Parameters parameters) {
        simulation = new BayesNetSimulation(wrapper.getEstimatedBayesIm());
        this.parameters = parameters;
//        createSimulation();
    }

    public Simulation(DirichletBayesImWrapper wrapper, Parameters parameters) {
        simulation = new BayesNetSimulation(wrapper.getDirichletBayesIm());
        this.parameters = parameters;
//        createSimulation();
    }

    public Simulation(DirichletEstimatorWrapper wrapper, Parameters parameters) {
        simulation = new BayesNetSimulation(wrapper.getEstimatedBayesIm());
        this.parameters = parameters;
//        createSimulation();
    }

    public Simulation(CptInvariantUpdaterWrapper wrapper, Parameters parameters) {
        simulation = new BayesNetSimulation(wrapper.getBayesUpdater().getManipulatedBayesIm());
        this.parameters = parameters;
//        createSimulation();
    }

    public Simulation(SemPmWrapper wrapper, Parameters parameters) {
        simulation = new SemSimulation(wrapper.getSemPm());
        this.parameters = parameters;
//        createSimulation();
    }

    public Simulation(SemImWrapper wrapper, Parameters parameters) {
        simulation = new SemSimulation(wrapper.getSemIm());
        this.parameters = parameters;
//        createSimulation();
    }

    public Simulation(StandardizedSemImWrapper wrapper, Parameters parameters) {
        simulation = new StandardizedSemSimulation(wrapper.getStandardizedSemIm());
        this.parameters = parameters;
//        createSimulation();
    }

    public Simulation(SemEstimatorWrapper wrapper, Parameters parameters) {
        simulation = new SemSimulation(wrapper.getEstimatedSemIm());
        this.parameters = parameters;
//        createSimulation();
    }

    public Simulation(SemUpdaterWrapper wrapper, Parameters parameters) {
        simulation = new SemSimulation(wrapper.getSemUpdater().getManipulatedSemIm());
        this.parameters = parameters;
//        createSimulation();
    }

    public Simulation(GeneralizedSemPmWrapper wrapper, Parameters parameters) {
        simulation = new GeneralSemSimulation(wrapper.getSemPm());
        this.parameters = parameters;
//        createSimulation();
    }

    public Simulation(GeneralizedSemImWrapper wrapper, Parameters parameters) {
        if (wrapper.getSemIms().size() != 1) {
            throw new IllegalArgumentException("I'm sorry; this editor can only edit a single generalized SEM IM.");
        }

        simulation = new GeneralSemSimulation(wrapper.getSemIms().get(0));
        this.parameters = parameters;
        createSimulation();
    }

    public Simulation(DataWrapper dataWrapper, Parameters parameters) {
        if (simulation == null) {
            this.simulation = new LinearFisherModel(new RandomForward(), dataWrapper.getDataModelList());
            this.inputDataModelList = dataWrapper.getDataModelList();
            this.parameters = parameters;
            this.fixedGraph = false;
            this.fixedSimulation = false;
        }
    }

    public edu.cmu.tetrad.algcomparison.simulation.Simulation getSimulation() {
        return this.simulation;
    }

    public void setSimulation(edu.cmu.tetrad.algcomparison.simulation.Simulation simulation, Parameters parameters) {
        this.simulation = simulation;
        this.parameters = parameters;
    }

    /**
     * Generates a simple exemplar of this class to test serialization.
     *
     * @see TetradSerializableUtils
     */
    public static PcRunner serializableInstance() {
        return PcRunner.serializableInstance();
    }

    public String getName() {
        return name;
    }

    public void setName(String name) {
        this.name = name;
    }

    public Parameters getParams() {
        return parameters;
    }

    /**
     * Sets the data model.
     */
    public void setDataModel(DataModel dataModel) {
    }

    /**
     * @return the list of models.
     */
    public DataModelList getDataModelList() {
        DataModelList list = new DataModelList();

        for (int i = 0; i < simulation.getNumDataModels(); i++) {
            list.add(simulation.getDataModel(i));
        }

        return list;
    }

    /**
     * @return the list of models.
     */
    public List<DataModel> getDataModels() {
        List<DataModel> list = new ArrayList<>();

        for (int i = 0; i < simulation.getNumDataModels(); i++) {
            list.add(simulation.getDataModel(i));
        }

        return list;
    }

    public void setDataModelList(DataModelList dataModelList) {
        throw new UnsupportedOperationException();
    }

    public void setParameters(Parameters parameters) {
        this.parameters = parameters;
    }

    @Override
    public Map<String, String> getParamSettings() {
        return new HashMap<>();
    }

    public void createSimulation() {
<<<<<<< HEAD
//        if (simulation.getNumDataModels() == 0) {
        simulation.createData(parameters);
//        }
=======
        // Every time the users click the Simulate button, new data needs to be created
        // regardless of already created data - Zhou
        //if (simulation.getNumDataModels() == 0) {
            simulation.createData(parameters);
        //}
>>>>>>> 7f18102a
    }

    @Override
    /**
     * Returns all of the graphs in the simulation, in order.
     */
    public List<Graph> getGraphs() {
        List<Graph> graphs = new ArrayList<>();

        for (int i = 0; i < simulation.getNumDataModels(); i++) {
            graphs.add(simulation.getTrueGraph(i));
        }

        return graphs;
    }

    public boolean isFixedSimulation() {
        return fixedSimulation;
    }

    public void setFixedSimulation(boolean fixedSimulation) {
        this.fixedSimulation = fixedSimulation;
    }

    public boolean isFixedGraph() {
        return fixedGraph;
    }

    public void setFixedGraph(boolean fixedGraph) {
        this.fixedGraph = fixedGraph;
    }

    public IKnowledge getKnowledge() {
        if (simulation instanceof HasKnowledge) {
            return ((HasKnowledge) simulation).getKnowledge();
        } else {
            return new Knowledge2();
        }
    }

    public void setSimulation(edu.cmu.tetrad.algcomparison.simulation.Simulation simulation) {
        this.simulation = simulation;
    }

    public List<DataModel> getInputDataModelList() {
        return inputDataModelList;
    }
}




<|MERGE_RESOLUTION|>--- conflicted
+++ resolved
@@ -31,7 +31,6 @@
 import edu.cmu.tetrad.session.SimulationParamsSource;
 import edu.cmu.tetrad.util.Parameters;
 import edu.cmu.tetrad.util.TetradSerializableUtils;
-
 import java.util.ArrayList;
 import java.util.HashMap;
 import java.util.List;
@@ -273,17 +272,11 @@
     }
 
     public void createSimulation() {
-<<<<<<< HEAD
-//        if (simulation.getNumDataModels() == 0) {
-        simulation.createData(parameters);
-//        }
-=======
         // Every time the users click the Simulate button, new data needs to be created
         // regardless of already created data - Zhou
         //if (simulation.getNumDataModels() == 0) {
             simulation.createData(parameters);
         //}
->>>>>>> 7f18102a
     }
 
     @Override
