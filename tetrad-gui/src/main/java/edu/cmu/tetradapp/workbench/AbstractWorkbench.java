--- conflicted
+++ resolved
@@ -2160,7 +2160,6 @@
             IDisplayEdge displayEdge = (DisplayEdge) source;
             Edge edge = displayEdge.getModelEdge();
 
-<<<<<<< HEAD
             // Bootstrapping Distribution
             List<EdgeTypeProbability> edgeProb = new ArrayList<>();
             String endpoint1 = null;
@@ -2187,29 +2186,6 @@
             }
 
             if (this.graph.containsEdge(edge)) {
-=======
-            if (this.graph.containsEdge(edge)) {
-
-                // Bootstrapping Distribution
-                List<EdgeTypeProbability> edgeProb = edge.getEdgeTypeProbabilities();
-
-                String endpoint1 = switch (edge.getEndpoint1()) {
-                    case TAIL -> "-";
-                    case ARROW -> "<";
-                    case CIRCLE -> "o";
-                    case STAR -> "*";
-                    case NULL -> "Null";
-                };
-
-                String endpoint2 = switch (edge.getEndpoint2()) {
-                    case TAIL -> "-";
-                    case ARROW -> ">";
-                    case CIRCLE -> "o";
-                    case STAR -> "*";
-                    case NULL -> "Null";
-                };
-
->>>>>>> a4a7cf32
                 if (edgeProb.isEmpty()) {
                     StringBuilder _properties = new StringBuilder();
                     if (edge.getProperties() != null && !edge.getProperties().isEmpty()) {
@@ -2275,11 +2251,8 @@
                     }
 
                     text.append("</html>");
-<<<<<<< HEAD
-
-=======
->>>>>>> a4a7cf32
-                    setEdgeToolTip(edge, text.toString());
+
+                  setEdgeToolTip(edge, text.toString());
                 }
             }
         } else if (source instanceof DisplayNode displayNode) {
