--- conflicted
+++ resolved
@@ -18,7 +18,6 @@
 // along with this program; if not, write to the Free Software               //
 // Foundation, Inc., 59 Temple Place, Suite 330, Boston, MA  02111-1307  USA //
 ///////////////////////////////////////////////////////////////////////////////
-
 package edu.cmu.tetradapp.workbench;
 
 import edu.cmu.tetrad.data.AbstractVariable;
@@ -30,12 +29,9 @@
 import java.awt.*;
 import java.beans.PropertyChangeEvent;
 import java.beans.PropertyChangeListener;
-<<<<<<< HEAD
-import javax.swing.*;
-=======
 import java.util.HashMap;
 import java.util.Map;
->>>>>>> 5f1807fd
+import javax.swing.*;
 
 /**
  * This class represents a node in a workbench; it is an abstract class, but
@@ -56,7 +52,8 @@
     private boolean selected = false;
 
     /**
-     * Node variable type (domain, interventional status, interventional value..) of this node variable
+     * Node variable type (domain, interventional status, interventional
+     * value..) of this node variable
      */
     private NodeVariableType nodeVariableType = NodeVariableType.DOMAIN;
 
@@ -67,15 +64,13 @@
     private int uniqueId = AbstractVariable.LAST_ID++;
 
     private Map<String, Object> attributes = new HashMap<>();
-    
+
     //===========================CONSTRUCTORS==============================//
-
     protected DisplayNode() {
         setName("");
     }
 
     //===========================PUBLIC METHODS============================//
-
     protected final void setModelNode(Node modelNode) {
         if (modelNode == null) {
             throw new NullPointerException();
@@ -94,8 +89,7 @@
     }
 
     /**
-     * @return the model node corresponding to this workbench node. May be
-     * null.
+     * @return the model node corresponding to this workbench node. May be null.
      */
     public final Node getModelNode() {
         return modelNode;
@@ -239,13 +233,11 @@
 
         if (i1 == 0) {
             return i2;
-        }
-        else {
+        } else {
             return i1;
         }
     }
 
-<<<<<<< HEAD
     @Override
     public NodeVariableType getNodeVariableType() {
         return this.nodeVariableType;
@@ -255,31 +247,25 @@
     public void setNodeVariableType(NodeVariableType nodeVariableType) {
         this.nodeVariableType = nodeVariableType;
     }
-=======
-	@Override
-	public Map<String, Object> getAllAttributes() {
-		return attributes;
-	}
-
-	@Override
-	public Object getAttribute(String key) {
-		return attributes.get(key);
-	}
-
-	@Override
-	public void removeAttribute(String key) {
-		attributes.remove(key);
-	}
-
-	@Override
-	public void addAttribute(String key, Object value) {
-		attributes.put(key, value);
-	}
->>>>>>> 5f1807fd
-
-}
-
-
-
-
-
+
+    @Override
+    public Map<String, Object> getAllAttributes() {
+        return attributes;
+    }
+
+    @Override
+    public Object getAttribute(String key) {
+        return attributes.get(key);
+    }
+
+    @Override
+    public void removeAttribute(String key) {
+        attributes.remove(key);
+    }
+
+    @Override
+    public void addAttribute(String key, Object value) {
+        attributes.put(key, value);
+    }
+
+}