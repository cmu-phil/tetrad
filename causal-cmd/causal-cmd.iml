<?xml version="1.0" encoding="UTF-8"?>
<module org.jetbrains.idea.maven.project.MavenProjectsManager.isMavenModule="true" type="JAVA_MODULE" version="4">
  <component name="NewModuleRootManager" LANGUAGE_LEVEL="JDK_1_7" inherit-compiler-output="false">
    <output url="file://$MODULE_DIR$/target/classes" />
    <output-test url="file://$MODULE_DIR$/target/test-classes" />
    <exclude-output />
    <content url="file://$MODULE_DIR$">
      <sourceFolder url="file://$MODULE_DIR$/src/main/java" isTestSource="false" />
      <sourceFolder url="file://$MODULE_DIR$/src/main/resources" type="java-resource" />
      <sourceFolder url="file://$MODULE_DIR$/src/test/java" isTestSource="true" />
      <sourceFolder url="file://$MODULE_DIR$/src/test/resources" type="java-test-resource" />
      <sourceFolder url="file://$MODULE_DIR$/target/generated-sources/jaxb" isTestSource="false" generated="true" />
      <excludeFolder url="file://$MODULE_DIR$/target/archive-tmp" />
      <excludeFolder url="file://$MODULE_DIR$/target/dist" />
      <excludeFolder url="file://$MODULE_DIR$/target/jaxb2" />
      <excludeFolder url="file://$MODULE_DIR$/target/maven-archiver" />
<<<<<<< HEAD
      <excludeFolder url="file://$MODULE_DIR$/target/surefire" />
=======
      <excludeFolder url="file://$MODULE_DIR$/target/maven-status" />
      <excludeFolder url="file://$MODULE_DIR$/target/site" />
>>>>>>> 221e33ca
      <excludeFolder url="file://$MODULE_DIR$/target/surefire-reports" />
    </content>
    <orderEntry type="inheritedJdk" />
    <orderEntry type="sourceFolder" forTests="false" />
    <orderEntry type="module" module-name="tetrad-lib" />
    <orderEntry type="library" name="Maven: org.apache.commons:commons-math3:3.5" level="project" />
    <orderEntry type="library" name="Maven: org.apache.commons:commons-collections4:4.0" level="project" />
    <orderEntry type="library" name="Maven: org.apache.commons:commons-lang3:3.4" level="project" />
    <orderEntry type="library" name="Maven: colt:colt:1.2.0" level="project" />
    <orderEntry type="library" name="Maven: concurrent:concurrent:1.3.4" level="project" />
    <orderEntry type="library" name="Maven: xom:xom:1.2.5" level="project" />
    <orderEntry type="library" name="Maven: xalan:xalan:2.7.0" level="project" />
    <orderEntry type="library" name="Maven: jdepend:jdepend:2.9.1" level="project" />
    <orderEntry type="library" name="Maven: gov.nist.math:jama:1.0.3" level="project" />
    <orderEntry type="library" name="Maven: commons-cli:commons-cli:1.3.1" level="project" />
    <orderEntry type="library" name="Maven: xerces:xercesImpl:2.11.0" level="project" />
    <orderEntry type="library" name="Maven: xml-apis:xml-apis:1.4.01" level="project" />
    <orderEntry type="library" scope="TEST" name="Maven: junit:junit:4.12" level="project" />
    <orderEntry type="library" scope="TEST" name="Maven: org.hamcrest:hamcrest-core:1.3" level="project" />
    <orderEntry type="library" name="Maven: org.slf4j:slf4j-log4j12:1.7.19" level="project" />
    <orderEntry type="library" name="Maven: org.slf4j:slf4j-api:1.7.19" level="project" />
    <orderEntry type="library" name="Maven: log4j:log4j:1.2.17" level="project" />
  </component>
</module><|MERGE_RESOLUTION|>--- conflicted
+++ resolved
@@ -14,12 +14,8 @@
       <excludeFolder url="file://$MODULE_DIR$/target/dist" />
       <excludeFolder url="file://$MODULE_DIR$/target/jaxb2" />
       <excludeFolder url="file://$MODULE_DIR$/target/maven-archiver" />
-<<<<<<< HEAD
-      <excludeFolder url="file://$MODULE_DIR$/target/surefire" />
-=======
       <excludeFolder url="file://$MODULE_DIR$/target/maven-status" />
       <excludeFolder url="file://$MODULE_DIR$/target/site" />
->>>>>>> 221e33ca
       <excludeFolder url="file://$MODULE_DIR$/target/surefire-reports" />
     </content>
     <orderEntry type="inheritedJdk" />
